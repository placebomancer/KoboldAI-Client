--- conflicted
+++ resolved
@@ -176,11 +176,7 @@
     logits[tokens] = penalty_logits
     return logits
 
-<<<<<<< HEAD
-def kobold_sample_dynamic(key, logits, sampler_order: Optional[np.ndarray] = None, top_p=0.9, temp=0.5, top_k=0, tfs=1.0, typical=1.0, top_a=0.0):
-=======
-def kobold_sample_dynamic(key, logits, rpargs, top_p=0.9, temp=0.5, top_k=0, tfs=1.0):
->>>>>>> 2db1f2f7
+def kobold_sample_dynamic(key, logits, rpargs, sampler_order: Optional[np.ndarray] = None, top_p=0.9, temp=0.5, top_k=0, tfs=1.0, typical=1.0, top_a=0.0):
     '''
     This gets called by generate_loop_fn to apply a series of 6 filters
     to the logits (top-k, then top-a, then top-p, then TFS, then typical, then temperature)
@@ -367,11 +363,7 @@
     # positions in the logits array
     return logits.at[tokens].set(penalty_logits)
 
-<<<<<<< HEAD
-def kobold_sample_static(key, logits, sampler_order: Optional[np.ndarray] = None, top_p=0.9, temp=0.5, top_k=0, tfs=1.0, typical=1.0, top_a=0.0):
-=======
-def kobold_sample_static(key, logits, rpargs, top_p=0.9, temp=0.5, top_k=0, tfs=1.0):
->>>>>>> 2db1f2f7
+def kobold_sample_static(key, logits, rpargs, sampler_order: Optional[np.ndarray] = None, top_p=0.9, temp=0.5, top_k=0, tfs=1.0, typical=1.0, top_a=0.0):
     '''
     This gets called by generate_loop_fn to apply a series of 6 filters
     to the logits (top-k, then top-a, then top-p, then TFS, then typical, then temperature)
