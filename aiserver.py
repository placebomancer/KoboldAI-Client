--- conflicted
+++ resolved
@@ -107,7 +107,6 @@
     END       = '\033[0m'
     UNDERLINE = '\033[4m'
 
-<<<<<<< HEAD
 # AI models Menu
 # This is a dict of lists where they key is the menu name, and the list is the menu items.
 # Each item takes the 4 elements, 1: Text to display, 2: Model Name (var.model) or menu name (Key name for another menu),
@@ -131,6 +130,7 @@
         ["Nerys FSD 13B V2 (Hybrid)", "KoboldAI/fairseq-dense-13B-Nerys-v2", "32GB", False],
         ["Nerys FSD 13B (Hybrid)", "KoboldAI/fairseq-dense-13B-Nerys", "32GB", False],
         ["Skein 6B", "KoboldAI/GPT-J-6B-Skein", "16GB", False],
+        ["OPT Nerys 6B V2", "KoboldAI/OPT-6B-nerys-v2", "16GB", False],
         ["Adventure 6B", "KoboldAI/GPT-J-6B-Adventure", "16GB", False],
         ["Nerys FSD 2.7B (Hybrid)", "KoboldAI/fairseq-dense-2.7B-Nerys", "8GB", False],
         ["Adventure 2.7B", "KoboldAI/GPT-Neo-2.7B-AID", "8GB", False],
@@ -142,6 +142,7 @@
         ["Nerys FSD 13B V2 (Hybrid)", "KoboldAI/fairseq-dense-13B-Nerys-v2", "32GB", False],
         ["Janeway FSD 13B", "KoboldAI/fairseq-dense-13B-Janeway", "32GB", False],
         ["Nerys FSD 13B (Hybrid)", "KoboldAI/fairseq-dense-13B-Nerys", "32GB", False],
+        ["OPT Nerys 6B V2", "KoboldAI/OPT-6B-nerys-v2", "16GB", False],
         ["Janeway FSD 6.7B", "KoboldAI/fairseq-dense-6.7B-Janeway", "16GB", False],
         ["Janeway Neo 6B", "KoboldAI/GPT-J-6B-Janeway", "16GB", False],
         ["Janeway Neo 2.7B", "KoboldAI/GPT-Neo-2.7B-Janeway", "8GB", False],
@@ -214,82 +215,6 @@
         ["InferKit API (requires API key)", "InferKit", "", False],
         ["KoboldAI Server API (Old Google Colab)", "Colab", "", False],
         ["Return to Main Menu", "mainmenu", "", True],
-=======
-# AI models
-mainmenu = [
-    ["Load a model from its directory", "NeoCustom", ""],
-    ["Load an old GPT-2 model (eg CloverEdition)", "GPT2Custom", ""],
-    ["Adventure Models", "adventurelist", ""],
-    ["Novel Models", "novellist", ""],
-    ["NSFW Models", "nsfwlist", ""],
-    ["Untuned OPT", "optlist", ""],
-    ["Untuned GPT-Neo/J", "gptneolist", ""],
-    ["Untuned Fairseq Dense", "fsdlist", ""],
-    ["Untuned XGLM", "xglmlist", ""],
-    ["Untuned GPT2", "gpt2list", ""],
-    ["Online Services", "apilist", ""],
-    ["Read Only (No AI)", "ReadOnly", ""]
-    ]
-
-adventurelist= [
-    ["Nerys FSD 13B V2 (Hybrid)", "KoboldAI/fairseq-dense-13B-Nerys-v2", "32GB"],
-    ["Nerys FSD 13B (Hybrid)", "KoboldAI/fairseq-dense-13B-Nerys", "32GB"],
-    ["Skein 6B", "KoboldAI/GPT-J-6B-Skein", "16GB"],
-    ["OPT Nerys 6B V2", "KoboldAI/OPT-6B-nerys-v2", "16GB"],
-    ["Adventure 6B", "KoboldAI/GPT-J-6B-Adventure", "16GB"],
-    ["Nerys FSD 2.7B (Hybrid)", "KoboldAI/fairseq-dense-2.7B-Nerys", "8GB"],
-    ["Adventure 2.7B", "KoboldAI/GPT-Neo-2.7B-AID", "8GB"],
-    ["Adventure 1.3B", "KoboldAI/GPT-Neo-1.3B-Adventure", "6GB"],
-    ["Adventure 125M (Mia)", "Merry/AID-Neo-125M", "2GB"],
-    ["Return to Main Menu", "Return", ""],
-]
-
-novellist= [
-    ["Nerys FSD 13B V2 (Hybrid)", "KoboldAI/fairseq-dense-13B-Nerys-v2", "32GB"],
-    ["Janeway FSD 13B", "KoboldAI/fairseq-dense-13B-Janeway", "32GB"],
-    ["Nerys FSD 13B (Hybrid)", "KoboldAI/fairseq-dense-13B-Nerys", "32GB"],
-    ["OPT Nerys 6B V2", "KoboldAI/OPT-6B-nerys-v2", "16GB"],
-    ["Janeway FSD 6.7B", "KoboldAI/fairseq-dense-6.7B-Janeway", "16GB"],
-    ["Janeway Neo 6B", "KoboldAI/GPT-J-6B-Janeway", "16GB"],
-    ["Janeway Neo 2.7B", "KoboldAI/GPT-Neo-2.7B-Janeway", "8GB"],
-    ["Janeway FSD 2.7B", "KoboldAI/fairseq-dense-2.7B-Janeway", "8GB"],
-    ["Nerys FSD 2.7B (Hybrid)", "KoboldAI/fairseq-dense-2.7B-Nerys", "8GB"],
-    ["Horni-LN 2.7B", "KoboldAI/GPT-Neo-2.7B-Horni-LN", "8GB"],
-    ["Picard 2.7B (Older Janeway)", "KoboldAI/GPT-Neo-2.7B-Picard", "8GB"],
-    ["Return to Main Menu", "Return", ""],
-]
-
-nsfwlist= [
-    ["Shinen FSD 13B (NSFW)", "KoboldAI/fairseq-dense-13B-Shinen", "32GB"],
-    ["Shinen FSD 6.7B (NSFW)", "KoboldAI/fairseq-dense-6.7B-Shinen", "16GB"],
-    ["Lit 6B (NSFW)", "hakurei/lit-6B", "16GB"],
-    ["Shinen 6B (NSFW)", "KoboldAI/GPT-J-6B-Shinen", "16GB"],
-    ["Horni 2.7B (NSFW)", "KoboldAI/GPT-Neo-2.7B-Horni", "8GB"],
-    ["Shinen 2.7B (NSFW)", "KoboldAI/GPT-Neo-2.7B-Shinen", "8GB"],
-    ["Return to Main Menu", "Return", ""],
-]
-
-chatlist= [
-    ["Convo 6B (Chatbot)", "hitomi-team/convo-6B", "16GB"],
-    ["C1 6B (Chatbot)", "hakurei/c1-6B", "16GB"],
-    ["C1 1.3B (Chatbot)", "iokru/c1-1.3B", "6GB"],
-    ["Return to Main Menu", "Return", ""],
-]
-gptneolist = [
-    ["GPT-J 6B", "EleutherAI/gpt-j-6B", "16GB"],
-    ["GPT-Neo 2.7B", "EleutherAI/gpt-neo-2.7B", "8GB"],
-    ["GPT-Neo 1.3B", "EleutherAI/gpt-neo-1.3B", "6GB"],
-    ["GPT-Neo 125M", "EleutherAI/gpt-neo-125M", "2GB"],
-    ["Return to Main Menu", "Return", ""],
-]
-
-gpt2list = [
-    ["GPT-2 XL", "gpt2-xl", "6GB"],
-    ["GPT-2 Large", "gpt2-large", "4GB"],
-    ["GPT-2 Med", "gpt2-medium", "2GB"],
-    ["GPT-2", "gpt2", "2GB"],
-    ["Return to Main Menu", "Return", ""],
->>>>>>> c71fd0cc
     ]
     }
 
