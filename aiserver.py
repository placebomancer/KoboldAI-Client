#!/usr/bin/python3
#==================================================================#
# KoboldAI
# Version: 1.16.4
# By: KoboldAIDev and the KoboldAI Community
#==================================================================#

# External packages
import eventlet
eventlet.monkey_patch(all=True, thread=False)
import os
os.system("")
os.environ['EVENTLET_THREADPOOL_SIZE'] = '50'
from eventlet import tpool

from os import path, getcwd
import time
import re
import json
import collections
import zipfile
import packaging
import contextlib
import traceback
import threading
from typing import Any, Callable, TypeVar, Tuple, Union, Dict, Set, List

import requests
import html
import argparse
import sys
import gc

import lupa

# KoboldAI
import fileops
import gensettings
from utils import debounce
import utils
import structures


if lupa.LUA_VERSION[:2] != (5, 4):
    print(f"Please install lupa==1.10. You have lupa {lupa.__version__}.", file=sys.stderr)


#==================================================================#
# Variables & Storage
#==================================================================#

# Terminal tags for colored text
class colors:
    PURPLE    = '\033[95m'
    BLUE      = '\033[94m'
    CYAN      = '\033[96m'
    GREEN     = '\033[92m'
    YELLOW    = '\033[93m'
    RED       = '\033[91m'
    END       = '\033[0m'
    UNDERLINE = '\033[4m'

# AI models
modellist = [
    ["Load a model from its directory", "NeoCustom", ""],
    ["Load an old GPT-2 model (eg CloverEdition)", "GPT2Custom", ""],
    ["Skein 6B (Hybrid)", "KoboldAI/GPT-J-6B-Skein", "12GB"],
    ["Adventure 6B", "KoboldAI/GPT-J-6B-Adventure", "12GB"],
    ["Lit 6B (NSFW)", "hakurei/lit-6B", "12GB"],
    ["C1 6B (Chatbot)", "hakurei/c1-6B", "12GB"],
    ["Picard 2.7B (Novel)", "KoboldAI/GPT-Neo-2.7B-Picard", "6GB"],
    ["Horni 2.7B (NSFW)", "KoboldAI/GPT-Neo-2.7B-Horni", "6GB"],
    ["Horni-LN 2.7B (Novel)", "KoboldAI/GPT-Neo-2.7B-Horni-LN", "6GB"],
    ["Shinen 2.7B (NSFW)", "KoboldAI/GPT-Neo-2.7B-Shinen", "6GB"],
    ["GPT-J 6B", "EleutherAI/gpt-j-6B", "12GB"],
    ["GPT-Neo 2.7B", "EleutherAI/gpt-neo-2.7B", "6GB"],
    ["GPT-Neo 1.3B", "EleutherAI/gpt-neo-1.3B", "3GB"],
    ["GPT-2 XL", "gpt2-xl", "8GB"],
    ["GPT-2 Large", "gpt2-large", "4GB"],
    ["GPT-2 Med", "gpt2-medium", "2GB"],
    ["GPT-2", "gpt2", "1GB"],
    ["OpenAI API (requires API key)", "OAI", ""],
    ["InferKit API (requires API key)", "InferKit", ""],
    ["KoboldAI Server API (Old Google Colab)", "Colab", ""],
    ["Read Only (No AI)", "ReadOnly", ""]
    ]

# Variables
class vars:
    lastact     = ""     # The last action received from the user
    submission  = ""     # Same as above, but after applying input formatting
    lastctx     = ""     # The last context submitted to the generator
    model       = ""     # Model ID string chosen at startup
    model_type  = ""     # Model Type (Automatically taken from the model config)
    noai        = False  # Runs the script without starting up the transformers pipeline
    aibusy      = False  # Stops submissions while the AI is working
    max_length  = 1024    # Maximum number of tokens to submit per action
    ikmax       = 3000   # Maximum number of characters to submit to InferKit
    genamt      = 80     # Amount of text for each action to generate
    ikgen       = 200    # Number of characters for InferKit to generate
    rep_pen     = 1.1    # Default generator repetition_penalty
    temp        = 0.5    # Default generator temperature
    top_p       = 0.9    # Default generator top_p
    top_k       = 0      # Default generator top_k
    tfs         = 1.0    # Default generator tfs (tail-free sampling)
    numseqs     = 1     # Number of sequences to ask the generator to create
    gamestarted = False  # Whether the game has started (disables UI elements)
    serverstarted = False  # Whether or not the Flask server has started
    prompt      = ""     # Prompt
    memory      = ""     # Text submitted to memory field
    authornote  = ""     # Text submitted to Author's Note field
    authornotetemplate = "[Author's note: <|>]"  # Author's note template
    setauthornotetemplate = authornotetemplate  # Saved author's note template in settings
    andepth     = 3      # How far back in history to append author's note
    actions     = structures.KoboldStoryRegister()  # Actions submitted by user and AI
    worldinfo   = []     # List of World Info key/value objects
    worldinfo_i = []     # List of World Info key/value objects sans uninitialized entries
    worldinfo_u = {}     # Dictionary of World Info UID - key/value pairs
    wifolders_d = {}     # Dictionary of World Info folder UID-info pairs
    wifolders_l = []     # List of World Info folder UIDs
    wifolders_u = {}     # Dictionary of pairs of folder UID - list of WI UID
    lua_state   = None   # Lua state of the Lua scripting system
    lua_koboldbridge = None  # `koboldbridge` from bridge.lua
    lua_kobold  = None   # `kobold` from` bridge.lua
    lua_koboldcore = None  # `koboldcore` from bridge.lua
    lua_logname = ...    # Name of previous userscript that logged to terminal
    lua_running = False  # Whether or not Lua is running (i.e. wasn't stopped due to an error)
    lua_edited  = set()  # Set of chunk numbers that were edited from a Lua generation modifier
    lua_deleted = set()  # Set of chunk numbers that were deleted from a Lua generation modifier
    generated_tkns = 0   # If using a backend that supports Lua generation modifiers, how many tokens have already been generated, otherwise 0
<<<<<<< HEAD
    abort       = False  # Whether or not generation was aborted by clicking on the submit button during generation
=======
    compiling   = False  # If using a TPU Colab, this will be set to True when the TPU backend starts compiling and then set to False again
    checking    = False  # Whether or not we are actively checking to see if TPU backend is compiling or not
>>>>>>> 1ea70e4b
    spfilename  = ""     # Filename of soft prompt to load, or an empty string if not using a soft prompt
    userscripts = []     # List of userscripts to load
    last_userscripts = []  # List of previous userscript filenames from the previous time userscripts were send via usstatitems
    corescript  = "default.lua"  # Filename of corescript to load
    # badwords    = []     # Array of str/chr values that should be removed from output
    badwordsids = [[13460], [6880], [50256], [42496], [4613], [17414], [22039], [16410], [27], [29], [38430], [37922], [15913], [24618], [28725], [58], [47175], [36937], [26700], [12878], [16471], [37981], [5218], [29795], [13412], [45160], [3693], [49778], [4211], [20598], [36475], [33409], [44167], [32406], [29847], [29342], [42669], [685], [25787], [7359], [3784], [5320], [33994], [33490], [34516], [43734], [17635], [24293], [9959], [23785], [21737], [28401], [18161], [26358], [32509], [1279], [38155], [18189], [26894], [6927], [14610], [23834], [11037], [14631], [26933], [46904], [22330], [25915], [47934], [38214], [1875], [14692], [41832], [13163], [25970], [29565], [44926], [19841], [37250], [49029], [9609], [44438], [16791], [17816], [30109], [41888], [47527], [42924], [23984], [49074], [33717], [31161], [49082], [30138], [31175], [12240], [14804], [7131], [26076], [33250], [3556], [38381], [36338], [32756], [46581], [17912], [49146]] # Tokenized array of badwords used to prevent AI artifacting
    deletewi    = None   # Temporary storage for UID to delete
    wirmvwhtsp  = False  # Whether to remove leading whitespace from WI entries
    widepth     = 3      # How many historical actions to scan for WI hits
    mode        = "play" # Whether the interface is in play, memory, or edit mode
    editln      = 0      # Which line was last selected in Edit Mode
    gpu_device  = 0      # Which PyTorch device to use when using pure GPU generation
    url         = "https://api.inferkit.com/v1/models/standard/generate" # InferKit API URL
    oaiurl      = "" # OpenAI API URL
    oaiengines  = "https://api.openai.com/v1/engines"
    colaburl    = ""     # Ngrok url for Google Colab mode
    apikey      = ""     # API key to use for InferKit API calls
    oaiapikey   = ""     # API key to use for OpenAI API calls
    savedir     = getcwd()+"\stories"
    hascuda     = False  # Whether torch has detected CUDA on the system
    usegpu      = False  # Whether to launch pipeline with GPU support
    custmodpth  = ""     # Filesystem location of custom model to run
    formatoptns = {'frmttriminc': True, 'frmtrmblln': False, 'frmtrmspch': False, 'frmtadsnsp': False, 'singleline': False}     # Container for state of formatting options
    importnum   = -1     # Selection on import popup list
    importjs    = {}     # Temporary storage for import data
    loadselect  = ""     # Temporary storage for story filename to load
    spselect    = ""     # Temporary storage for soft prompt filename to load
    spmeta      = None   # Metadata of current soft prompt, or None if not using a soft prompt
    sp          = None   # Current soft prompt tensor (as a NumPy array)
    sp_length   = 0      # Length of current soft prompt in tokens, or 0 if not using a soft prompt
    has_genmod  = False  # Whether or not at least one loaded Lua userscript has a generation modifier
    svowname    = ""     # Filename that was flagged for overwrite confirm
    saveow      = False  # Whether or not overwrite confirm has been displayed
    genseqs     = []     # Temporary storage for generated sequences
    recentback  = False  # Whether Back button was recently used without Submitting or Retrying after
    recentrng   = None   # If a new random game was recently generated without Submitting after, this is the topic used (as a string), otherwise this is None
    recentrngm  = None   # If a new random game was recently generated without Submitting after, this is the memory used (as a string), otherwise this is None
    useprompt   = False   # Whether to send the full prompt with every submit action
    breakmodel  = False  # For GPU users, whether to use both system RAM and VRAM to conserve VRAM while offering speedup compared to CPU-only
    bmsupported = False  # Whether the breakmodel option is supported (GPT-Neo/GPT-J only, currently)
    smandelete  = False  # Whether stories can be deleted from inside the browser
    smanrename  = False  # Whether stories can be renamed from inside the browser
    allowsp     = False  # Whether we are allowed to use soft prompts (by default enabled if we're using GPT-2, GPT-Neo or GPT-J)
    modeldim    = -1     # Embedding dimension of your model (e.g. it's 4096 for GPT-J-6B and 2560 for GPT-Neo-2.7B)
    laststory   = None   # Filename (without extension) of most recent story JSON file we loaded
    regex_sl    = re.compile(r'\n*(?<=.) *\n(.|\n)*')  # Pattern for limiting the output to a single line
    acregex_ai  = re.compile(r'\n* *>(.|\n)*')  # Pattern for matching adventure actions from the AI so we can remove them
    acregex_ui  = re.compile(r'^ *(&gt;.*)$', re.MULTILINE)    # Pattern for matching actions in the HTML-escaped story so we can apply colouring, etc (make sure to encase part to format in parentheses)
    comregex_ai = re.compile(r'(?:\n<\|(?:.|\n)*?\|>(?=\n|$))|(?:<\|(?:.|\n)*?\|>\n?)')  # Pattern for matching comments to remove them before sending them to the AI
    comregex_ui = re.compile(r'(&lt;\|(?:.|\n)*?\|&gt;)')  # Pattern for matching comments in the editor
    chatmode    = False
    chatname    = "You"
    adventure   = False
    actionmode  = 1
    dynamicscan = False
    remote      = False
    nopromptgen = False
    rngpersist  = False
    nogenmod    = False

#==================================================================#
# Function to get model selection at startup
#==================================================================#
def getModelSelection():
    print("    #   Model                           V/RAM\n    =========================================")
    i = 1
    for m in modellist:
        print("    {0} - {1}\t\t{2}".format("{:<2}".format(i), m[0].ljust(15), m[2]))
        i += 1
    print(" ");
    modelsel = 0
    vars.model = ''
    while(vars.model == ''):
        modelsel = input("Model #> ")
        if(modelsel.isnumeric() and int(modelsel) > 0 and int(modelsel) <= len(modellist)):
            vars.model = modellist[int(modelsel)-1][1]
        else:
            print("{0}Please enter a valid selection.{1}".format(colors.RED, colors.END))
    
    # If custom model was selected, get the filesystem location and store it
    if(vars.model == "NeoCustom" or vars.model == "GPT2Custom"):
        print("{0}Please choose the folder where pytorch_model.bin is located:{1}\n".format(colors.CYAN, colors.END))
        
        modpath = fileops.getdirpath(getcwd(), "Select Model Folder")
        
        if(modpath):
            # Save directory to vars
            vars.custmodpth = modpath
        else:
            # Print error and retry model selection
            print("{0}Model select cancelled!{1}".format(colors.RED, colors.END))
            print("{0}Select an AI model to continue:{1}\n".format(colors.CYAN, colors.END))
            getModelSelection()

#==================================================================#
# Return all keys in tokenizer dictionary containing char
#==================================================================#
def gettokenids(char):
    keys = []
    for key in vocab_keys:
        if(key.find(char) != -1):
            keys.append(key)
    return keys

#==================================================================#
# Return Model Name
#==================================================================#
def getmodelname():
    if(args.configname):
       modelname = args.configname
       return modelname
    if(vars.model in ("NeoCustom", "GPT2Custom", "TPUMeshTransformerGPTJ")):
        modelname = os.path.basename(os.path.normpath(vars.custmodpth))
        return modelname
    else:
        modelname = vars.model
        return modelname

#==================================================================#
# Breakmodel configuration functions
#==================================================================#
def device_list(n_layers, primary=None, selected=None):
    device_count = torch.cuda.device_count()
    if(device_count < 2):
        primary = None
    gpu_blocks = breakmodel.gpu_blocks + (device_count - len(breakmodel.gpu_blocks))*[0]
    print(f"{colors.YELLOW}       DEVICE ID  |  LAYERS  |  DEVICE NAME{colors.END}")
    for i in range(device_count):
        name = torch.cuda.get_device_name(i)
        if(len(name) > 47):
            name = "..." + name[-44:]
        row_color = colors.END
        sep_color = colors.YELLOW
        print(f"{row_color}{colors.YELLOW + '->' + row_color if i == selected else '  '} {'(primary)' if i == primary else ' '*9} {i:3}  {sep_color}|{row_color}     {gpu_blocks[i]:3}  {sep_color}|{row_color}  {name}{colors.END}")
    row_color = colors.END
    sep_color = colors.YELLOW
    print(f"{row_color}   {' '*9} N/A  {sep_color}|{row_color}     {n_layers:3}  {sep_color}|{row_color}  (CPU){colors.END}")

def device_config(model):
    global breakmodel, generator
    import breakmodel
    n_layers = model.config.num_layers if hasattr(model.config, "num_layers") else model.config.n_layer
    if(args.breakmodel_gpulayers is not None):
        try:
            breakmodel.gpu_blocks = list(map(int, args.breakmodel_gpulayers.split(',')))
            assert len(breakmodel.gpu_blocks) <= torch.cuda.device_count()
            s = n_layers
            for i in range(len(breakmodel.gpu_blocks)):
                if(breakmodel.gpu_blocks[i] <= -1):
                    breakmodel.gpu_blocks[i] = s
                    break
                else:
                    s -= breakmodel.gpu_blocks[i]
            assert sum(breakmodel.gpu_blocks) <= n_layers
            n_layers -= sum(breakmodel.gpu_blocks)
        except:
            print("WARNING: --layers is malformatted. Please use the --help option to see correct usage of --layers. Defaulting to all layers on device 0.", file=sys.stderr)
            breakmodel.gpu_blocks = [n_layers]
            n_layers = 0
    elif(args.breakmodel_layers is not None):
        breakmodel.gpu_blocks = [n_layers - max(0, min(n_layers, args.breakmodel_layers))]
        n_layers -= sum(breakmodel.gpu_blocks)
    elif(args.model is not None):
        print("Breakmodel not specified, assuming GPU 0")
        breakmodel.gpu_blocks = [n_layers]
        n_layers = 0
    else:
        device_count = torch.cuda.device_count()
        if(device_count > 1):
            print(colors.CYAN + "\nPlease select one of your GPUs to be your primary GPU.")
            print("VRAM usage in your primary GPU will be higher than for your other ones.")
            print("It is recommended you make your fastest GPU your primary GPU.")
            device_list(n_layers)
            while(True):
                primaryselect = input("device ID> ")
                if(primaryselect.isnumeric() and 0 <= int(primaryselect) < device_count):
                    breakmodel.primary_device = int(primaryselect)
                    break
                else:
                    print(f"{colors.RED}Please enter an integer between 0 and {device_count-1}.{colors.END}")
        else:
            breakmodel.primary_device = 0

        print(colors.PURPLE + "\nIf you don't have enough VRAM to run the model on a single GPU")
        print("you can split the model between your CPU and your GPU(s), or between")
        print("multiple GPUs if you have more than one.")
        print("By putting more 'layers' on a GPU or CPU, more computations will be")
        print("done on that device and more VRAM or RAM will be required on that device")
        print("(roughly proportional to number of layers).")
        print("It should be noted that GPUs are orders of magnitude faster than the CPU.")
        print(f"This model has{colors.YELLOW} {n_layers} {colors.PURPLE}layers.{colors.END}\n")

        for i in range(device_count):
            device_list(n_layers, primary=breakmodel.primary_device, selected=i)
            print(f"{colors.CYAN}\nHow many of the remaining{colors.YELLOW} {n_layers} {colors.CYAN}layers would you like to put into device {i}?\nYou can also enter -1 to allocate all remaining layers to this device.{colors.END}\n")
            while(True):
                layerselect = input("# of layers> ")
                if((layerselect.isnumeric() or layerselect.strip() == '-1') and -1 <= int(layerselect) <= n_layers):
                    layerselect = int(layerselect)
                    layerselect = n_layers if layerselect == -1 else layerselect
                    breakmodel.gpu_blocks.append(layerselect)
                    n_layers -= layerselect
                    break
                else:
                    print(f"{colors.RED}Please enter an integer between -1 and {n_layers}.{colors.END}")
            if(n_layers == 0):
                break
    
    print(colors.PURPLE + "\nFinal device configuration:")
    device_list(n_layers)

    # If all layers are on the same device, use the old GPU generation mode
    while(len(breakmodel.gpu_blocks) and breakmodel.gpu_blocks[-1] == 0):
        breakmodel.gpu_blocks.pop()
    if(len(breakmodel.gpu_blocks) and breakmodel.gpu_blocks[-1] in (-1, model.config.num_layers if hasattr(model.config, "num_layers") else model.config.n_layer)):
        vars.breakmodel = False
        vars.usegpu = True
        vars.gpu_device = len(breakmodel.gpu_blocks)-1
        model = model.half().to(vars.gpu_device)
        generator = model.generate
        return

    if(not breakmodel.gpu_blocks):
        print("Nothing assigned to a GPU, reverting to CPU only mode")
        vars.breakmodel = False
        vars.usegpu = False
        model = model.to('cpu').float()
        generator = model.generate
        return
    model.half().to('cpu')
    gc.collect()
    model.transformer.wte.to(breakmodel.primary_device)
    model.transformer.ln_f.to(breakmodel.primary_device)
    if(hasattr(model, 'lm_head')):
        model.lm_head.to(breakmodel.primary_device)
    if(hasattr(model.transformer, 'wpe')):
        model.transformer.wpe.to(breakmodel.primary_device)
    gc.collect()
    GPTNeoModel.forward = breakmodel.new_forward
    if("GPTJModel" in globals()):
        GPTJModel.forward = breakmodel.new_forward
    generator = model.generate
    breakmodel.move_hidden_layers(model.transformer)

#==================================================================#
# Startup
#==================================================================#

# Parsing Parameters
parser = argparse.ArgumentParser(description="KoboldAI Server")
parser.add_argument("--remote", action='store_true', help="Optimizes KoboldAI for Remote Play")
parser.add_argument("--ngrok", action='store_true', help="Optimizes KoboldAI for Remote Play using Ngrok")
parser.add_argument("--model", help="Specify the Model Type to skip the Menu")
parser.add_argument("--path", help="Specify the Path for local models (For model NeoCustom or GPT2Custom)")
parser.add_argument("--cpu", action='store_true', help="By default unattended launches are on the GPU use this option to force CPU usage.")
parser.add_argument("--breakmodel", action='store_true', help=argparse.SUPPRESS)
parser.add_argument("--breakmodel_layers", type=int, help=argparse.SUPPRESS)
parser.add_argument("--breakmodel_gpulayers", type=str, help="If using a model that supports hybrid generation, this is a comma-separated list that specifies how many layers to put on each GPU device. For example to put 8 layers on device 0, 9 layers on device 1 and 11 layers on device 2, use --layers 8,9,11")
parser.add_argument("--override_delete", action='store_true', help="Deleting stories from inside the browser is disabled if you are using --remote and enabled otherwise. Using this option will instead allow deleting stories if using --remote and prevent deleting stories otherwise.")
parser.add_argument("--override_rename", action='store_true', help="Renaming stories from inside the browser is disabled if you are using --remote and enabled otherwise. Using this option will instead allow renaming stories if using --remote and prevent renaming stories otherwise.")
parser.add_argument("--configname", help="Force a fixed configuration name to aid with config management.")
parser.add_argument("--colab", action='store_true', help="Optimize for Google Colab.")

args: argparse.Namespace = None
if(os.environ.get("KOBOLDAI_ARGS") is not None):
    import shlex
    args = parser.parse_args(shlex.split(os.environ["KOBOLDAI_ARGS"]))
else:
    args = parser.parse_args()

vars.model = args.model;

if args.colab:
    args.remote = True;
    args.override_rename = True;
    args.override_delete = True;
    
if args.remote:
    vars.remote = True;

if args.ngrok:
    vars.remote = True;

vars.smandelete = vars.remote == args.override_delete
vars.smanrename = vars.remote == args.override_rename

# Select a model to run
if args.model:
    print("Welcome to KoboldAI!\nYou have selected the following Model:", vars.model)
    if args.path:
        print("You have selected the following path for your Model :", args.path)
        vars.custmodpth = args.path;
        vars.colaburl = args.path + "/request"; # Lets just use the same parameter to keep it simple

else:
    print("{0}Welcome to the KoboldAI Server!\nSelect an AI model to continue:{1}\n".format(colors.CYAN, colors.END))
    getModelSelection()

# If transformers model was selected & GPU available, ask to use CPU or GPU
if(not vars.model in ["InferKit", "Colab", "OAI", "ReadOnly", "TPUMeshTransformerGPTJ"]):
    vars.allowsp = True
    # Test for GPU support
    import torch
    
    # Make model path the same as the model name to make this consistent with the other loading method if it isn't a known model type
    # This code is not just a workaround for below, it is also used to make the behavior consistent with other loading methods - Henk717
    if(not vars.model in ["NeoCustom", "GPT2Custom"]):
        vars.custmodpth = vars.model
    elif(vars.model == "NeoCustom"):
        vars.model = os.path.basename(os.path.normpath(vars.custmodpth))

    # Get the model_type from the config or assume a model type if it isn't present
    from transformers import AutoConfig
    if(os.path.isdir(vars.custmodpth.replace('/', '_'))):
        try:
            model_config = AutoConfig.from_pretrained(vars.custmodpth.replace('/', '_'), cache_dir="cache/")
            vars.model_type = model_config.model_type
        except ValueError as e:
            vars.model_type = "not_found"
    else:
        try:
            model_config = AutoConfig.from_pretrained(vars.custmodpth, cache_dir="cache/")
            vars.model_type = model_config.model_type
        except ValueError as e:
            vars.model_type = "not_found"
    if(vars.model_type == "not_found" and vars.model == "NeoCustom"):
        vars.model_type = "gpt_neo"
    elif(vars.model_type == "not_found" and vars.model == "GPT2Custom"):
        vars.model_type = "gpt2"
    elif(vars.model_type == "not_found"):
        print("WARNING: No model type detected, assuming Neo (If this is a GPT2 model use the other menu option or --model GPT2Custom)")
        vars.model_type = "gpt_neo"
    print("{0}Looking for GPU support...{1}".format(colors.PURPLE, colors.END), end="")
    vars.hascuda = torch.cuda.is_available()
    vars.bmsupported = vars.model_type in ("gpt_neo", "gptj") and not args.colab
    if(args.breakmodel is not None and args.breakmodel):
        print("WARNING: --breakmodel is no longer supported. Breakmodel mode is now automatically enabled when --layers is used (see --help for details).", file=sys.stderr)
    if(args.breakmodel_layers is not None):
        print("WARNING: --breakmodel_layers is deprecated. Use --layers instead (see --help for details).", file=sys.stderr)
    if(not vars.bmsupported and (args.breakmodel_gpulayers is not None or args.breakmodel_layers is not None)):
        print("WARNING: This model does not support hybrid generation. --layers will be ignored.", file=sys.stderr)
    if(vars.hascuda):
        print("{0}FOUND!{1}".format(colors.GREEN, colors.END))
    else:
        print("{0}NOT FOUND!{1}".format(colors.YELLOW, colors.END))
    
    if args.model:
        if(vars.hascuda):
            genselected = True
            vars.usegpu = True
            vars.breakmodel = False
        if(vars.bmsupported):
            vars.usegpu = False
            vars.breakmodel = True
        if(args.cpu):
            vars.usegpu = False
            vars.breakmodel = False
    elif(vars.hascuda):    
        if(vars.bmsupported):
            genselected = True
            vars.usegpu = False
            vars.breakmodel = True
        else:
            print("    1 - GPU\n    2 - CPU\n")
            genselected = False
    else:
        genselected = False

    if(vars.hascuda):
        while(genselected == False):
            genselect = input("Mode> ")
            if(genselect == ""):
                vars.breakmodel = False
                vars.usegpu = True
                genselected = True
            elif(genselect.isnumeric() and int(genselect) == 1):
                if(vars.bmsupported):
                    vars.breakmodel = True
                    vars.usegpu = False
                    genselected = True
                else:
                    vars.breakmodel = False
                    vars.usegpu = True
                    genselected = True
            elif(genselect.isnumeric() and int(genselect) == 2):
                vars.breakmodel = False
                vars.usegpu = False
                genselected = True
            else:
                print("{0}Please enter a valid selection.{1}".format(colors.RED, colors.END))

# Ask for API key if InferKit was selected
if(vars.model == "InferKit"):
    if(not path.exists("settings/" + getmodelname().replace('/', '_') + ".settings")):
        # If the client settings file doesn't exist, create it
        print("{0}Please enter your InferKit API key:{1}\n".format(colors.CYAN, colors.END))
        vars.apikey = input("Key> ")
        # Write API key to file
        os.makedirs('settings', exist_ok=True)
        file = open("settings/" + getmodelname().replace('/', '_') + ".settings", "w")
        try:
            js = {"apikey": vars.apikey}
            file.write(json.dumps(js, indent=3))
        finally:
            file.close()
    else:
        # Otherwise open it up
        file = open("settings/" + getmodelname().replace('/', '_') + ".settings", "r")
        # Check if API key exists
        js = json.load(file)
        if("apikey" in js and js["apikey"] != ""):
            # API key exists, grab it and close the file
            vars.apikey = js["apikey"]
            file.close()
        else:
            # Get API key, add it to settings object, and write it to disk
            print("{0}Please enter your InferKit API key:{1}\n".format(colors.CYAN, colors.END))
            vars.apikey = input("Key> ")
            js["apikey"] = vars.apikey
            # Write API key to file
            file = open("settings/" + getmodelname().replace('/', '_') + ".settings", "w")
            try:
                file.write(json.dumps(js, indent=3))
            finally:
                file.close()

# Ask for API key if OpenAI was selected
if(vars.model == "OAI"):
    if(not path.exists("settings/" + getmodelname().replace('/', '_') + ".settings")):
        # If the client settings file doesn't exist, create it
        print("{0}Please enter your OpenAI API key:{1}\n".format(colors.CYAN, colors.END))
        vars.oaiapikey = input("Key> ")
        # Write API key to file
        os.makedirs('settings', exist_ok=True)
        file = open("settings/" + getmodelname().replace('/', '_') + ".settings", "w")
        try:
            js = {"oaiapikey": vars.oaiapikey}
            file.write(json.dumps(js, indent=3))
        finally:
            file.close()
    else:
        # Otherwise open it up
        file = open("settings/" + getmodelname().replace('/', '_') + ".settings", "r")
        # Check if API key exists
        js = json.load(file)
        if("oaiapikey" in js and js["oaiapikey"] != ""):
            # API key exists, grab it and close the file
            vars.oaiapikey = js["oaiapikey"]
            file.close()
        else:
            # Get API key, add it to settings object, and write it to disk
            print("{0}Please enter your OpenAI API key:{1}\n".format(colors.CYAN, colors.END))
            vars.oaiapikey = input("Key> ")
            js["oaiapikey"] = vars.oaiapikey
            # Write API key to file
            file = open("settings/" + getmodelname().replace('/', '_') + ".settings", "w")
            try:
                file.write(json.dumps(js, indent=3))
            finally:
                file.close()
    
    # Get list of models from OAI
    print("{0}Retrieving engine list...{1}".format(colors.PURPLE, colors.END), end="")
    req = requests.get(
        vars.oaiengines, 
        headers = {
            'Authorization': 'Bearer '+vars.oaiapikey
            }
        )
    if(req.status_code == 200):
        print("{0}OK!{1}".format(colors.GREEN, colors.END))
        print("{0}Please select an engine to use:{1}\n".format(colors.CYAN, colors.END))
        engines = req.json()["data"]
        # Print list of engines
        i = 0
        for en in engines:
            print("    {0} - {1} ({2})".format(i, en["id"], "\033[92mready\033[0m" if en["ready"] == True else "\033[91mnot ready\033[0m"))
            i += 1
        # Get engine to use
        print("")
        engselected = False
        while(engselected == False):
            engine = input("Engine #> ")
            if(engine.isnumeric() and int(engine) < len(engines)):
                vars.oaiurl = "https://api.openai.com/v1/engines/{0}/completions".format(engines[int(engine)]["id"])
                engselected = True
            else:
                print("{0}Please enter a valid selection.{1}".format(colors.RED, colors.END))
    else:
        # Something went wrong, print the message and quit since we can't initialize an engine
        print("{0}ERROR!{1}".format(colors.RED, colors.END))
        print(req.json())
        quit()

# Ask for ngrok url if Google Colab was selected
if(vars.model == "Colab"):
    if(vars.colaburl == ""):
        print("{0}NOTE: For the modern KoboldAI Colab's you open the links directly in your browser.\nThis option is only for the KoboldAI Server API, not all features are supported in this mode.\n".format(colors.YELLOW, colors.END))
        print("{0}Enter the URL of the server (For example a trycloudflare link):{1}\n".format(colors.CYAN, colors.END))
        vars.colaburl = input("URL> ") + "/request"

if(vars.model == "ReadOnly"):
    vars.noai = True

# Set logging level to reduce chatter from Flask
import logging
log = logging.getLogger('werkzeug')
log.setLevel(logging.ERROR)

# Start flask & SocketIO
print("{0}Initializing Flask... {1}".format(colors.PURPLE, colors.END), end="")
from flask import Flask, render_template, Response, request, copy_current_request_context
from flask_socketio import SocketIO, emit
app = Flask(__name__)
app.config['SECRET KEY'] = 'secret!'
socketio = SocketIO(app, async_method="eventlet")
print("{0}OK!{1}".format(colors.GREEN, colors.END))

# Start transformers and create pipeline
if(not vars.model in ["InferKit", "Colab", "OAI", "ReadOnly", "TPUMeshTransformerGPTJ"]):
    if(not vars.noai):
        print("{0}Initializing transformers, please wait...{1}".format(colors.PURPLE, colors.END))
        from transformers import StoppingCriteria, GPT2TokenizerFast, GPT2LMHeadModel, GPTNeoForCausalLM, GPTNeoModel, AutoModelForCausalLM, AutoTokenizer
        try:
            from transformers import GPTJModel
        except:
            pass
        import transformers.generation_utils
        from transformers import __version__ as transformers_version

        # Patch transformers to use our soft prompt
        def patch_causallm(cls):
            old_forward = cls.forward
            def new_causallm_forward(self, *args, **kwargs):
                input_ids = kwargs.get('input_ids').to(self.device)
                assert input_ids is not None
                kwargs['input_ids'] = None
                if(vars.sp is not None):
                    shifted_input_ids = input_ids - self.config.vocab_size
                input_ids.clamp_(max=self.config.vocab_size-1)
                inputs_embeds = self.transformer.wte(input_ids)
                if(vars.sp is not None):
                    vars.sp = vars.sp.to(inputs_embeds.dtype).to(inputs_embeds.device)
                    inputs_embeds = torch.where(
                        (shifted_input_ids >= 0)[..., None],
                        vars.sp[shifted_input_ids.clamp(min=0)],
                        inputs_embeds,
                    )
                kwargs['inputs_embeds'] = inputs_embeds
                return old_forward(self, *args, **kwargs)
            cls.forward = new_causallm_forward
        for cls in (GPT2LMHeadModel, GPTNeoForCausalLM):
            patch_causallm(cls)
        try:
            from transformers import GPTJForCausalLM
            patch_causallm(GPTJForCausalLM)
        except:
            pass


        # Patch transformers to use our custom logit warpers
        from transformers import LogitsProcessorList, LogitsWarper, LogitsProcessor, TopKLogitsWarper, TopPLogitsWarper, TemperatureLogitsWarper, RepetitionPenaltyLogitsProcessor

        def dynamic_processor_wrap(cls, field_name, var_name, cond=None):
            old_call = cls.__call__
            def new_call(self, *args, **kwargs):
                setattr(self, field_name, getattr(vars, var_name))
                assert len(args) == 2
                if(cond is None or cond(getattr(vars, var_name))):
                    return old_call(self, *args, **kwargs)
                return args[1]
            cls.__call__ = new_call
        dynamic_processor_wrap(RepetitionPenaltyLogitsProcessor, "penalty", "rep_pen", cond=lambda x: x != 1.0)
        dynamic_processor_wrap(TopKLogitsWarper, "top_k", "top_k", cond=lambda x: x > 0)
        dynamic_processor_wrap(TopPLogitsWarper, "top_p", "top_p", cond=lambda x: x < 1.0)
        dynamic_processor_wrap(TemperatureLogitsWarper, "temperature", "temp", cond=lambda x: x != 1.0)

        class TailFreeLogitsWarper(LogitsWarper):

            def __init__(self, tfs: float, filter_value: float = -float("Inf"), min_tokens_to_keep: int = 1):
                tfs = float(tfs)
                if tfs < 0 or tfs > 1.0:
                    raise ValueError(f"`tfs` has to be a float > 0 and < 1, but is {tfs}")
                self.tfs = tfs
                self.filter_value = filter_value
                self.min_tokens_to_keep = min_tokens_to_keep

            def __call__(self, input_ids: torch.LongTensor, scores: torch.FloatTensor) -> torch.FloatTensor:
                self.tfs = vars.tfs

                if self.filter_value >= 1.0:
                    return scores
                sorted_logits, sorted_indices = torch.sort(scores, descending=True)
                probs = sorted_logits.softmax(dim=-1)

                # Compute second derivative normalized CDF
                d2 = probs.diff().diff().abs()
                normalized_d2 = d2 / d2.sum(dim=-1, keepdim=True)
                normalized_d2_cdf = normalized_d2.cumsum(dim=-1)

                # Remove tokens with CDF value above the threshold (token with 0 are kept)
                sorted_indices_to_remove = normalized_d2_cdf > self.tfs

                # Centre the distribution around the cutoff as in the original implementation of the algorithm
                sorted_indices_to_remove = torch.cat(
                    (
                        torch.zeros(scores.shape[0], 1, dtype=torch.bool, device=scores.device),
                        sorted_indices_to_remove,
                        torch.ones(scores.shape[0], 1, dtype=torch.bool, device=scores.device),
                    ),
                    dim=-1,
                )

                if self.min_tokens_to_keep > 1:
                    # Keep at least min_tokens_to_keep
                    sorted_indices_to_remove[..., : self.min_tokens_to_keep] = 0

                indices_to_remove = sorted_indices_to_remove.scatter(1, sorted_indices, sorted_indices_to_remove)
                scores = scores.masked_fill(indices_to_remove, self.filter_value)
                return scores
        
        class LuaLogitsProcessor(LogitsProcessor):

            def __init__(self):
                pass

            def __call__(self, input_ids: torch.LongTensor, scores: torch.FloatTensor) -> torch.FloatTensor:
                assert scores.ndim == 2
                assert input_ids.ndim == 2
                self.regeneration_required = False
                self.halt = False

                scores_shape = scores.shape
                scores_list = scores.tolist()
                vars.lua_koboldbridge.logits = vars.lua_state.table()
                for r, row in enumerate(scores_list):
                    vars.lua_koboldbridge.logits[r+1] = vars.lua_state.table(*row)
                vars.lua_koboldbridge.vocab_size = scores_shape[-1]

                execute_genmod()

                scores = torch.tensor(
                    tuple(tuple(row.values()) for row in vars.lua_koboldbridge.logits.values()),
                    device=scores.device,
                    dtype=scores.dtype,
                )
                assert scores.shape == scores_shape

                return scores
        
        def new_get_logits_processor(*args, **kwargs) -> LogitsProcessorList:
            processors = new_get_logits_processor.old_get_logits_processor(*args, **kwargs)
            processors.insert(0, LuaLogitsProcessor())
            return processors
        new_get_logits_processor.old_get_logits_processor = transformers.generation_utils.GenerationMixin._get_logits_processor
        transformers.generation_utils.GenerationMixin._get_logits_processor = new_get_logits_processor

        def new_get_logits_warper(beams: int = 1,) -> LogitsProcessorList:
            warper_list = LogitsProcessorList()
            warper_list.append(TopKLogitsWarper(top_k=1, min_tokens_to_keep=1 + (beams > 1)))
            warper_list.append(TopPLogitsWarper(top_p=0.5, min_tokens_to_keep=1 + (beams > 1)))
            warper_list.append(TailFreeLogitsWarper(tfs=0.5, min_tokens_to_keep=1 + (beams > 1)))
            warper_list.append(TemperatureLogitsWarper(temperature=0.5))
            return warper_list
        
        def new_sample(self, *args, **kwargs):
            assert kwargs.pop("logits_warper", None) is not None
            kwargs["logits_warper"] = new_get_logits_warper(
                beams=1,
            )
            return new_sample.old_sample(self, *args, **kwargs)
        new_sample.old_sample = transformers.generation_utils.GenerationMixin.sample
        transformers.generation_utils.GenerationMixin.sample = new_sample


        # Allow bad words filter to ban <|endoftext|> token
        import transformers.generation_logits_process
        def new_init(self, bad_words_ids: List[List[int]], eos_token_id: int):
            return new_init.old_init(self, bad_words_ids, -1)
        new_init.old_init = transformers.generation_logits_process.NoBadWordsLogitsProcessor.__init__
        transformers.generation_logits_process.NoBadWordsLogitsProcessor.__init__ = new_init


        # Sets up dynamic world info scanner
        class DynamicWorldInfoScanCriteria(StoppingCriteria):
            def __init__(
                self,
                tokenizer,
                excluded_world_info: List[Set],
            ):
                self.regeneration_required = False
                self.halt = False
                self.tokenizer = tokenizer
                self.excluded_world_info = excluded_world_info
            def __call__(
                self,
                input_ids: torch.LongTensor,
                scores: torch.FloatTensor,
                **kwargs,
            ) -> bool:
                vars.generated_tkns += 1
                if(vars.lua_koboldbridge.generated_cols and vars.generated_tkns != vars.lua_koboldbridge.generated_cols):
                    raise RuntimeError(f"Inconsistency detected between KoboldAI Python and Lua backends ({vars.generated_tkns} != {vars.lua_koboldbridge.generated_cols})")
                if(vars.abort or vars.generated_tkns >= vars.genamt):
                    self.regeneration_required = False
                    self.halt = False
                    return True

                assert input_ids.ndim == 2
                assert len(self.excluded_world_info) == input_ids.shape[0]
                self.regeneration_required = vars.lua_koboldbridge.regeneration_required
                self.halt = not vars.lua_koboldbridge.generating
                vars.lua_koboldbridge.regeneration_required = False

                for i in range(vars.numseqs):
                    vars.lua_koboldbridge.generated[i+1][vars.generated_tkns] = int(input_ids[i, -1].item())

                if(not vars.dynamicscan):
                    return self.regeneration_required or self.halt
                tail = input_ids[..., -vars.generated_tkns:]
                for i, t in enumerate(tail):
                    decoded = tokenizer.decode(t)
                    _, found = checkworldinfo(decoded, force_use_txt=True, actions=vars._actions)
                    found -= self.excluded_world_info[i]
                    if(len(found) != 0):
                        self.regeneration_required = True
                        break
                return self.regeneration_required or self.halt
        old_get_stopping_criteria = transformers.generation_utils.GenerationMixin._get_stopping_criteria
        def new_get_stopping_criteria(self, *args, **kwargs):
            stopping_criteria = old_get_stopping_criteria(self, *args, **kwargs)
            global tokenizer
            self.kai_scanner = DynamicWorldInfoScanCriteria(
                tokenizer=tokenizer,
                excluded_world_info=self.kai_scanner_excluded_world_info,
            )
            stopping_criteria.insert(0, self.kai_scanner)
            return stopping_criteria
        transformers.generation_utils.GenerationMixin._get_stopping_criteria = new_get_stopping_criteria

        def get_hidden_size_from_model(model):
            try:
                return int(model.transformer.hidden_size)
            except:
                try:
                    return int(model.transformer.embed_dim)
                except:
                    return int(model.lm_head.in_features)
        
        def maybe_low_cpu_mem_usage() -> Dict[str, Any]:
            if(packaging.version.parse(transformers_version) < packaging.version.parse("4.11.0")):
                print(f"\nWARNING:  Please upgrade to transformers 4.11.0 for lower RAM usage.  You have transformers {transformers_version}.", file=sys.stderr)
                return {}
            return {"low_cpu_mem_usage": True}
        
        @contextlib.contextmanager
        def maybe_use_float16(always_use=False):
            if(always_use or (vars.hascuda and (vars.usegpu or vars.breakmodel))):
                original_dtype = torch.get_default_dtype()
                torch.set_default_dtype(torch.float16)
                yield True
                torch.set_default_dtype(original_dtype)
            else:
                yield False

        # If custom GPT2 model was chosen
        if(vars.model == "GPT2Custom"):
            model_config = open(vars.custmodpth + "/config.json", "r")
            js   = json.load(model_config)
            with(maybe_use_float16()):
                model = GPT2LMHeadModel.from_pretrained(vars.custmodpth, cache_dir="cache/")
            tokenizer = GPT2TokenizerFast.from_pretrained(vars.custmodpth, cache_dir="cache/")
            vars.modeldim = get_hidden_size_from_model(model)
            # Is CUDA available? If so, use GPU, otherwise fall back to CPU
            if(vars.hascuda and vars.usegpu):
                model = model.half().to(vars.gpu_device)
                generator = model.generate
            else:
                model = model.to('cpu').float()
                generator = model.generate
        # Use the Generic implementation
        else:
            lowmem = maybe_low_cpu_mem_usage()
            # We must disable low_cpu_mem_usage (by setting lowmem to {}) if
            # using a GPT-2 model because GPT-2 is not compatible with this
            # feature yet
            if("/" not in vars.model and vars.model.lower().startswith("gpt2")):
                lowmem = {}
            
            # Download model from Huggingface if it does not exist, otherwise load locally
            if(os.path.isdir(vars.custmodpth)):
               with(maybe_use_float16()):
                   try:
                       tokenizer = AutoTokenizer.from_pretrained(vars.custmodpth, cache_dir="cache/")
                   except ValueError as e:
                       tokenizer = GPT2TokenizerFast.from_pretrained(vars.custmodpth, cache_dir="cache/")
                   try:
                       model     = AutoModelForCausalLM.from_pretrained(vars.custmodpth, cache_dir="cache/", **lowmem)
                   except ValueError as e:
                       model     = GPTNeoForCausalLM.from_pretrained(vars.custmodpth, cache_dir="cache/", **lowmem)
            elif(os.path.isdir(vars.model.replace('/', '_'))):
               with(maybe_use_float16()):
                   try:
                       tokenizer = AutoTokenizer.from_pretrained(vars.model.replace('/', '_'), cache_dir="cache/")
                   except ValueError as e:
                       tokenizer = GPT2TokenizerFast.from_pretrained(vars.model.replace('/', '_'), cache_dir="cache/")
                   try:
                       model     = AutoModelForCausalLM.from_pretrained(vars.model.replace('/', '_'), cache_dir="cache/", **lowmem)
                   except ValueError as e:
                       model     = GPTNeoForCausalLM.from_pretrained(vars.model.replace('/', '_'), cache_dir="cache/", **lowmem)
            else:
                try:
                    tokenizer = AutoTokenizer.from_pretrained(vars.model, cache_dir="cache/")
                except ValueError as e:
                    tokenizer = GPT2TokenizerFast.from_pretrained(vars.model, cache_dir="cache/")
                with(maybe_use_float16()):
                    try:
                        model     = AutoModelForCausalLM.from_pretrained(vars.model, cache_dir="cache/", **lowmem)
                    except ValueError as e:
                        model     = GPTNeoForCausalLM.from_pretrained(vars.model, cache_dir="cache/", **lowmem)
                
                if not args.colab:
                    model = model.half()
                    import shutil
                    shutil.rmtree("cache/")
                    model.save_pretrained(vars.model.replace('/', '_'))
                    tokenizer.save_pretrained(vars.model.replace('/', '_'))
            
            if(vars.hascuda):
                if(vars.usegpu):
                    vars.modeldim = get_hidden_size_from_model(model)
                    model = model.half().to(vars.gpu_device)
                    generator = model.generate
                elif(vars.breakmodel):  # Use both RAM and VRAM (breakmodel)
                    vars.modeldim = get_hidden_size_from_model(model)
                    device_config(model)
                else:
                    model = model.to('cpu').float()
                    vars.modeldim = get_hidden_size_from_model(model)
                    generator = model.generate
            else:
                model.to('cpu').float()
                vars.modeldim = get_hidden_size_from_model(model)
                generator = model.generate
        
        # Suppress Author's Note by flagging square brackets (Old implementation)
        #vocab         = tokenizer.get_vocab()
        #vocab_keys    = vocab.keys()
        #vars.badwords = gettokenids("[")
        #for key in vars.badwords:
        #    vars.badwordsids.append([vocab[key]])
		
        print("{0}OK! {1} pipeline created!{2}".format(colors.GREEN, vars.model, colors.END))
    
    else:
        from transformers import GPT2TokenizerFast
        tokenizer = GPT2TokenizerFast.from_pretrained("gpt2", cache_dir="cache/")
else:
    def tpumtjgetsofttokens():
        soft_tokens = None
        if(vars.sp is None):
            global np
            if 'np' not in globals():
                import numpy as np
            tensor = np.zeros((1, tpu_mtj_backend.params["d_model"]), dtype=np.float32)
            rows = tensor.shape[0]
            padding_amount = tpu_mtj_backend.params["seq"] - (tpu_mtj_backend.params["seq"] % -tpu_mtj_backend.params["cores_per_replica"]) - rows
            tensor = np.pad(tensor, ((0, padding_amount), (0, 0)))
            tensor = tensor.reshape(
                tpu_mtj_backend.params["cores_per_replica"],
                -1,
                tpu_mtj_backend.params["d_model"],
            )
            vars.sp = tpu_mtj_backend.shard_xmap(tensor)
        soft_tokens = np.arange(
            tpu_mtj_backend.params["n_vocab"] + tpu_mtj_backend.params["n_vocab_padding"],
            tpu_mtj_backend.params["n_vocab"] + tpu_mtj_backend.params["n_vocab_padding"] + vars.sp_length,
            dtype=np.uint32
        )
        return soft_tokens

    def tpumtjgenerate_warper_callback(scores) -> "np.array":
        scores_shape = scores.shape
        scores_list = scores.tolist()
        vars.lua_koboldbridge.logits = vars.lua_state.table()
        for r, row in enumerate(scores_list):
            vars.lua_koboldbridge.logits[r+1] = vars.lua_state.table(*row)
        vars.lua_koboldbridge.vocab_size = scores_shape[-1]

        execute_genmod()

        scores = np.array(
            tuple(tuple(row.values()) for row in vars.lua_koboldbridge.logits.values()),
            dtype=scores.dtype,
        )
        assert scores.shape == scores_shape

        return scores
    
    def tpumtjgenerate_stopping_callback(generated, n_generated, excluded_world_info) -> Tuple[List[set], bool, bool]:
        vars.generated_tkns += 1

        assert len(excluded_world_info) == len(generated)
        regeneration_required = vars.lua_koboldbridge.regeneration_required
        halt = not vars.lua_koboldbridge.generating or vars.generated_tkns >= vars.genamt
        vars.lua_koboldbridge.regeneration_required = False

        global past

        for i in range(vars.numseqs):
            vars.lua_koboldbridge.generated[i+1][vars.generated_tkns] = int(generated[i, tpu_mtj_backend.params["seq"] + n_generated - 1].item())

        if(not vars.dynamicscan or halt):
            return excluded_world_info, regeneration_required, halt

        for i, t in enumerate(generated):
            decoded = tokenizer.decode(past[i]) + tokenizer.decode(t[tpu_mtj_backend.params["seq"] : tpu_mtj_backend.params["seq"] + n_generated])
            _, found = checkworldinfo(decoded, force_use_txt=True)
            found -= excluded_world_info[i]
            if(len(found) != 0):
                regeneration_required = True
                break
        return excluded_world_info, regeneration_required, halt

    def tpumtjgenerate_compiling_callback() -> None:
        print(colors.GREEN + "TPU backend compilation triggered" + colors.END)
        vars.compiling = True

    def tpumtjgenerate_stopped_compiling_callback() -> None:
        vars.compiling = False

    # If we're running Colab or OAI, we still need a tokenizer.
    if(vars.model == "Colab"):
        from transformers import GPT2TokenizerFast
        tokenizer = GPT2TokenizerFast.from_pretrained("EleutherAI/gpt-neo-2.7B", cache_dir="cache/")
    elif(vars.model == "OAI"):
        from transformers import GPT2TokenizerFast
        tokenizer = GPT2TokenizerFast.from_pretrained("gpt2", cache_dir="cache/")
    # Load the TPU backend if requested
    elif(vars.model == "TPUMeshTransformerGPTJ"):
        print("{0}Initializing Mesh Transformer JAX, please wait...{1}".format(colors.PURPLE, colors.END))
        assert vars.model == "TPUMeshTransformerGPTJ" and vars.custmodpth and os.path.isdir(vars.custmodpth)
        import tpu_mtj_backend
        tpu_mtj_backend.warper_callback = tpumtjgenerate_warper_callback
        tpu_mtj_backend.stopping_callback = tpumtjgenerate_stopping_callback
        tpu_mtj_backend.compiling_callback = tpumtjgenerate_compiling_callback
        tpu_mtj_backend.stopped_compiling_callback = tpumtjgenerate_stopped_compiling_callback
        tpu_mtj_backend.load_model(vars.custmodpth)
        vars.allowsp = True
        vars.modeldim = int(tpu_mtj_backend.params["d_model"])
        tokenizer = tpu_mtj_backend.tokenizer

# Set up Flask routes
@app.route('/')
@app.route('/index')
def index():
    return render_template('index.html')
@app.route('/download')
def download():
    save_format = request.args.get("format", "json").strip().lower()

    if(save_format == "plaintext"):
        txt = vars.prompt + "".join(vars.actions.values())
        save = Response(txt)
        filename = path.basename(vars.savedir)
        if filename[-5:] == ".json":
            filename = filename[:-5]
        save.headers.set('Content-Disposition', 'attachment', filename='%s.txt' % filename)
        return(save)

    # Build json to write
    js = {}
    js["gamestarted"] = vars.gamestarted
    js["prompt"]      = vars.prompt
    js["memory"]      = vars.memory
    js["authorsnote"] = vars.authornote
    js["anotetemplate"] = vars.authornotetemplate
    js["actions"]     = tuple(vars.actions.values())
    js["worldinfo"]   = []
        
    # Extract only the important bits of WI
    for wi in vars.worldinfo:
        if(wi["constant"] or wi["key"] != ""):
            js["worldinfo"].append({
                "key": wi["key"],
                "keysecondary": wi["keysecondary"],
                "content": wi["content"],
                "comment": wi["comment"],
                "folder": wi["folder"],
                "selective": wi["selective"],
                "constant": wi["constant"]
            })
    
    save = Response(json.dumps(js, indent=3))
    filename = path.basename(vars.savedir)
    if filename[-5:] == ".json":
        filename = filename[:-5]
    save.headers.set('Content-Disposition', 'attachment', filename='%s.json' % filename)
    return(save)


#============================ LUA API =============================#

if(path.exists("settings/" + getmodelname().replace('/', '_') + ".settings")):
    file = open("settings/" + getmodelname().replace('/', '_') + ".settings", "r")
    js   = json.load(file)
    if("userscripts" in js):
        vars.userscripts = []
        for userscript in js["userscripts"]:
            if type(userscript) is not str:
                continue
            userscript = userscript.strip()
            if len(userscript) != 0 and all(q not in userscript for q in ("..", ":")) and all(userscript[0] not in q for q in ("/", "\\")) and os.path.exists(fileops.uspath(userscript)):
                vars.userscripts.append(userscript)
    if("corescript" in js and type(js["corescript"]) is str and all(q not in js["corescript"] for q in ("..", ":")) and all(js["corescript"][0] not in q for q in ("/", "\\"))):
        vars.corescript = js["corescript"]
    else:
        vars.corescript = "default.lua"
    file.close()

def lua_log_format_name(name):
    return f"[{name}]" if type(name) is str else "CORE"

_bridged = {}
F = TypeVar("F", bound=Callable)
def bridged_kwarg(name=None):
    def _bridged_kwarg(f: F):
        _bridged[name if name is not None else f.__name__[4:] if f.__name__[:4] == "lua_" else f.__name__] = f
        return f
    return _bridged_kwarg

#==================================================================#
#  Event triggered when a userscript is loaded
#==================================================================#
@bridged_kwarg()
def load_callback(filename, modulename):
    print(colors.GREEN + f"Loading Userscript [{modulename}] <{filename}>" + colors.END)

#==================================================================#
#  Load all Lua scripts
#==================================================================#
def load_lua_scripts():
    print(colors.GREEN + "Loading Core Script" + colors.END)

    filenames = []
    modulenames = []
    descriptions = []

    lst = fileops.getusfiles(long_desc=True)
    filenames_dict = {ob["filename"]: i for i, ob in enumerate(lst)}

    for filename in vars.userscripts:
        if filename in filenames_dict:
            i = filenames_dict[filename]
            filenames.append(filename)
            modulenames.append(lst[i]["modulename"])
            descriptions.append(lst[i]["description"])

    vars.has_genmod = False

    try:
        vars.lua_koboldbridge.obliterate_multiverse()
        tpool.execute(vars.lua_koboldbridge.load_corescript, vars.corescript)
        vars.has_genmod = tpool.execute(vars.lua_koboldbridge.load_userscripts, filenames, modulenames, descriptions)
        vars.lua_running = True
    except lupa.LuaError as e:
        try:
            vars.lua_koboldbridge.obliterate_multiverse()
        except:
            pass
        vars.lua_running = False
        if(vars.serverstarted):
            emit('from_server', {'cmd': 'errmsg', 'data': 'Lua script error; please check console.'}, broadcast=True)
            sendUSStatItems()
        print("{0}{1}{2}".format(colors.RED, "***LUA ERROR***: ", colors.END), end="", file=sys.stderr)
        print("{0}{1}{2}".format(colors.RED, str(e).replace("\033", ""), colors.END), file=sys.stderr)
        print("{0}{1}{2}".format(colors.YELLOW, "Lua engine stopped; please open 'Userscripts' and press Load to reinitialize scripts.", colors.END), file=sys.stderr)
        if(vars.serverstarted):
            set_aibusy(0)

#==================================================================#
#  Print message that originates from the userscript with the given name
#==================================================================#
@bridged_kwarg()
def lua_print(msg):
    if(vars.lua_logname != vars.lua_koboldbridge.logging_name):
        vars.lua_logname = vars.lua_koboldbridge.logging_name
        print(colors.BLUE + lua_log_format_name(vars.lua_logname) + ":" + colors.END, file=sys.stderr)
    print(colors.PURPLE + msg.replace("\033", "") + colors.END)

#==================================================================#
#  Print warning that originates from the userscript with the given name
#==================================================================#
@bridged_kwarg()
def lua_warn(msg):
    if(vars.lua_logname != vars.lua_koboldbridge.logging_name):
        vars.lua_logname = vars.lua_koboldbridge.logging_name
        print(colors.BLUE + lua_log_format_name(vars.lua_logname) + ":" + colors.END, file=sys.stderr)
    print(colors.YELLOW + msg.replace("\033", "") + colors.END)

#==================================================================#
#  Decode tokens into a string using current tokenizer
#==================================================================#
@bridged_kwarg()
def lua_decode(tokens):
    tokens = list(tokens.values())
    assert type(tokens) is list
    if("tokenizer" not in globals()):
        from transformers import GPT2TokenizerFast
        global tokenizer
        tokenizer = GPT2TokenizerFast.from_pretrained("gpt2", cache_dir="cache/")
    return tokenizer.decode(tokens)

#==================================================================#
#  Encode string into list of token IDs using current tokenizer
#==================================================================#
@bridged_kwarg()
def lua_encode(string):
    assert type(string) is str
    if("tokenizer" not in globals()):
        from transformers import GPT2TokenizerFast
        global tokenizer
        tokenizer = GPT2TokenizerFast.from_pretrained("gpt2", cache_dir="cache/")
    return tokenizer.encode(string, max_length=int(4e9), truncation=True)

#==================================================================#
#  Computes context given a submission, Lua array of entry UIDs and a Lua array
#  of folder UIDs
#==================================================================#
@bridged_kwarg()
def lua_compute_context(submission, entries, folders, kwargs):
    assert type(submission) is str
    if(kwargs is None):
        kwargs = vars.lua_state.table()
    actions = vars._actions if vars.lua_koboldbridge.userstate == "genmod" else vars.actions
    allowed_entries = None
    allowed_folders = None
    if(entries is not None):
        allowed_entries = set()
        i = 1
        while(entries[i] is not None):
            allowed_entries.add(int(entries[i]))
            i += 1
    if(folders is not None):
        allowed_folders = set()
        i = 1
        while(folders[i] is not None):
            allowed_folders.add(int(folders[i]))
            i += 1
    winfo, mem, anotetxt, _ = calcsubmitbudgetheader(
        submission,
        allowed_entries=allowed_entries,
        allowed_folders=allowed_folders,
        force_use_txt=True,
        scan_story=kwargs["scan_story"] if kwargs["scan_story"] != None else True,
    )
    txt, _, _ = calcsubmitbudget(
        len(actions),
        winfo,
        mem,
        anotetxt,
        actions,
    )
    return tokenizer.decode(txt)

#==================================================================#
#  Get property of a world info entry given its UID and property name
#==================================================================#
@bridged_kwarg()
def lua_get_attr(uid, k):
    assert type(uid) is int and type(k) is str
    if(uid in vars.worldinfo_u and k in (
        "key",
        "keysecondary",
        "content",
        "comment",
        "folder",
        "num",
        "selective",
        "constant",
        "uid",
    )):
        return vars.worldinfo_u[uid][k]

#==================================================================#
#  Set property of a world info entry given its UID, property name and new value
#==================================================================#
@bridged_kwarg()
def lua_set_attr(uid, k, v):
    assert type(uid) is int and type(k) is str
    assert uid in vars.worldinfo_u and k in (
        "key",
        "keysecondary",
        "content",
        "comment",
        "selective",
        "constant",
    )
    if(type(vars.worldinfo_u[uid][k]) is int and type(v) is float):
        v = int(v)
    assert type(vars.worldinfo_u[uid][k]) is type(v)
    vars.worldinfo_u[uid][k] = v
    print(colors.GREEN + f"{lua_log_format_name(vars.lua_koboldbridge.logging_name)} set {k} of world info entry {uid} to {v}" + colors.END)

#==================================================================#
#  Get property of a world info folder given its UID and property name
#==================================================================#
@bridged_kwarg()
def lua_folder_get_attr(uid, k):
    assert type(uid) is int and type(k) is str
    if(uid in vars.wifolders_d and k in (
        "name",
    )):
        return vars.wifolders_d[uid][k]

#==================================================================#
#  Set property of a world info folder given its UID, property name and new value
#==================================================================#
@bridged_kwarg()
def lua_folder_set_attr(uid, k, v):
    assert type(uid) is int and type(k) is str
    assert uid in vars.wifolders_d and k in (
        "name",
    )
    if(type(vars.wifolders_d[uid][k]) is int and type(v) is float):
        v = int(v)
    assert type(vars.wifolders_d[uid][k]) is type(v)
    vars.wifolders_d[uid][k] = v
    print(colors.GREEN + f"{lua_log_format_name(vars.lua_koboldbridge.logging_name)} set {k} of world info folder {uid} to {v}" + colors.END)

#==================================================================#
#  Get the "Amount to Generate"
#==================================================================#
@bridged_kwarg()
def lua_get_genamt():
    return vars.genamt

#==================================================================#
#  Set the "Amount to Generate"
#==================================================================#
@bridged_kwarg()
def lua_set_genamt(genamt):
    assert vars.lua_koboldbridge.userstate != "genmod" and type(genamt) in (int, float) and genamt >= 0
    print(colors.GREEN + f"{lua_log_format_name(vars.lua_koboldbridge.logging_name)} set genamt to {int(genamt)}" + colors.END)
    vars.genamt = int(genamt)

#==================================================================#
#  Get the "Gens Per Action"
#==================================================================#
@bridged_kwarg()
def lua_get_numseqs():
    return vars.numseqs

#==================================================================#
#  Set the "Gens Per Action"
#==================================================================#
@bridged_kwarg()
def lua_set_numseqs(numseqs):
    assert type(numseqs) in (int, float) and numseqs >= 1
    print(colors.GREEN + f"{lua_log_format_name(vars.lua_koboldbridge.logging_name)} set numseqs to {int(numseqs)}" + colors.END)
    vars.numseqs = int(numseqs)

#==================================================================#
#  Check if a setting exists with the given name
#==================================================================#
@bridged_kwarg()
def lua_has_setting(setting):
    return setting in (
        "anotedepth",
        "settemp",
        "settopp",
        "settopk",
        "settfs",
        "setreppen",
        "settknmax",
        "setwidepth",
        "setuseprompt",
        "setadventure",
        "setchatmode",
        "setdynamicscan",
        "setnopromptgen",
        "setrngpersist",
        "temp",
        "topp",
        "top_p",
        "topk",
        "top_k",
        "tfs",
        "reppen",
        "tknmax",
        "widepth",
        "useprompt",
        "chatmode",
        "chatname",
        "adventure",
        "dynamicscan",
        "nopromptgen",
        "rngpersist",
        "frmttriminc",
        "frmtrmblln",
        "frmtrmspch",
        "frmtadsnsp",
        "frmtsingleline",
        "triminc",
        "rmblln",
        "rmspch",
        "adsnsp",
        "singleline",
    )

#==================================================================#
#  Return the setting with the given name if it exists
#==================================================================#
@bridged_kwarg()
def lua_get_setting(setting):
    if(setting in ("settemp", "temp")): return vars.temp
    if(setting in ("settopp", "topp", "top_p")): return vars.top_p
    if(setting in ("settopk", "topk", "top_k")): return vars.top_k
    if(setting in ("settfs", "tfs")): return vars.tfs
    if(setting in ("setreppen", "reppen")): return vars.rep_pen
    if(setting in ("settknmax", "tknmax")): return vars.max_length
    if(setting == "anotedepth"): return vars.andepth
    if(setting in ("setwidepth", "widepth")): return vars.widepth
    if(setting in ("setuseprompt", "useprompt")): return vars.useprompt
    if(setting in ("setadventure", "adventure")): return vars.adventure
    if(setting in ("setchatmode", "chatmode")): return vars.chatmode
    if(setting in ("setdynamicscan", "dynamicscan")): return vars.dynamicscan
    if(setting in ("setnopromptgen", "nopromptgen")): return vars.nopromptgen
    if(setting in ("setrngpersist", "rngpersist")): return vars.rngpersist
    if(setting in ("frmttriminc", "triminc")): return vars.formatoptns["frmttriminc"]
    if(setting in ("frmtrmblln", "rmblln")): return vars.formatoptns["frmttrmblln"]
    if(setting in ("frmtrmspch", "rmspch")): return vars.formatoptns["frmttrmspch"]
    if(setting in ("frmtadsnsp", "adsnsp")): return vars.formatoptns["frmtadsnsp"]
    if(setting in ("frmtsingleline", "singleline")): return vars.formatoptns["singleline"]

#==================================================================#
#  Set the setting with the given name if it exists
#==================================================================#
@bridged_kwarg()
def lua_set_setting(setting, v):
    actual_type = type(lua_get_setting(setting))
    assert v is not None and (actual_type is type(v) or (actual_type is int and type(v) is float))
    v = actual_type(v)
    print(colors.GREEN + f"{lua_log_format_name(vars.lua_koboldbridge.logging_name)} set {setting} to {v}" + colors.END)
    if(setting in ("setadventure", "adventure") and v):
        vars.actionmode = 1
    if(setting in ("settemp", "temp")): vars.temp = v
    if(setting in ("settopp", "topp")): vars.top_p = v
    if(setting in ("settopk", "topk")): vars.top_k = v
    if(setting in ("settfs", "tfs")): vars.tfs = v
    if(setting in ("setreppen", "reppen")): vars.rep_pen = v
    if(setting in ("settknmax", "tknmax")): vars.max_length = v; return True
    if(setting == "anotedepth"): vars.andepth = v; return True
    if(setting in ("setwidepth", "widepth")): vars.widepth = v; return True
    if(setting in ("setuseprompt", "useprompt")): vars.useprompt = v; return True
    if(setting in ("setadventure", "adventure")): vars.adventure = v
    if(setting in ("setdynamicscan", "dynamicscan")): vars.dynamicscan = v
    if(setting in ("setnopromptgen", "nopromptgen")): vars.nopromptgen = v
    if(setting in ("setrngpersist", "rngpersist")): vars.rngpersist = v
    if(setting in ("setchatmode", "chatmode")): vars.chatmode = v
    if(setting in ("frmttriminc", "triminc")): vars.formatoptns["frmttriminc"] = v
    if(setting in ("frmtrmblln", "rmblln")): vars.formatoptns["frmttrmblln"] = v
    if(setting in ("frmtrmspch", "rmspch")): vars.formatoptns["frmttrmspch"] = v
    if(setting in ("frmtadsnsp", "adsnsp")): vars.formatoptns["frmtadsnsp"] = v
    if(setting in ("frmtsingleline", "singleline")): vars.formatoptns["singleline"] = v

#==================================================================#
#  Get contents of memory
#==================================================================#
@bridged_kwarg()
def lua_get_memory():
    return vars.memory

#==================================================================#
#  Set contents of memory
#==================================================================#
@bridged_kwarg()
def lua_set_memory(m):
    assert type(m) is str
    vars.memory = m

#==================================================================#
#  Get contents of author's note
#==================================================================#
@bridged_kwarg()
def lua_get_authorsnote():
    return vars.authornote

#==================================================================#
#  Set contents of author's note
#==================================================================#
@bridged_kwarg()
def lua_set_authorsnote(m):
    assert type(m) is str
    vars.authornote = m

#==================================================================#
#  Get contents of author's note template
#==================================================================#
@bridged_kwarg()
def lua_get_authorsnotetemplate():
    return vars.authornotetemplate

#==================================================================#
#  Set contents of author's note template
#==================================================================#
@bridged_kwarg()
def lua_set_authorsnotetemplate(m):
    assert type(m) is str
    vars.authornotetemplate = m

#==================================================================#
#  Save settings and send them to client
#==================================================================#
@bridged_kwarg()
def lua_resend_settings():
    settingschanged()
    refresh_settings()

#==================================================================#
#  Set story chunk text and delete the chunk if the new chunk is empty
#==================================================================#
@bridged_kwarg()
def lua_set_chunk(k, v):
    assert type(k) in (int, None) and type(v) is str
    assert k >= 0
    assert k != 0 or len(v) != 0
    if(len(v) == 0):
        print(colors.GREEN + f"{lua_log_format_name(vars.lua_koboldbridge.logging_name)} deleted story chunk {k}" + colors.END)
        chunk = int(k)
        if(vars.lua_koboldbridge.userstate == "genmod"):
            del vars._actions[chunk-1]
        vars.lua_deleted.add(chunk)
        if(not hasattr(vars, "_actions") or vars._actions is not vars.actions):
            del vars.actions[chunk-1]
    else:
        if(k == 0):
            print(colors.GREEN + f"{lua_log_format_name(vars.lua_koboldbridge.logging_name)} edited prompt chunk" + colors.END)
        else:
            print(colors.GREEN + f"{lua_log_format_name(vars.lua_koboldbridge.logging_name)} edited story chunk {k}" + colors.END)
        chunk = int(k)
        if(chunk == 0):
            if(vars.lua_koboldbridge.userstate == "genmod"):
                vars._prompt = v
            vars.lua_edited.add(chunk)
            vars.prompt = v
        else:
            if(vars.lua_koboldbridge.userstate == "genmod"):
                vars._actions[chunk-1] = v
            vars.lua_edited.add(chunk)
            vars.actions[chunk-1] = v

#==================================================================#
#  Get model type as "gpt-2-xl", "gpt-neo-2.7B", etc.
#==================================================================#
@bridged_kwarg()
def lua_get_modeltype():
    if(vars.noai):
        return "readonly"
    if(vars.model in ("Colab", "OAI", "InferKit")):
        return "api"
    if(vars.model not in ("TPUMeshTransformerGPTJ",) and (vars.model in ("GPT2Custom", "NeoCustom") or vars.model_type in ("gpt2", "gpt_neo", "gptj"))):
        hidden_size = get_hidden_size_from_model(model)
    if(vars.model in ("gpt2",) or (vars.model_type == "gpt2" and hidden_size == 768)):
        return "gpt2"
    if(vars.model in ("gpt2-medium",) or (vars.model_type == "gpt2" and hidden_size == 1024)):
        return "gpt2-medium"
    if(vars.model in ("gpt2-large",) or (vars.model_type == "gpt2" and hidden_size == 1280)):
        return "gpt2-large"
    if(vars.model in ("gpt2-xl",) or (vars.model_type == "gpt2" and hidden_size == 1600)):
        return "gpt2-xl"
    if(vars.model_type == "gpt_neo" and hidden_size == 768):
        return "gpt-neo-125M"
    if(vars.model in ("EleutherAI/gpt-neo-1.3B",) or (vars.model_type == "gpt_neo" and hidden_size == 2048)):
        return "gpt-neo-1.3B"
    if(vars.model in ("EleutherAI/gpt-neo-2.7B",) or (vars.model_type == "gpt_neo" and hidden_size == 2560)):
        return "gpt-neo-2.7B"
    if(vars.model in ("EleutherAI/gpt-j-6B",) or (vars.model == "TPUMeshTransformerGPTJ" and tpu_mtj_backend.params["d_model"] == 4096) or (vars.model_type in ("gpt_neo", "gptj") and hidden_size == 4096)):
        return "gpt-j-6B"
    return "unknown"

#==================================================================#
#  Get model backend as "transformers" or "mtj"
#==================================================================#
@bridged_kwarg()
def lua_get_modelbackend():
    if(vars.noai):
        return "readonly"
    if(vars.model in ("Colab", "OAI", "InferKit")):
        return "api"
    if(vars.model in ("TPUMeshTransformerGPTJ",)):
        return "mtj"
    return "transformers"

#==================================================================#
#  Check whether model is loaded from a custom path
#==================================================================#
@bridged_kwarg()
def lua_is_custommodel():
    return vars.model in ("GPT2Custom", "NeoCustom", "TPUMeshTransformerGPTJ")

#==================================================================#
#  
#==================================================================#
def execute_inmod():
    vars.lua_logname = ...
    vars.lua_edited = set()
    vars.lua_deleted = set()
    try:
        tpool.execute(vars.lua_koboldbridge.execute_inmod)
    except lupa.LuaError as e:
        vars.lua_koboldbridge.obliterate_multiverse()
        vars.lua_running = False
        emit('from_server', {'cmd': 'errmsg', 'data': 'Lua script error; please check console.'}, broadcast=True)
        sendUSStatItems()
        print("{0}{1}{2}".format(colors.RED, "***LUA ERROR***: ", colors.END), end="", file=sys.stderr)
        print("{0}{1}{2}".format(colors.RED, str(e).replace("\033", ""), colors.END), file=sys.stderr)
        print("{0}{1}{2}".format(colors.YELLOW, "Lua engine stopped; please open 'Userscripts' and press Load to reinitialize scripts.", colors.END), file=sys.stderr)
        set_aibusy(0)

def execute_genmod():
    vars.lua_koboldbridge.execute_genmod()

def execute_outmod():
    emit('from_server', {'cmd': 'hidemsg', 'data': ''}, broadcast=True)
    try:
        tpool.execute(vars.lua_koboldbridge.execute_outmod)
    except lupa.LuaError as e:
        vars.lua_koboldbridge.obliterate_multiverse()
        vars.lua_running = False
        emit('from_server', {'cmd': 'errmsg', 'data': 'Lua script error; please check console.'}, broadcast=True)
        sendUSStatItems()
        print("{0}{1}{2}".format(colors.RED, "***LUA ERROR***: ", colors.END), end="", file=sys.stderr)
        print("{0}{1}{2}".format(colors.RED, str(e).replace("\033", ""), colors.END), file=sys.stderr)
        print("{0}{1}{2}".format(colors.YELLOW, "Lua engine stopped; please open 'Userscripts' and press Load to reinitialize scripts.", colors.END), file=sys.stderr)
        set_aibusy(0)
    if(vars.lua_koboldbridge.resend_settings_required):
        vars.lua_koboldbridge.resend_settings_required = False
        lua_resend_settings()
    for k in vars.lua_edited:
        inlineedit(k, vars.actions[k])
    for k in vars.lua_deleted:
        inlinedelete(k)

#==================================================================#
#  Lua runtime startup
#==================================================================#

print("", end="", flush=True)
print(colors.PURPLE + "Initializing Lua Bridge... " + colors.END, end="", flush=True)

# Set up Lua state
vars.lua_state = lupa.LuaRuntime(unpack_returned_tuples=True)

# Load bridge.lua
bridged = {
    "corescript_path": os.path.join(os.path.dirname(os.path.realpath(__file__)), "cores"),
    "userscript_path": os.path.join(os.path.dirname(os.path.realpath(__file__)), "userscripts"),
    "config_path": os.path.join(os.path.dirname(os.path.realpath(__file__)), "userscripts"),
    "lib_paths": vars.lua_state.table(os.path.join(os.path.dirname(os.path.realpath(__file__)), "lualibs"), os.path.join(os.path.dirname(os.path.realpath(__file__)), "extern", "lualibs")),
    "vars": vars,
}
for kwarg in _bridged:
    bridged[kwarg] = _bridged[kwarg]
try:
    vars.lua_kobold, vars.lua_koboldcore, vars.lua_koboldbridge = vars.lua_state.globals().dofile(os.path.join(os.path.dirname(os.path.realpath(__file__)), "bridge.lua"))(
        vars.lua_state.globals().python,
        bridged,
    )
except lupa.LuaError as e:
    print(colors.RED + "ERROR!" + colors.END)
    vars.lua_koboldbridge.obliterate_multiverse()
    print("{0}{1}{2}".format(colors.RED, "***LUA ERROR***: ", colors.END), end="", file=sys.stderr)
    print("{0}{1}{2}".format(colors.RED, str(e).replace("\033", ""), colors.END), file=sys.stderr)
    exit(1)
print(colors.GREEN + "OK!" + colors.END)

# Load scripts
load_lua_scripts()


#============================ METHODS =============================#    

#==================================================================#
# Event triggered when browser SocketIO is loaded and connects to server
#==================================================================#
@socketio.on('connect')
def do_connect():
    print("{0}Client connected!{1}".format(colors.GREEN, colors.END))
    emit('from_server', {'cmd': 'setchatname', 'data': vars.chatname})
    emit('from_server', {'cmd': 'setanotetemplate', 'data': vars.authornotetemplate})
    emit('from_server', {'cmd': 'connected', 'smandelete': vars.smandelete, 'smanrename': vars.smanrename})
    if(vars.remote):
        emit('from_server', {'cmd': 'runs_remotely'})
    if(vars.allowsp):
        emit('from_server', {'cmd': 'allowsp', 'data': vars.allowsp})

    sendUSStatItems()
    emit('from_server', {'cmd': 'spstatitems', 'data': {vars.spfilename: vars.spmeta} if vars.allowsp and len(vars.spfilename) else {}}, broadcast=True)

    if(not vars.gamestarted):
        setStartState()
        sendsettings()
        refresh_settings()
        vars.laststory = None
        emit('from_server', {'cmd': 'setstoryname', 'data': vars.laststory})
        sendwi()
        emit('from_server', {'cmd': 'setmemory', 'data': vars.memory})
        emit('from_server', {'cmd': 'setanote', 'data': vars.authornote})
        vars.mode = "play"
    else:
        # Game in session, send current game data and ready state to browser
        refresh_story()
        sendsettings()
        refresh_settings()
        emit('from_server', {'cmd': 'setstoryname', 'data': vars.laststory})
        sendwi()
        emit('from_server', {'cmd': 'setmemory', 'data': vars.memory})
        emit('from_server', {'cmd': 'setanote', 'data': vars.authornote})
        if(vars.mode == "play"):
            if(not vars.aibusy):
                emit('from_server', {'cmd': 'setgamestate', 'data': 'ready'})
            else:
                emit('from_server', {'cmd': 'setgamestate', 'data': 'wait'})
        elif(vars.mode == "edit"):
            emit('from_server', {'cmd': 'editmode', 'data': 'true'})
        elif(vars.mode == "memory"):
            emit('from_server', {'cmd': 'memmode', 'data': 'true'})
        elif(vars.mode == "wi"):
            emit('from_server', {'cmd': 'wimode', 'data': 'true'})

#==================================================================#
# Event triggered when browser SocketIO sends data to the server
#==================================================================#
@socketio.on('message')
def get_message(msg):
    print("{0}Data received:{1}{2}".format(colors.GREEN, msg, colors.END))
    # Submit action
    if(msg['cmd'] == 'submit'):
        if(vars.mode == "play"):
            if(vars.aibusy):
                if(msg.get('allowabort', False)):
                    vars.abort = True
                return
            vars.abort = False
            vars.lua_koboldbridge.feedback = None
            if(vars.chatmode):
                if(type(msg['chatname']) is not str):
                    raise ValueError("Chatname must be a string")
                vars.chatname = msg['chatname']
                settingschanged()
                emit('from_server', {'cmd': 'setchatname', 'data': vars.chatname})
            vars.recentrng = vars.recentrngm = None
            actionsubmit(msg['data'], actionmode=msg['actionmode'])
        elif(vars.mode == "edit"):
            editsubmit(msg['data'])
        elif(vars.mode == "memory"):
            memsubmit(msg['data'])
    # Retry Action
    elif(msg['cmd'] == 'retry'):
        if(vars.aibusy):
            if(msg.get('allowabort', False)):
                vars.abort = True
            return
        vars.abort = False
        if(vars.chatmode):
            if(type(msg['chatname']) is not str):
                raise ValueError("Chatname must be a string")
            vars.chatname = msg['chatname']
            settingschanged()
            emit('from_server', {'cmd': 'setchatname', 'data': vars.chatname})
        actionretry(msg['data'])
    # Back/Undo Action
    elif(msg['cmd'] == 'back'):
        actionback()
    # EditMode Action (old)
    elif(msg['cmd'] == 'edit'):
        if(vars.mode == "play"):
            vars.mode = "edit"
            emit('from_server', {'cmd': 'editmode', 'data': 'true'}, broadcast=True)
        elif(vars.mode == "edit"):
            vars.mode = "play"
            emit('from_server', {'cmd': 'editmode', 'data': 'false'}, broadcast=True)
    # EditLine Action (old)
    elif(msg['cmd'] == 'editline'):
        editrequest(int(msg['data']))
    # Inline edit
    elif(msg['cmd'] == 'inlineedit'):
        inlineedit(msg['chunk'], msg['data'])
    elif(msg['cmd'] == 'inlinedelete'):
        inlinedelete(msg['data'])
    # DeleteLine Action (old)
    elif(msg['cmd'] == 'delete'):
        deleterequest()
    elif(msg['cmd'] == 'memory'):
        togglememorymode()
    elif(not vars.remote and msg['cmd'] == 'savetofile'):
        savetofile()
    elif(not vars.remote and msg['cmd'] == 'loadfromfile'):
        loadfromfile()
    elif(msg['cmd'] == 'loadfromstring'):
        loadRequest(json.loads(msg['data']), filename=msg['filename'])
    elif(not vars.remote and msg['cmd'] == 'import'):
        importRequest()
    elif(msg['cmd'] == 'newgame'):
        newGameRequest()
    elif(msg['cmd'] == 'rndgame'):
        randomGameRequest(msg['data'], memory=msg['memory'])
    elif(msg['cmd'] == 'settemp'):
        vars.temp = float(msg['data'])
        emit('from_server', {'cmd': 'setlabeltemp', 'data': msg['data']}, broadcast=True)
        settingschanged()
        refresh_settings()
    elif(msg['cmd'] == 'settopp'):
        vars.top_p = float(msg['data'])
        emit('from_server', {'cmd': 'setlabeltopp', 'data': msg['data']}, broadcast=True)
        settingschanged()
        refresh_settings()
    elif(msg['cmd'] == 'settopk'):
        vars.top_k = int(msg['data'])
        emit('from_server', {'cmd': 'setlabeltopk', 'data': msg['data']}, broadcast=True)
        settingschanged()
        refresh_settings()
    elif(msg['cmd'] == 'settfs'):
        vars.tfs = float(msg['data'])
        emit('from_server', {'cmd': 'setlabeltfs', 'data': msg['data']}, broadcast=True)
        settingschanged()
        refresh_settings()
    elif(msg['cmd'] == 'setreppen'):
        vars.rep_pen = float(msg['data'])
        emit('from_server', {'cmd': 'setlabelreppen', 'data': msg['data']}, broadcast=True)
        settingschanged()
        refresh_settings()
    elif(msg['cmd'] == 'setoutput'):
        vars.genamt = int(msg['data'])
        emit('from_server', {'cmd': 'setlabeloutput', 'data': msg['data']}, broadcast=True)
        settingschanged()
        refresh_settings()
    elif(msg['cmd'] == 'settknmax'):
        vars.max_length = int(msg['data'])
        emit('from_server', {'cmd': 'setlabeltknmax', 'data': msg['data']}, broadcast=True)
        settingschanged()
        refresh_settings()
    elif(msg['cmd'] == 'setikgen'):
        vars.ikgen = int(msg['data'])
        emit('from_server', {'cmd': 'setlabelikgen', 'data': msg['data']}, broadcast=True)
        settingschanged()
        refresh_settings()
    # Author's Note field update
    elif(msg['cmd'] == 'anote'):
        anotesubmit(msg['data'], template=msg['template'])
    # Author's Note depth update
    elif(msg['cmd'] == 'anotedepth'):
        vars.andepth = int(msg['data'])
        emit('from_server', {'cmd': 'setlabelanotedepth', 'data': msg['data']}, broadcast=True)
        settingschanged()
        refresh_settings()
    # Format - Trim incomplete sentences
    elif(msg['cmd'] == 'frmttriminc'):
        if('frmttriminc' in vars.formatoptns):
            vars.formatoptns["frmttriminc"] = msg['data']
        settingschanged()
        refresh_settings()
    elif(msg['cmd'] == 'frmtrmblln'):
        if('frmtrmblln' in vars.formatoptns):
            vars.formatoptns["frmtrmblln"] = msg['data']
        settingschanged()
        refresh_settings()
    elif(msg['cmd'] == 'frmtrmspch'):
        if('frmtrmspch' in vars.formatoptns):
            vars.formatoptns["frmtrmspch"] = msg['data']
        settingschanged()
        refresh_settings()
    elif(msg['cmd'] == 'frmtadsnsp'):
        if('frmtadsnsp' in vars.formatoptns):
            vars.formatoptns["frmtadsnsp"] = msg['data']
        settingschanged()
        refresh_settings()
    elif(msg['cmd'] == 'singleline'):
        if('singleline' in vars.formatoptns):
            vars.formatoptns["singleline"] = msg['data']
        settingschanged()
        refresh_settings()
    elif(msg['cmd'] == 'importselect'):
        vars.importnum = int(msg["data"].replace("import", ""))
    elif(msg['cmd'] == 'importcancel'):
        emit('from_server', {'cmd': 'popupshow', 'data': False})
        vars.importjs  = {}
    elif(msg['cmd'] == 'importaccept'):
        emit('from_server', {'cmd': 'popupshow', 'data': False})
        importgame()
    elif(msg['cmd'] == 'wi'):
        togglewimode()
    elif(msg['cmd'] == 'wiinit'):
        if(int(msg['data']) < len(vars.worldinfo)):
            vars.worldinfo[msg['data']]["init"] = True
            addwiitem(folder_uid=msg['folder'])
    elif(msg['cmd'] == 'wifolderinit'):
        addwifolder()
    elif(msg['cmd'] == 'wimoveitem'):
        movewiitem(msg['destination'], msg['data'])
    elif(msg['cmd'] == 'wimovefolder'):
        movewifolder(msg['destination'], msg['data'])
    elif(msg['cmd'] == 'widelete'):
        deletewi(msg['data'])
    elif(msg['cmd'] == 'wifolderdelete'):
        deletewifolder(msg['data'])
    elif(msg['cmd'] == 'wiexpand'):
        assert 0 <= int(msg['data']) < len(vars.worldinfo)
        emit('from_server', {'cmd': 'wiexpand', 'data': msg['data']}, broadcast=True)
    elif(msg['cmd'] == 'wiexpandfolder'):
        assert 0 <= int(msg['data']) < len(vars.worldinfo)
        emit('from_server', {'cmd': 'wiexpandfolder', 'data': msg['data']}, broadcast=True)
    elif(msg['cmd'] == 'wifoldercollapsecontent'):
        vars.wifolders_d[msg['data']]['collapsed'] = True
        emit('from_server', {'cmd': 'wifoldercollapsecontent', 'data': msg['data']}, broadcast=True)
    elif(msg['cmd'] == 'wifolderexpandcontent'):
        vars.wifolders_d[msg['data']]['collapsed'] = False
        emit('from_server', {'cmd': 'wifolderexpandcontent', 'data': msg['data']}, broadcast=True)
    elif(msg['cmd'] == 'wiupdate'):
        num = int(msg['num'])
        fields = ("key", "keysecondary", "content", "comment")
        for field in fields:
            if(field in msg['data'] and type(msg['data'][field]) is str):
                vars.worldinfo[num][field] = msg['data'][field]
        emit('from_server', {'cmd': 'wiupdate', 'num': msg['num'], 'data': {field: vars.worldinfo[num][field] for field in fields}}, broadcast=True)
    elif(msg['cmd'] == 'wifolderupdate'):
        uid = int(msg['uid'])
        fields = ("name", "collapsed")
        for field in fields:
            if(field in msg['data'] and type(msg['data'][field]) is (str if field != "collapsed" else bool)):
                vars.wifolders_d[uid][field] = msg['data'][field]
        emit('from_server', {'cmd': 'wifolderupdate', 'uid': msg['uid'], 'data': {field: vars.wifolders_d[uid][field] for field in fields}}, broadcast=True)
    elif(msg['cmd'] == 'wiselon'):
        vars.worldinfo[msg['data']]["selective"] = True
        emit('from_server', {'cmd': 'wiselon', 'data': msg['data']}, broadcast=True)
    elif(msg['cmd'] == 'wiseloff'):
        vars.worldinfo[msg['data']]["selective"] = False
        emit('from_server', {'cmd': 'wiseloff', 'data': msg['data']}, broadcast=True)
    elif(msg['cmd'] == 'wiconstanton'):
        vars.worldinfo[msg['data']]["constant"] = True
        emit('from_server', {'cmd': 'wiconstanton', 'data': msg['data']}, broadcast=True)
    elif(msg['cmd'] == 'wiconstantoff'):
        vars.worldinfo[msg['data']]["constant"] = False
        emit('from_server', {'cmd': 'wiconstantoff', 'data': msg['data']}, broadcast=True)
    elif(msg['cmd'] == 'sendwilist'):
        commitwi(msg['data'])
    elif(msg['cmd'] == 'aidgimport'):
        importAidgRequest(msg['data'])
    elif(msg['cmd'] == 'saveasrequest'):
        saveas(msg['data'])
    elif(msg['cmd'] == 'saverequest'):
        save()
    elif(msg['cmd'] == 'loadlistrequest'):
        getloadlist()
    elif(msg['cmd'] == 'splistrequest'):
        getsplist()
    elif(msg['cmd'] == 'uslistrequest'):
        unloaded, loaded = getuslist()
        emit('from_server', {'cmd': 'buildus', 'data': {"unloaded": unloaded, "loaded": loaded}})
    elif(msg['cmd'] == 'usloaded'):
        vars.userscripts = []
        for userscript in msg['data']:
            if type(userscript) is not str:
                continue
            userscript = userscript.strip()
            if len(userscript) != 0 and all(q not in userscript for q in ("..", ":")) and all(userscript[0] not in q for q in ("/", "\\")) and os.path.exists(fileops.uspath(userscript)):
                vars.userscripts.append(userscript)
        settingschanged()
    elif(msg['cmd'] == 'usload'):
        load_lua_scripts()
        unloaded, loaded = getuslist()
        sendUSStatItems()
    elif(msg['cmd'] == 'loadselect'):
        vars.loadselect = msg["data"]
    elif(msg['cmd'] == 'spselect'):
        vars.spselect = msg["data"]
    elif(msg['cmd'] == 'loadrequest'):
        loadRequest(fileops.storypath(vars.loadselect))
    elif(msg['cmd'] == 'sprequest'):
        spRequest(vars.spselect)
        emit('from_server', {'cmd': 'spstatitems', 'data': {vars.spfilename: vars.spmeta} if vars.allowsp and len(vars.spfilename) else {}}, broadcast=True)
    elif(msg['cmd'] == 'deletestory'):
        deletesave(msg['data'])
    elif(msg['cmd'] == 'renamestory'):
        renamesave(msg['data'], msg['newname'])
    elif(msg['cmd'] == 'clearoverwrite'):    
        vars.svowname = ""
        vars.saveow   = False
    elif(msg['cmd'] == 'seqsel'):
        selectsequence(msg['data'])
    elif(msg['cmd'] == 'setnumseq'):
        vars.numseqs = int(msg['data'])
        emit('from_server', {'cmd': 'setlabelnumseq', 'data': msg['data']})
        settingschanged()
        refresh_settings()
    elif(msg['cmd'] == 'setwidepth'):
        vars.widepth = int(msg['data'])
        emit('from_server', {'cmd': 'setlabelwidepth', 'data': msg['data']})
        settingschanged()
        refresh_settings()
    elif(msg['cmd'] == 'setuseprompt'):
        vars.useprompt = msg['data']
        settingschanged()
        refresh_settings()
    elif(msg['cmd'] == 'setadventure'):
        vars.adventure = msg['data']
        vars.chatmode = False
        settingschanged()
        refresh_settings()
    elif(msg['cmd'] == 'setchatmode'):
        vars.chatmode = msg['data']
        vars.adventure = False
        settingschanged()
        refresh_settings()
    elif(msg['cmd'] == 'setdynamicscan'):
        vars.dynamicscan = msg['data']
        settingschanged()
        refresh_settings()
    elif(msg['cmd'] == 'setnopromptgen'):
        vars.nopromptgen = msg['data']
        settingschanged()
        refresh_settings()
    elif(msg['cmd'] == 'setrngpersist'):
        vars.rngpersist = msg['data']
        settingschanged()
        refresh_settings()
    elif(msg['cmd'] == 'setnogenmod'):
        vars.nogenmod = msg['data']
        settingschanged()
        refresh_settings()
    elif(not vars.remote and msg['cmd'] == 'importwi'):
        wiimportrequest()

#==================================================================#
#  Send userscripts list to client
#==================================================================#
def sendUSStatItems():
    _, loaded = getuslist()
    loaded = loaded if vars.lua_running else []
    last_userscripts = [e["filename"] for e in loaded]
    emit('from_server', {'cmd': 'usstatitems', 'data': loaded, 'flash': last_userscripts != vars.last_userscripts}, broadcast=True)
    vars.last_userscripts = last_userscripts

#==================================================================#
#  Send start message and tell Javascript to set UI state
#==================================================================#
def setStartState():
    txt = "<span>Welcome to <span class=\"color_cyan\">KoboldAI</span>! You are running <span class=\"color_green\">"+getmodelname()+"</span>.<br/>"
    if(not vars.noai):
        txt = txt + "Please load a game or enter a prompt below to begin!</span>"
    else:
        txt = txt + "Please load or import a story to read. There is no AI in this mode."
    emit('from_server', {'cmd': 'updatescreen', 'gamestarted': vars.gamestarted, 'data': txt}, broadcast=True)
    emit('from_server', {'cmd': 'setgamestate', 'data': 'start'}, broadcast=True)

#==================================================================#
#  Transmit applicable settings to SocketIO to build UI sliders/toggles
#==================================================================#
def sendsettings():
    # Send settings for selected AI type
    if(vars.model != "InferKit"):
        for set in gensettings.gensettingstf:
            emit('from_server', {'cmd': 'addsetting', 'data': set})
    else:
        for set in gensettings.gensettingsik:
            emit('from_server', {'cmd': 'addsetting', 'data': set})
    
    # Send formatting options
    for frm in gensettings.formatcontrols:
        emit('from_server', {'cmd': 'addformat', 'data': frm})
        # Add format key to vars if it wasn't loaded with client.settings
        if(not frm["id"] in vars.formatoptns):
            vars.formatoptns[frm["id"]] = False;

#==================================================================#
#  Take settings from vars and write them to client settings file
#==================================================================#
def savesettings():
     # Build json to write
    js = {}
    js["apikey"]      = vars.apikey
    js["andepth"]     = vars.andepth
    js["temp"]        = vars.temp
    js["top_p"]       = vars.top_p
    js["top_k"]       = vars.top_k
    js["tfs"]         = vars.tfs
    js["rep_pen"]     = vars.rep_pen
    js["genamt"]      = vars.genamt
    js["max_length"]  = vars.max_length
    js["ikgen"]       = vars.ikgen
    js["formatoptns"] = vars.formatoptns
    js["numseqs"]     = vars.numseqs
    js["widepth"]     = vars.widepth
    js["useprompt"]   = vars.useprompt
    js["adventure"]   = vars.adventure
    js["chatmode"]    = vars.chatmode
    js["chatname"]    = vars.chatname
    js["dynamicscan"] = vars.dynamicscan
    js["nopromptgen"] = vars.nopromptgen
    js["rngpersist"]  = vars.rngpersist
    js["nogenmod"]    = vars.nogenmod

    js["antemplate"]  = vars.setauthornotetemplate

    js["userscripts"] = vars.userscripts
    js["corescript"]  = vars.corescript
    js["softprompt"]  = vars.spfilename

    # Write it
    if not os.path.exists('settings'):
        os.mkdir('settings')
    file = open("settings/" + getmodelname().replace('/', '_') + ".settings", "w")
    try:
        file.write(json.dumps(js, indent=3))
    finally:
        file.close()

#==================================================================#
#  Read settings from client file JSON and send to vars
#==================================================================#
def loadsettings():
    if(path.exists("settings/" + getmodelname().replace('/', '_') + ".settings")):
        # Read file contents into JSON object
        file = open("settings/" + getmodelname().replace('/', '_') + ".settings", "r")
        js   = json.load(file)
        
        # Copy file contents to vars
        if("apikey" in js):
            vars.apikey     = js["apikey"]
        if("andepth" in js):
            vars.andepth    = js["andepth"]
        if("temp" in js):
            vars.temp       = js["temp"]
        if("top_p" in js):
            vars.top_p      = js["top_p"]
        if("top_k" in js):
            vars.top_k      = js["top_k"]
        if("tfs" in js):
            vars.tfs        = js["tfs"]
        if("rep_pen" in js):
            vars.rep_pen    = js["rep_pen"]
        if("genamt" in js):
            vars.genamt     = js["genamt"]
        if("max_length" in js):
            vars.max_length = js["max_length"]
        if("ikgen" in js):
            vars.ikgen      = js["ikgen"]
        if("formatoptns" in js):
            vars.formatoptns = js["formatoptns"]
        if("numseqs" in js):
            vars.numseqs = js["numseqs"]
        if("widepth" in js):
            vars.widepth = js["widepth"]
        if("useprompt" in js):
            vars.useprompt = js["useprompt"]
        if("adventure" in js):
            vars.adventure = js["adventure"]
        if("chatmode" in js):
            vars.chatmode = js["chatmode"]
        if("chatname" in js):
            vars.chatname = js["chatname"]
        if("dynamicscan" in js):
            vars.dynamicscan = js["dynamicscan"]
        if("nopromptgen" in js):
            vars.nopromptgen = js["nopromptgen"]
        if("rngpersist" in js):
            vars.rngpersist = js["rngpersist"]
        if("nogenmod" in js):
            vars.nogenmod = js["nogenmod"]

        if("antemplate" in js):
            vars.setauthornotetemplate = js["antemplate"]
            if(not vars.gamestarted):
                vars.authornotetemplate = vars.setauthornotetemplate
        
        if("userscripts" in js):
            vars.userscripts = []
            for userscript in js["userscripts"]:
                if type(userscript) is not str:
                    continue
                userscript = userscript.strip()
                if len(userscript) != 0 and all(q not in userscript for q in ("..", ":")) and all(userscript[0] not in q for q in ("/", "\\")) and os.path.exists(fileops.uspath(userscript)):
                    vars.userscripts.append(userscript)

        if("corescript" in js and type(js["corescript"]) is str and all(q not in js["corescript"] for q in ("..", ":")) and all(js["corescript"][0] not in q for q in ("/", "\\"))):
            vars.corescript = js["corescript"]
        else:
            vars.corescript = "default.lua"
        
        if(vars.allowsp and "softprompt" in js and type(js["softprompt"]) is str and all(q not in js["softprompt"] for q in ("..", ":")) and (len(js["softprompt"]) == 0 or all(js["softprompt"][0] not in q for q in ("/", "\\")))):
            spRequest(js["softprompt"])
        else:
            vars.spfilename = ""

        file.close()

#==================================================================#
#  Allow the models to override some settings
#==================================================================#
def loadmodelsettings():
    if(path.exists(vars.custmodpth.replace('/', '_') + "/config.json")):
        model_config = open(vars.custmodpth.replace('/', '_') + "/config.json", "r")
        js   = json.load(model_config)
        if("badwordsids" in js):
            vars.badwordsids = js["badwordsids"]
        if("temp" in js):
            vars.temp       = js["temp"]
        if("top_p" in js):
            vars.top_p      = js["top_p"]
        if("top_k" in js):
            vars.top_k      = js["top_k"]
        if("tfs" in js):
            vars.tfs        = js["tfs"]
        if("rep_pen" in js):
            vars.rep_pen    = js["rep_pen"]
        if("adventure" in js):
            vars.adventure = js["adventure"]
        if("chatmode" in js):
            vars.chatmode = js["chatmode"]
        if("dynamicscan" in js):
            vars.dynamicscan = js["dynamicscan"]
        if("formatoptns" in js):
            vars.formatoptns = js["formatoptns"]
        if("antemplate" in js):
            vars.setauthornotetemplate = js["antemplate"]
            if(not vars.gamestarted):
                vars.authornotetemplate = vars.setauthornotetemplate
        model_config.close()

#==================================================================#
#  Don't save settings unless 2 seconds have passed without modification
#==================================================================#
@debounce(2)
def settingschanged():
    print("{0}Saving settings!{1}".format(colors.GREEN, colors.END))
    savesettings()

#==================================================================#
#  Take input text from SocketIO and decide what to do with it
#==================================================================#

def check_for_backend_compilation():
    if(vars.checking):
        return
    vars.checking = True
    for _ in range(31):
        time.sleep(0.06276680299820175)
        if(vars.compiling):
            emit('from_server', {'cmd': 'warnmsg', 'data': 'Compiling TPU backend&mdash;this usually takes 1&ndash;2 minutes...'}, broadcast=True)
            break
    vars.checking = False

def actionsubmit(data, actionmode=0, force_submit=False, force_prompt_gen=False, disable_recentrng=False):
    # Ignore new submissions if the AI is currently busy
    if(vars.aibusy):
        return

    while(True):
        set_aibusy(1)

        if(disable_recentrng):
            vars.recentrng = vars.recentrngm = None

        vars.recentback = False
        vars.recentedit = False
        vars.actionmode = actionmode

        # "Action" mode
        if(actionmode == 1):
            data = data.strip().lstrip('>')
            data = re.sub(r'\n+', ' ', data)
            if(len(data)):
                data = f"\n\n> {data}\n"
        
        # "Chat" mode
        if(vars.chatmode and vars.gamestarted):
            data = re.sub(r'\n+', ' ', data)
            if(len(data)):
                data = f"\n{vars.chatname} : {data}\n"
                
        # If we're not continuing, store a copy of the raw input
        if(data != ""):
            vars.lastact = data
        
        if(not vars.gamestarted):
            vars.submission = data
            execute_inmod()
            data = vars.submission
            if(not force_submit and len(data.strip()) == 0):
                assert False
            # Start the game
            vars.gamestarted = True
            if(not vars.noai and vars.lua_koboldbridge.generating and (not vars.nopromptgen or force_prompt_gen)):
                # Save this first action as the prompt
                vars.prompt = data
                # Clear the startup text from game screen
                emit('from_server', {'cmd': 'updatescreen', 'gamestarted': False, 'data': 'Please wait, generating story...'}, broadcast=True)
                calcsubmit(data) # Run the first action through the generator
                if(not vars.abort and vars.lua_koboldbridge.restart_sequence is not None and len(vars.genseqs) == 0):
                    data = ""
                    force_submit = True
                    disable_recentrng = True
                    continue
                emit('from_server', {'cmd': 'scrolldown', 'data': ''}, broadcast=True)
                break
            else:
                # Save this first action as the prompt
                vars.prompt = data if len(data) > 0 else '"'
                for i in range(vars.numseqs):
                    vars.lua_koboldbridge.outputs[i+1] = ""
                execute_outmod()
                vars.lua_koboldbridge.regeneration_required = False
                genout = []
                for i in range(vars.numseqs):
                    genout.append({"generated_text": vars.lua_koboldbridge.outputs[i+1]})
                    assert type(genout[-1]["generated_text"]) is str
                if(len(genout) == 1):
                    genresult(genout[0]["generated_text"], flash=False)
                    refresh_story()
                    if(len(vars.actions) > 0):
                        emit('from_server', {'cmd': 'texteffect', 'data': vars.actions.get_last_key() + 1}, broadcast=True)
                    if(not vars.abort and vars.lua_koboldbridge.restart_sequence is not None):
                        data = ""
                        force_submit = True
                        disable_recentrng = True
                        continue
                else:
                    if(not vars.abort and vars.lua_koboldbridge.restart_sequence is not None and vars.lua_koboldbridge.restart_sequence > 0):
                        genresult(genout[vars.lua_koboldbridge.restart_sequence-1]["generated_text"], flash=False)
                        refresh_story()
                        data = ""
                        force_submit = True
                        disable_recentrng = True
                        continue
                    genselect(genout)
                    refresh_story()
                set_aibusy(0)
                emit('from_server', {'cmd': 'scrolldown', 'data': ''}, broadcast=True)
                break
        else:
            # Apply input formatting & scripts before sending to tokenizer
            if(vars.actionmode == 0):
                data = applyinputformatting(data)
            vars.submission = data
            execute_inmod()
            data = vars.submission
            # Dont append submission if it's a blank/continue action
            if(data != ""):
                # Store the result in the Action log
                if(len(vars.prompt.strip()) == 0):
                    vars.prompt = data
                else:
                    vars.actions.append(data)
                update_story_chunk('last')

            if(not vars.noai and vars.lua_koboldbridge.generating):
                # Off to the tokenizer!
                calcsubmit(data)
                if(not vars.abort and vars.lua_koboldbridge.restart_sequence is not None and len(vars.genseqs) == 0):
                    data = ""
                    force_submit = True
                    disable_recentrng = True
                    continue
                emit('from_server', {'cmd': 'scrolldown', 'data': ''}, broadcast=True)
                break
            else:
                for i in range(vars.numseqs):
                    vars.lua_koboldbridge.outputs[i+1] = ""
                execute_outmod()
                vars.lua_koboldbridge.regeneration_required = False
                genout = []
                for i in range(vars.numseqs):
                    genout.append({"generated_text": vars.lua_koboldbridge.outputs[i+1]})
                    assert type(genout[-1]["generated_text"]) is str
                if(len(genout) == 1):
                    genresult(genout[0]["generated_text"])
                    if(not vars.abort and vars.lua_koboldbridge.restart_sequence is not None):
                        data = ""
                        force_submit = True
                        disable_recentrng = True
                        continue
                else:
                    if(not vars.abort and vars.lua_koboldbridge.restart_sequence is not None and vars.lua_koboldbridge.restart_sequence > 0):
                        genresult(genout[vars.lua_koboldbridge.restart_sequence-1]["generated_text"])
                        data = ""
                        force_submit = True
                        disable_recentrng = True
                        continue
                    genselect(genout)
                set_aibusy(0)
                emit('from_server', {'cmd': 'scrolldown', 'data': ''}, broadcast=True)
                break

#==================================================================#
#  
#==================================================================#
def actionretry(data):
    if(vars.noai):
        emit('from_server', {'cmd': 'errmsg', 'data': "Retry function unavailable in Read Only mode."})
        return
    if(vars.aibusy):
        return
    if(vars.recentrng is not None):
        randomGameRequest(vars.recentrng, memory=vars.recentrngm)
        return
    # Remove last action if possible and resubmit
    if(vars.gamestarted if vars.useprompt else len(vars.actions) > 0):
        if(not vars.recentback and len(vars.actions) != 0 and len(vars.genseqs) == 0):  # Don't pop if we're in the "Select sequence to keep" menu or if there are no non-prompt actions
            last_key = vars.actions.get_last_key()
            vars.actions.pop()
            remove_story_chunk(last_key + 1)
        vars.recentback = False
        vars.recentedit = False
        vars.lua_koboldbridge.feedback = None
        actionsubmit("", actionmode=vars.actionmode, force_submit=True)
    elif(not vars.useprompt):
        emit('from_server', {'cmd': 'errmsg', 'data': "Please enable \"Always Add Prompt\" to retry with your prompt."})

#==================================================================#
#  
#==================================================================#
def actionback():
    if(vars.aibusy):
        return
    # Remove last index of actions and refresh game screen
    if(len(vars.genseqs) == 0 and len(vars.actions) > 0):
        last_key = vars.actions.get_last_key()
        vars.actions.pop()
        vars.recentback = True
        remove_story_chunk(last_key + 1)
    elif(len(vars.genseqs) == 0):
        emit('from_server', {'cmd': 'errmsg', 'data': "Cannot delete the prompt."})
    else:
        vars.genseqs = []

#==================================================================#
#  
#==================================================================#
def calcsubmitbudgetheader(txt, **kwargs):
    # Scan for WorldInfo matches
    winfo, found_entries = checkworldinfo(txt, **kwargs)

    # Add a newline to the end of memory
    if(vars.memory != "" and vars.memory[-1] != "\n"):
        mem = vars.memory + "\n"
    else:
        mem = vars.memory

    # Build Author's Note if set
    if(vars.authornote != ""):
        anotetxt  = ("\n" + vars.authornotetemplate + "\n").replace("<|>", vars.authornote)
    else:
        anotetxt = ""

    return winfo, mem, anotetxt, found_entries

def calcsubmitbudget(actionlen, winfo, mem, anotetxt, actions, submission=None, budget_deduction=0):
    forceanote   = False # In case we don't have enough actions to hit A.N. depth
    anoteadded   = False # In case our budget runs out before we hit A.N. depth
    anotetkns    = []  # Placeholder for Author's Note tokens
    lnanote      = 0   # Placeholder for Author's Note length

    lnsp = vars.sp.shape[0] if vars.sp is not None else 0

    if("tokenizer" not in globals()):
        from transformers import GPT2TokenizerFast
        global tokenizer
        tokenizer = GPT2TokenizerFast.from_pretrained("gpt2", cache_dir="cache/")

    # Calculate token budget
    prompttkns = tokenizer.encode(vars.comregex_ai.sub('', vars.prompt), max_length=int(2e9), truncation=True)
    lnprompt   = len(prompttkns)

    memtokens = tokenizer.encode(mem, max_length=int(2e9), truncation=True)
    lnmem     = len(memtokens)
    if(lnmem > vars.max_length - lnsp - vars.genamt - budget_deduction):
        raise OverflowError("The memory in your story is too long. Please either write a shorter memory text or increase the Max Tokens setting. If you are using a soft prompt, additionally consider using a smaller soft prompt.")

    witokens  = tokenizer.encode(winfo, max_length=int(2e9), truncation=True)
    lnwi      = len(witokens)
    if(lnmem + lnwi > vars.max_length - lnsp - vars.genamt - budget_deduction):
        raise OverflowError("The current active world info keys take up too many tokens. Please either write shorter world info, decrease World Info Depth or increase the Max Tokens setting. If you are using a soft prompt, additionally consider using a smaller soft prompt.")

    if(anotetxt != ""):
        anotetkns = tokenizer.encode(anotetxt, max_length=int(2e9), truncation=True)
        lnanote   = len(anotetkns)
        if(lnmem + lnwi + lnanote > vars.max_length - lnsp - vars.genamt - budget_deduction):
            raise OverflowError("The author's note in your story is too long. Please either write a shorter author's note or increase the Max Tokens setting. If you are using a soft prompt, additionally consider using a smaller soft prompt.")

    if(vars.useprompt):
        budget = vars.max_length - lnsp - lnprompt - lnmem - lnanote - lnwi - vars.genamt - budget_deduction
    else:
        budget = vars.max_length - lnsp - lnmem - lnanote - lnwi - vars.genamt - budget_deduction

    lnsubmission = len(tokenizer.encode(vars.comregex_ai.sub('', submission), max_length=int(2e9), truncation=True)) if submission is not None else 0
    maybe_lnprompt = lnprompt if vars.useprompt and actionlen > 0 else 0

    if(lnmem + lnwi + lnanote + maybe_lnprompt + lnsubmission > vars.max_length - lnsp - vars.genamt - budget_deduction):
        raise OverflowError("Your submission is too long. Please either write a shorter submission or increase the Max Tokens setting. If you are using a soft prompt, additionally consider using a smaller soft prompt. If you are using the Always Add Prompt setting, turning it off may help.")

    assert budget >= 0

    if(actionlen == 0):
        # First/Prompt action
        tokens = memtokens + witokens + anotetkns + prompttkns
        assert len(tokens) <= vars.max_length - lnsp - vars.genamt - budget_deduction
        ln = len(tokens) + lnsp
        return tokens, ln+1, ln+vars.genamt
    else:
        tokens     = []
        
        # Check if we have the action depth to hit our A.N. depth
        if(anotetxt != "" and actionlen < vars.andepth):
            forceanote = True
        
        # Get most recent action tokens up to our budget
        n = 0
        for key in reversed(actions):
            chunk = vars.comregex_ai.sub('', actions[key])
            
            assert budget >= 0
            if(budget <= 0):
                break
            acttkns = tokenizer.encode(chunk, max_length=int(2e9), truncation=True)
            tknlen = len(acttkns)
            if(tknlen < budget):
                tokens = acttkns + tokens
                budget -= tknlen
            else:
                count = budget * -1
                tokens = acttkns[count:] + tokens
                budget = 0
                break
            
            # Inject Author's Note if we've reached the desired depth
            if(n == vars.andepth-1):
                if(anotetxt != ""):
                    tokens = anotetkns + tokens # A.N. len already taken from bdgt
                    anoteadded = True
            n += 1
        
        # If we're not using the prompt every time and there's still budget left,
        # add some prompt.
        if(not vars.useprompt):
            if(budget > 0):
                prompttkns = prompttkns[-budget:]
            else:
                prompttkns = []

        # Did we get to add the A.N.? If not, do it here
        if(anotetxt != ""):
            if((not anoteadded) or forceanote):
                tokens = memtokens + witokens + anotetkns + prompttkns + tokens
            else:
                tokens = memtokens + witokens + prompttkns + tokens
        else:
            # Prepend Memory, WI, and Prompt before action tokens
            tokens = memtokens + witokens + prompttkns + tokens

        # Send completed bundle to generator
        assert len(tokens) <= vars.max_length - lnsp - vars.genamt - budget_deduction
        ln = len(tokens) + lnsp
        return tokens, ln+1, ln+vars.genamt

#==================================================================#
# Take submitted text and build the text to be given to generator
#==================================================================#
def calcsubmit(txt):
    anotetxt     = ""    # Placeholder for Author's Note text
    forceanote   = False # In case we don't have enough actions to hit A.N. depth
    anoteadded   = False # In case our budget runs out before we hit A.N. depth
    actionlen    = len(vars.actions)

    winfo, mem, anotetxt, found_entries = calcsubmitbudgetheader(txt)

    # For all transformers models
    if(vars.model != "InferKit"):
        subtxt, min, max = calcsubmitbudget(actionlen, winfo, mem, anotetxt, vars.actions, submission=txt)
        if(actionlen == 0):
            if(not vars.model in ["Colab", "OAI", "TPUMeshTransformerGPTJ"]):
                generate(subtxt, min, max, found_entries=found_entries)
            elif(vars.model == "Colab"):
                sendtocolab(tokenizer.decode(subtxt), min, max)
            elif(vars.model == "OAI"):
                oairequest(tokenizer.decode(subtxt), min, max)
            elif(vars.model == "TPUMeshTransformerGPTJ"):
                tpumtjgenerate(subtxt, min, max, found_entries=found_entries)
        else:
            if(not vars.model in ["Colab", "OAI", "TPUMeshTransformerGPTJ"]):
                generate(subtxt, min, max, found_entries=found_entries)
            elif(vars.model == "Colab"):
                sendtocolab(tokenizer.decode(subtxt), min, max)
            elif(vars.model == "OAI"):
                oairequest(tokenizer.decode(subtxt), min, max)
            elif(vars.model == "TPUMeshTransformerGPTJ"):
                tpumtjgenerate(subtxt, min, max, found_entries=found_entries)
                    
    # For InferKit web API
    else:
        # Check if we have the action depth to hit our A.N. depth
        if(anotetxt != "" and actionlen < vars.andepth):
            forceanote = True
        
        if(vars.useprompt):
            budget = vars.ikmax - len(vars.comregex_ai.sub('', vars.prompt)) - len(anotetxt) - len(mem) - len(winfo) - 1
        else:
            budget = vars.ikmax - len(anotetxt) - len(mem) - len(winfo) - 1
            
        subtxt = ""
        prompt = vars.comregex_ai.sub('', vars.prompt)
        n = 0
        for key in reversed(vars.actions):
            chunk = vars.actions[key]
            
            if(budget <= 0):
                    break
            actlen = len(chunk)
            if(actlen < budget):
                subtxt = chunk + subtxt
                budget -= actlen
            else:
                count = budget * -1
                subtxt = chunk[count:] + subtxt
                budget = 0
                break
            
            # If we're not using the prompt every time and there's still budget left,
            # add some prompt.
            if(not vars.useprompt):
                if(budget > 0):
                    prompt = vars.comregex_ai.sub('', vars.prompt)[-budget:]
                else:
                    prompt = ""
            
            # Inject Author's Note if we've reached the desired depth
            if(n == vars.andepth-1):
                if(anotetxt != ""):
                    subtxt = anotetxt + subtxt # A.N. len already taken from bdgt
                    anoteadded = True
            n += 1
        
        # Did we get to add the A.N.? If not, do it here
        if(anotetxt != ""):
            if((not anoteadded) or forceanote):
                subtxt = mem + winfo + anotetxt + prompt + subtxt
            else:
                subtxt = mem + winfo + prompt + subtxt
        else:
            subtxt = mem + winfo + prompt + subtxt
        
        # Send it!
        ikrequest(subtxt)

#==================================================================#
# Send text to generator and deal with output
#==================================================================#

def _generate(txt, minimum, maximum, found_entries):
    gen_in = torch.tensor(txt, dtype=torch.long)[None]
    if(vars.sp is not None):
        soft_tokens = torch.arange(
            model.config.vocab_size,
            model.config.vocab_size + vars.sp.shape[0],
        )
        gen_in = torch.cat((soft_tokens[None], gen_in), dim=-1)
    assert gen_in.shape[-1] + vars.genamt <= vars.max_length

    if(vars.hascuda and vars.usegpu):
        gen_in = gen_in.to(vars.gpu_device)
    elif(vars.hascuda and vars.breakmodel):
        gen_in = gen_in.to(breakmodel.primary_device)
    else:
        gen_in = gen_in.to('cpu')

    model.kai_scanner_excluded_world_info = found_entries

    vars._actions = vars.actions
    vars._prompt = vars.prompt
    if(vars.dynamicscan):
        vars._actions = vars._actions.copy()

    with torch.no_grad():
        already_generated = 0
        numseqs = vars.numseqs
        while True:
            genout = generator(
                gen_in, 
                do_sample=True, 
                min_length=minimum, 
                max_length=int(2e9),
                repetition_penalty=1.1,
                bad_words_ids=vars.badwordsids,
                use_cache=True,
                num_return_sequences=numseqs
                )
            already_generated += len(genout[0]) - len(gen_in[0])
            assert already_generated <= vars.genamt
            if(model.kai_scanner.halt or not model.kai_scanner.regeneration_required):
                break
            assert genout.ndim >= 2
            assert genout.shape[0] == vars.numseqs
            if(vars.lua_koboldbridge.generated_cols and vars.generated_tkns != vars.lua_koboldbridge.generated_cols):
                raise RuntimeError("Inconsistency detected between KoboldAI Python and Lua backends")
            if(already_generated != vars.generated_tkns):
                raise RuntimeError("WI scanning error")
            for r in range(vars.numseqs):
                for c in range(already_generated):
                    assert vars.lua_koboldbridge.generated[r+1][c+1] is not None
                    genout[r][genout.shape[-1] - already_generated + c] = vars.lua_koboldbridge.generated[r+1][c+1]
            encoded = []
            for i in range(vars.numseqs):
                txt = tokenizer.decode(genout[i, -already_generated:])
                winfo, mem, anotetxt, _found_entries = calcsubmitbudgetheader(txt, force_use_txt=True, actions=vars._actions)
                found_entries[i].update(_found_entries)
                txt, _, _ = calcsubmitbudget(len(vars._actions), winfo, mem, anotetxt, vars._actions, submission=txt)
                encoded.append(torch.tensor(txt, dtype=torch.long, device=genout.device))
            max_length = len(max(encoded, key=len))
            encoded = torch.stack(tuple(torch.nn.functional.pad(e, (max_length - len(e), 0), value=model.config.pad_token_id or model.config.eos_token_id) for e in encoded))
            genout = torch.cat(
                (
                    encoded,
                    genout[..., -already_generated:],
                ),
                dim=-1
            )
            if(vars.sp is not None):
                soft_tokens = torch.arange(
                    model.config.vocab_size,
                    model.config.vocab_size + vars.sp.shape[0],
                    device=genout.device,
                )
                genout = torch.cat((soft_tokens.tile(vars.numseqs, 1), genout), dim=-1)
            assert genout.shape[-1] + vars.genamt - already_generated <= vars.max_length
            diff = genout.shape[-1] - gen_in.shape[-1]
            minimum += diff
            maximum += diff
            gen_in = genout
            numseqs = 1
    
    return genout, already_generated
    

def generate(txt, minimum, maximum, found_entries=None):    
    vars.generated_tkns = 0

    if(found_entries is None):
        found_entries = set()
    found_entries = tuple(found_entries.copy() for _ in range(vars.numseqs))

    print("{0}Min:{1}, Max:{2}, Txt:{3}{4}".format(colors.YELLOW, minimum, maximum, tokenizer.decode(txt), colors.END))

    # Store context in memory to use it for comparison with generated content
    vars.lastctx = tokenizer.decode(txt)

    # Clear CUDA cache if using GPU
    if(vars.hascuda and (vars.usegpu or vars.breakmodel)):
        gc.collect()
        torch.cuda.empty_cache()

    # Submit input text to generator
    try:
        genout, already_generated = tpool.execute(_generate, txt, minimum, maximum, found_entries)
    except Exception as e:
        if(issubclass(type(e), lupa.LuaError)):
            vars.lua_koboldbridge.obliterate_multiverse()
            vars.lua_running = False
            emit('from_server', {'cmd': 'errmsg', 'data': 'Lua script error; please check console.'}, broadcast=True)
            sendUSStatItems()
            print("{0}{1}{2}".format(colors.RED, "***LUA ERROR***: ", colors.END), end="", file=sys.stderr)
            print("{0}{1}{2}".format(colors.RED, str(e).replace("\033", ""), colors.END), file=sys.stderr)
            print("{0}{1}{2}".format(colors.YELLOW, "Lua engine stopped; please open 'Userscripts' and press Load to reinitialize scripts.", colors.END), file=sys.stderr)
        else:
            emit('from_server', {'cmd': 'errmsg', 'data': 'Error occurred during generator call; please check console.'}, broadcast=True)
            print("{0}{1}{2}".format(colors.RED, traceback.format_exc().replace("\033", ""), colors.END), file=sys.stderr)
        set_aibusy(0)
        return

    for i in range(vars.numseqs):
        vars.lua_koboldbridge.generated[i+1][vars.generated_tkns] = int(genout[i, -1].item())
        vars.lua_koboldbridge.outputs[i+1] = tokenizer.decode(genout[i, -already_generated:])

    execute_outmod()
    if(vars.lua_koboldbridge.regeneration_required):
        vars.lua_koboldbridge.regeneration_required = False
        genout = []
        for i in range(vars.numseqs):
            genout.append({"generated_text": vars.lua_koboldbridge.outputs[i+1]})
            assert type(genout[-1]["generated_text"]) is str
    else:
        genout = [{"generated_text": tokenizer.decode(tokens[-already_generated:])} for tokens in genout]
    
    if(len(genout) == 1):
        genresult(genout[0]["generated_text"])
    else:
        if(vars.lua_koboldbridge.restart_sequence is not None and vars.lua_koboldbridge.restart_sequence > 0):
            genresult(genout[vars.lua_koboldbridge.restart_sequence-1]["generated_text"])
        else:
            genselect(genout)
    
    # Clear CUDA cache again if using GPU
    if(vars.hascuda and (vars.usegpu or vars.breakmodel)):
        del genout
        gc.collect()
        torch.cuda.empty_cache()
    
    set_aibusy(0)

#==================================================================#
#  Deal with a single return sequence from generate()
#==================================================================#
def genresult(genout, flash=True):
    print("{0}{1}{2}".format(colors.CYAN, genout, colors.END))
    
    # Format output before continuing
    genout = applyoutputformatting(genout)

    vars.lua_koboldbridge.feedback = genout

    if(len(genout) == 0):
        return
    
    # Add formatted text to Actions array and refresh the game screen
    if(len(vars.prompt.strip()) == 0):
        vars.prompt = genout
    else:
        vars.actions.append(genout)
    update_story_chunk('last')
    if(flash):
        emit('from_server', {'cmd': 'texteffect', 'data': vars.actions.get_last_key() + 1 if len(vars.actions) else 0}, broadcast=True)

#==================================================================#
#  Send generator sequences to the UI for selection
#==================================================================#
def genselect(genout):
    i = 0
    for result in genout:
        # Apply output formatting rules to sequences
        result["generated_text"] = applyoutputformatting(result["generated_text"])
        print("{0}[Result {1}]\n{2}{3}".format(colors.CYAN, i, result["generated_text"], colors.END))
        i += 1
    
    # Store sequences in memory until selection is made
    vars.genseqs = genout
    
    # Send sequences to UI for selection
    emit('from_server', {'cmd': 'genseqs', 'data': genout}, broadcast=True)

#==================================================================#
#  Send selected sequence to action log and refresh UI
#==================================================================#
def selectsequence(n):
    if(len(vars.genseqs) == 0):
        return
    vars.lua_koboldbridge.feedback = vars.genseqs[int(n)]["generated_text"]
    if(len(vars.lua_koboldbridge.feedback) != 0):
        vars.actions.append(vars.lua_koboldbridge.feedback)
        update_story_chunk('last')
        emit('from_server', {'cmd': 'texteffect', 'data': vars.actions.get_last_key() + 1 if len(vars.actions) else 0}, broadcast=True)
    emit('from_server', {'cmd': 'hidegenseqs', 'data': ''}, broadcast=True)
    vars.genseqs = []

    if(vars.lua_koboldbridge.restart_sequence is not None):
        actionsubmit("", actionmode=vars.actionmode, force_submit=True, disable_recentrng=True)

#==================================================================#
#  Send transformers-style request to ngrok/colab host
#==================================================================#
def sendtocolab(txt, min, max):
    # Log request to console
    print("{0}Tokens:{1}, Txt:{2}{3}".format(colors.YELLOW, min-1, txt, colors.END))
    
    # Store context in memory to use it for comparison with generated content
    vars.lastctx = txt
    
    # Build request JSON data
    reqdata = {
        'text': txt,
        'min': min,
        'max': max,
        'rep_pen': vars.rep_pen,
        'temperature': vars.temp,
        'top_p': vars.top_p,
        'top_k': vars.top_k,
        'tfs': vars.tfs,
        'numseqs': vars.numseqs,
        'retfultxt': False
    }
    
    # Create request
    req = requests.post(
        vars.colaburl, 
        json = reqdata
        )
    
    # Deal with the response
    if(req.status_code == 200):
        js = req.json()["data"]
        
        # Try to be backwards compatible with outdated colab
        if("text" in js):
            genout = [getnewcontent(js["text"])]
        else:
            genout = js["seqs"]
        
        for i in range(vars.numseqs):
            vars.lua_koboldbridge.outputs[i+1] = genout[i]

        execute_outmod()
        if(vars.lua_koboldbridge.regeneration_required):
            vars.lua_koboldbridge.regeneration_required = False
            genout = []
            for i in range(vars.numseqs):
                genout.append(vars.lua_koboldbridge.outputs[i+1])
                assert type(genout[-1]) is str

        if(len(genout) == 1):
            genresult(genout[0])
        else:
            # Convert torch output format to transformers
            seqs = []
            for seq in genout:
                seqs.append({"generated_text": seq})
            if(vars.lua_koboldbridge.restart_sequence is not None and vars.lua_koboldbridge.restart_sequence > 0):
                genresult(genout[vars.lua_koboldbridge.restart_sequence-1]["generated_text"])
            else:
                genselect(genout)
        
        # Format output before continuing
        #genout = applyoutputformatting(getnewcontent(genout))
        
        # Add formatted text to Actions array and refresh the game screen
        #vars.actions.append(genout)
        #refresh_story()
        #emit('from_server', {'cmd': 'texteffect', 'data': vars.actions.get_last_key() + 1 if len(vars.actions) else 0})
        
        set_aibusy(0)
    else:
        errmsg = "Colab API Error: Failed to get a reply from the server. Please check the colab console."
        print("{0}{1}{2}".format(colors.RED, errmsg, colors.END))
        emit('from_server', {'cmd': 'errmsg', 'data': errmsg}, broadcast=True)
        set_aibusy(0)

#==================================================================#
#  Send text to TPU mesh transformer backend
#==================================================================#
def tpumtjgenerate(txt, minimum, maximum, found_entries=None):
    vars.generated_tkns = 0

    if(found_entries is None):
        found_entries = set()
    found_entries = tuple(found_entries.copy() for _ in range(vars.numseqs))

    print("{0}Min:{1}, Max:{2}, Txt:{3}{4}".format(colors.YELLOW, minimum, maximum, tokenizer.decode(txt), colors.END))

    vars._actions = vars.actions
    vars._prompt = vars.prompt
    if(vars.dynamicscan):
        vars._actions = vars._actions.copy()

    # Submit input text to generator
    try:
        soft_tokens = tpumtjgetsofttokens()

        global past

        socketio.start_background_task(copy_current_request_context(check_for_backend_compilation))

        if(vars.dynamicscan or (not vars.nogenmod and vars.has_genmod)):

            context = np.tile(np.uint32(txt), (vars.numseqs, 1))
            past = np.empty((vars.numseqs, 0), dtype=np.uint32)

            while(True):
                genout, n_generated, regeneration_required, halt = tpool.execute(
                    tpu_mtj_backend.infer_dynamic,
                    context,
                    gen_len = maximum-minimum+1,
                    temp=vars.temp,
                    top_p=vars.top_p,
                    top_k=vars.top_k,
                    tfs=vars.tfs,
                    numseqs=vars.numseqs,
                    repetition_penalty=vars.rep_pen,
                    soft_embeddings=vars.sp,
                    soft_tokens=soft_tokens,
                    excluded_world_info=found_entries,
                )

                past = np.pad(past, ((0, 0), (0, n_generated)))
                for r in range(vars.numseqs):
                    for c in range(vars.lua_koboldbridge.generated_cols):
                        assert vars.lua_koboldbridge.generated[r+1][c+1] is not None
                        past[r, c] = vars.lua_koboldbridge.generated[r+1][c+1]

                if(halt or not regeneration_required):
                    break
                print("(regeneration triggered)")

                encoded = []
                for i in range(vars.numseqs):
                    txt = tokenizer.decode(past[i])
                    winfo, mem, anotetxt, _found_entries = calcsubmitbudgetheader(txt, force_use_txt=True)
                    found_entries[i].update(_found_entries)
                    txt, _, _ = calcsubmitbudget(len(vars._actions), winfo, mem, anotetxt, vars._actions, submission=txt)
                    encoded.append(np.array(txt, dtype=np.uint32))
                max_length = len(max(encoded, key=len))
                encoded = np.stack(tuple(np.pad(e, (max_length - len(e), 0), constant_values=tpu_mtj_backend.pad_token_id) for e in encoded))
                context = np.concatenate(
                    (
                        encoded,
                        past,
                    ),
                    axis=-1,
                )

        else:
            genout = tpool.execute(
                tpu_mtj_backend.infer_static,
                np.uint32(txt),
                gen_len = maximum-minimum+1,
                temp=vars.temp,
                top_p=vars.top_p,
                top_k=vars.top_k,
                tfs=vars.tfs,
                numseqs=vars.numseqs,
                repetition_penalty=vars.rep_pen,
                soft_embeddings=vars.sp,
                soft_tokens=soft_tokens,
            )
            past = genout
            for i in range(vars.numseqs):
                vars.lua_koboldbridge.generated[i+1] = vars.lua_state.table(*genout[i].tolist())

    except Exception as e:
        if(issubclass(type(e), lupa.LuaError)):
            vars.lua_koboldbridge.obliterate_multiverse()
            vars.lua_running = False
            emit('from_server', {'cmd': 'errmsg', 'data': 'Lua script error; please check console.'}, broadcast=True)
            sendUSStatItems()
            print("{0}{1}{2}".format(colors.RED, "***LUA ERROR***: ", colors.END), end="", file=sys.stderr)
            print("{0}{1}{2}".format(colors.RED, str(e).replace("\033", ""), colors.END), file=sys.stderr)
            print("{0}{1}{2}".format(colors.YELLOW, "Lua engine stopped; please open 'Userscripts' and press Load to reinitialize scripts.", colors.END), file=sys.stderr)
        else:
            emit('from_server', {'cmd': 'errmsg', 'data': 'Error occurred during generator call; please check console.'}, broadcast=True)
            print("{0}{1}{2}".format(colors.RED, traceback.format_exc().replace("\033", ""), colors.END), file=sys.stderr)
        set_aibusy(0)
        return

    for i in range(vars.numseqs):
        vars.lua_koboldbridge.outputs[i+1] = tokenizer.decode(past[i])
    genout = past

    execute_outmod()
    if(vars.lua_koboldbridge.regeneration_required):
        vars.lua_koboldbridge.regeneration_required = False
        genout = []
        for i in range(vars.numseqs):
            genout.append({"generated_text": vars.lua_koboldbridge.outputs[i+1]})
            assert type(genout[-1]["generated_text"]) is str
    else:
        genout = [{"generated_text": tokenizer.decode(txt)} for txt in genout]

    if(len(genout) == 1):
        genresult(genout[0]["generated_text"])
    else:
        if(vars.lua_koboldbridge.restart_sequence is not None and vars.lua_koboldbridge.restart_sequence > 0):
            genresult(genout[vars.lua_koboldbridge.restart_sequence-1]["generated_text"])
        else:
            genselect(genout)

    set_aibusy(0)


#==================================================================#
# Replaces returns and newlines with HTML breaks
#==================================================================#
def formatforhtml(txt):
    return txt.replace("\\r\\n", "<br/>").replace("\\r", "<br/>").replace("\\n", "<br/>").replace("\r\n", "<br/>").replace('\n', '<br/>').replace('\r', '<br/>')

#==================================================================#
# Strips submitted text from the text returned by the AI
#==================================================================#
def getnewcontent(txt):
    # If the submitted context was blank, then everything is new
    if(vars.lastctx == ""):
        return txt
    
    # Tokenize the last context and the generated content
    ctxtokens = tokenizer.encode(vars.lastctx, max_length=int(2e9), truncation=True)
    txttokens = tokenizer.encode(txt, max_length=int(2e9), truncation=True)
    dif       = (len(txttokens) - len(ctxtokens)) * -1
    
    # Remove the context from the returned text
    newtokens = txttokens[dif:]
    
    return tokenizer.decode(newtokens)

#==================================================================#
# Applies chosen formatting options to text submitted to AI
#==================================================================#
def applyinputformatting(txt):
    # Add sentence spacing
    if(vars.formatoptns["frmtadsnsp"]):
        txt = utils.addsentencespacing(txt, vars)
    
    return txt

#==================================================================#
# Applies chosen formatting options to text returned from AI
#==================================================================#
def applyoutputformatting(txt):
    # Use standard quotes and apostrophes
    txt = utils.fixquotes(txt)

    # Adventure mode clipping of all characters after '>'
    if(vars.adventure):
        txt = vars.acregex_ai.sub('', txt)
    
    # Trim incomplete sentences
    if(vars.formatoptns["frmttriminc"] and not vars.chatmode):
        txt = utils.trimincompletesentence(txt)
    # Replace blank lines
    if(vars.formatoptns["frmtrmblln"] or vars.chatmode):
        txt = utils.replaceblanklines(txt)
    # Remove special characters
    if(vars.formatoptns["frmtrmspch"]):
        txt = utils.removespecialchars(txt, vars)
	# Single Line Mode
    if(vars.formatoptns["singleline"] or vars.chatmode):
        txt = utils.singlelineprocessing(txt, vars)
    
    return txt

#==================================================================#
# Sends the current story content to the Game Screen
#==================================================================#
def refresh_story():
    text_parts = ['<chunk n="0" id="n0" tabindex="-1">', vars.comregex_ui.sub(lambda m: '\n'.join('<comment>' + l + '</comment>' for l in m.group().split('\n')), html.escape(vars.prompt)), '</chunk>']
    for idx in vars.actions:
        item = vars.actions[idx]
        idx += 1
        item = html.escape(item)
        item = vars.comregex_ui.sub(lambda m: '\n'.join('<comment>' + l + '</comment>' for l in m.group().split('\n')), item)  # Add special formatting to comments
        item = vars.acregex_ui.sub('<action>\\1</action>', item)  # Add special formatting to adventure actions
        text_parts.extend(('<chunk n="', str(idx), '" id="n', str(idx), '" tabindex="-1">', item, '</chunk>'))
    emit('from_server', {'cmd': 'updatescreen', 'gamestarted': vars.gamestarted, 'data': formatforhtml(''.join(text_parts))}, broadcast=True)


#==================================================================#
# Signals the Game Screen to update one of the chunks
#==================================================================#
def update_story_chunk(idx: Union[int, str]):
    if idx == 'last':
        if len(vars.actions) <= 1:
            # In this case, we are better off just refreshing the whole thing as the
            # prompt might not have been shown yet (with a "Generating story..."
            # message instead).
            refresh_story()
            return

        idx = (vars.actions.get_last_key() if len(vars.actions) else 0) + 1

    if idx == 0:
        text = vars.prompt
    else:
        # Actions are 0 based, but in chunks 0 is the prompt.
        # So the chunk index is one more than the corresponding action index.
        text = vars.actions[idx - 1]

    item = html.escape(text)
    item = vars.comregex_ui.sub(lambda m: '\n'.join('<comment>' + l + '</comment>' for l in m.group().split('\n')), item)  # Add special formatting to comments
    item = vars.acregex_ui.sub('<action>\\1</action>', item)  # Add special formatting to adventure actions

    chunk_text = f'<chunk n="{idx}" id="n{idx}" tabindex="-1">{formatforhtml(item)}</chunk>'
    emit('from_server', {'cmd': 'updatechunk', 'data': {'index': idx, 'html': chunk_text}}, broadcast=True)


#==================================================================#
# Signals the Game Screen to remove one of the chunks
#==================================================================#
def remove_story_chunk(idx: int):
    emit('from_server', {'cmd': 'removechunk', 'data': idx}, broadcast=True)


#==================================================================#
# Sends the current generator settings to the Game Menu
#==================================================================#
def refresh_settings():
    # Suppress toggle change events while loading state
    emit('from_server', {'cmd': 'allowtoggle', 'data': False}, broadcast=True)
    
    if(vars.model != "InferKit"):
        emit('from_server', {'cmd': 'updatetemp', 'data': vars.temp}, broadcast=True)
        emit('from_server', {'cmd': 'updatetopp', 'data': vars.top_p}, broadcast=True)
        emit('from_server', {'cmd': 'updatetopk', 'data': vars.top_k}, broadcast=True)
        emit('from_server', {'cmd': 'updatetfs', 'data': vars.tfs}, broadcast=True)
        emit('from_server', {'cmd': 'updatereppen', 'data': vars.rep_pen}, broadcast=True)
        emit('from_server', {'cmd': 'updateoutlen', 'data': vars.genamt}, broadcast=True)
        emit('from_server', {'cmd': 'updatetknmax', 'data': vars.max_length}, broadcast=True)
        emit('from_server', {'cmd': 'updatenumseq', 'data': vars.numseqs}, broadcast=True)
    else:
        emit('from_server', {'cmd': 'updatetemp', 'data': vars.temp}, broadcast=True)
        emit('from_server', {'cmd': 'updatetopp', 'data': vars.top_p}, broadcast=True)
        emit('from_server', {'cmd': 'updateikgen', 'data': vars.ikgen}, broadcast=True)
    
    emit('from_server', {'cmd': 'updateanotedepth', 'data': vars.andepth}, broadcast=True)
    emit('from_server', {'cmd': 'updatewidepth', 'data': vars.widepth}, broadcast=True)
    emit('from_server', {'cmd': 'updateuseprompt', 'data': vars.useprompt}, broadcast=True)
    emit('from_server', {'cmd': 'updateadventure', 'data': vars.adventure}, broadcast=True)
    emit('from_server', {'cmd': 'updatechatmode', 'data': vars.chatmode}, broadcast=True)
    emit('from_server', {'cmd': 'updatedynamicscan', 'data': vars.dynamicscan}, broadcast=True)
    emit('from_server', {'cmd': 'updatenopromptgen', 'data': vars.nopromptgen}, broadcast=True)
    emit('from_server', {'cmd': 'updaterngpersist', 'data': vars.rngpersist}, broadcast=True)
    emit('from_server', {'cmd': 'updatenogenmod', 'data': vars.nogenmod}, broadcast=True)
    
    emit('from_server', {'cmd': 'updatefrmttriminc', 'data': vars.formatoptns["frmttriminc"]}, broadcast=True)
    emit('from_server', {'cmd': 'updatefrmtrmblln', 'data': vars.formatoptns["frmtrmblln"]}, broadcast=True)
    emit('from_server', {'cmd': 'updatefrmtrmspch', 'data': vars.formatoptns["frmtrmspch"]}, broadcast=True)
    emit('from_server', {'cmd': 'updatefrmtadsnsp', 'data': vars.formatoptns["frmtadsnsp"]}, broadcast=True)
    emit('from_server', {'cmd': 'updatesingleline', 'data': vars.formatoptns["singleline"]}, broadcast=True)
    
    # Allow toggle events again
    emit('from_server', {'cmd': 'allowtoggle', 'data': True}, broadcast=True)

#==================================================================#
#  Sets the logical and display states for the AI Busy condition
#==================================================================#
def set_aibusy(state):
    if(state):
        vars.aibusy = True
        emit('from_server', {'cmd': 'setgamestate', 'data': 'wait'}, broadcast=True)
    else:
        vars.aibusy = False
        emit('from_server', {'cmd': 'setgamestate', 'data': 'ready'}, broadcast=True)

#==================================================================#
# 
#==================================================================#
def editrequest(n):
    if(n == 0):
        txt = vars.prompt
    else:
        txt = vars.actions[n-1]
    
    vars.editln = n
    emit('from_server', {'cmd': 'setinputtext', 'data': txt}, broadcast=True)
    emit('from_server', {'cmd': 'enablesubmit', 'data': ''}, broadcast=True)

#==================================================================#
# 
#==================================================================#
def editsubmit(data):
    vars.recentedit = True
    if(vars.editln == 0):
        vars.prompt = data
    else:
        vars.actions[vars.editln-1] = data
    
    vars.mode = "play"
    update_story_chunk(vars.editln)
    emit('from_server', {'cmd': 'texteffect', 'data': vars.editln}, broadcast=True)
    emit('from_server', {'cmd': 'editmode', 'data': 'false'})

#==================================================================#
#  
#==================================================================#
def deleterequest():
    vars.recentedit = True
    # Don't delete prompt
    if(vars.editln == 0):
        # Send error message
        pass
    else:
        del vars.actions[vars.editln-1]
        vars.mode = "play"
        remove_story_chunk(vars.editln)
        emit('from_server', {'cmd': 'editmode', 'data': 'false'})

#==================================================================#
# 
#==================================================================#
def inlineedit(chunk, data):
    vars.recentedit = True
    chunk = int(chunk)
    if(chunk == 0):
        if(len(data.strip()) == 0):
            return
        vars.prompt = data
    else:
        if(chunk-1 in vars.actions):
            vars.actions[chunk-1] = data
    
    update_story_chunk(chunk)
    emit('from_server', {'cmd': 'texteffect', 'data': chunk}, broadcast=True)
    emit('from_server', {'cmd': 'editmode', 'data': 'false'}, broadcast=True)

#==================================================================#
#  
#==================================================================#
def inlinedelete(chunk):
    vars.recentedit = True
    chunk = int(chunk)
    # Don't delete prompt
    if(chunk == 0):
        # Send error message
        update_story_chunk(chunk)
        emit('from_server', {'cmd': 'errmsg', 'data': "Cannot delete the prompt."})
        emit('from_server', {'cmd': 'editmode', 'data': 'false'}, broadcast=True)
    else:
        if(chunk-1 in vars.actions):
            del vars.actions[chunk-1]
        remove_story_chunk(chunk)
        emit('from_server', {'cmd': 'editmode', 'data': 'false'}, broadcast=True)

#==================================================================#
#   Toggles the game mode for memory editing and sends UI commands
#==================================================================#
def togglememorymode():
    if(vars.mode == "play"):
        vars.mode = "memory"
        emit('from_server', {'cmd': 'memmode', 'data': 'true'}, broadcast=True)
        emit('from_server', {'cmd': 'setinputtext', 'data': vars.memory}, broadcast=True)
        emit('from_server', {'cmd': 'setanote', 'data': vars.authornote}, broadcast=True)
        emit('from_server', {'cmd': 'setanotetemplate', 'data': vars.authornotetemplate}, broadcast=True)
    elif(vars.mode == "memory"):
        vars.mode = "play"
        emit('from_server', {'cmd': 'memmode', 'data': 'false'}, broadcast=True)

#==================================================================#
#   Toggles the game mode for WI editing and sends UI commands
#==================================================================#
def togglewimode():
    if(vars.mode == "play"):
        vars.mode = "wi"
        emit('from_server', {'cmd': 'wimode', 'data': 'true'}, broadcast=True)
    elif(vars.mode == "wi"):
        # Commit WI fields first
        requestwi()
        # Then set UI state back to Play
        vars.mode = "play"
        emit('from_server', {'cmd': 'wimode', 'data': 'false'}, broadcast=True)
    sendwi()

#==================================================================#
#   
#==================================================================#
def addwiitem(folder_uid=None):
    assert folder_uid is None or folder_uid in vars.wifolders_d
    ob = {"key": "", "keysecondary": "", "content": "", "comment": "", "folder": folder_uid, "num": len(vars.worldinfo), "init": False, "selective": False, "constant": False}
    vars.worldinfo.append(ob)
    while(True):
        uid = int.from_bytes(os.urandom(4), "little", signed=True)
        if(uid not in vars.worldinfo_u):
            break
    vars.worldinfo_u[uid] = vars.worldinfo[-1]
    vars.worldinfo[-1]["uid"] = uid
    if(folder_uid is not None):
        vars.wifolders_u[folder_uid].append(vars.worldinfo[-1])
    emit('from_server', {'cmd': 'addwiitem', 'data': ob}, broadcast=True)

#==================================================================#
#   Creates a new WI folder with an unused cryptographically secure random UID
#==================================================================#
def addwifolder():
    while(True):
        uid = int.from_bytes(os.urandom(4), "little", signed=True)
        if(uid not in vars.wifolders_d):
            break
    ob = {"name": "", "collapsed": False}
    vars.wifolders_d[uid] = ob
    vars.wifolders_l.append(uid)
    vars.wifolders_u[uid] = []
    emit('from_server', {'cmd': 'addwifolder', 'uid': uid, 'data': ob}, broadcast=True)
    addwiitem(folder_uid=uid)

#==================================================================#
#   Move the WI entry with UID src so that it immediately precedes
#   the WI entry with UID dst
#==================================================================#
def movewiitem(dst, src):
    if(vars.worldinfo_u[src]["folder"] is not None):
        for i, e in enumerate(vars.wifolders_u[vars.worldinfo_u[src]["folder"]]):
            if(e is vars.worldinfo_u[src]):
                vars.wifolders_u[vars.worldinfo_u[src]["folder"]].pop(i)
                break
    if(vars.worldinfo_u[dst]["folder"] is not None):
        vars.wifolders_u[vars.worldinfo_u[dst]["folder"]].append(vars.worldinfo_u[src])
    vars.worldinfo_u[src]["folder"] = vars.worldinfo_u[dst]["folder"]
    for i, e in enumerate(vars.worldinfo):
        if(e is vars.worldinfo_u[src]):
            _src = i
        elif(e is vars.worldinfo_u[dst]):
            _dst = i
    vars.worldinfo.insert(_dst - (_dst >= _src), vars.worldinfo.pop(_src))
    sendwi()

#==================================================================#
#   Move the WI folder with UID src so that it immediately precedes
#   the WI folder with UID dst
#==================================================================#
def movewifolder(dst, src):
    vars.wifolders_l.remove(src)
    if(dst is None):
        # If dst is None, that means we should move src to be the last folder
        vars.wifolders_l.append(src)
    else:
        vars.wifolders_l.insert(vars.wifolders_l.index(dst), src)
    sendwi()

#==================================================================#
#   
#==================================================================#
def sendwi():
    # Cache len of WI
    ln = len(vars.worldinfo)

    # Clear contents of WI container
    emit('from_server', {'cmd': 'wistart', 'wifolders_d': vars.wifolders_d, 'wifolders_l': vars.wifolders_l, 'data': ''}, broadcast=True)

    # Stable-sort WI entries in order of folder
    stablesortwi()

    vars.worldinfo_i = [wi for wi in vars.worldinfo if wi["init"]]

    # If there are no WI entries, send an empty WI object
    if(ln == 0):
        addwiitem()
    else:
        # Send contents of WI array
        last_folder = ...
        for wi in vars.worldinfo:
            if(wi["folder"] != last_folder):
                emit('from_server', {'cmd': 'addwifolder', 'uid': wi["folder"], 'data': vars.wifolders_d[wi["folder"]] if wi["folder"] is not None else None}, broadcast=True)
                last_folder = wi["folder"]
            ob = wi
            emit('from_server', {'cmd': 'addwiitem', 'data': ob}, broadcast=True)
    
    emit('from_server', {'cmd': 'wifinish', 'data': ''}, broadcast=True)

#==================================================================#
#  Request current contents of all WI HTML elements
#==================================================================#
def requestwi():
    list = []
    for wi in vars.worldinfo:
        list.append(wi["num"])
    emit('from_server', {'cmd': 'requestwiitem', 'data': list})

#==================================================================#
#  Stable-sort WI items so that items in the same folder are adjacent,
#  and items in different folders are sorted based on the order of the folders
#==================================================================#
def stablesortwi():
    mapping = {uid: index for index, uid in enumerate(vars.wifolders_l)}
    vars.worldinfo.sort(key=lambda x: mapping[x["folder"]] if x["folder"] is not None else float("inf"))
    last_folder = ...
    last_wi = None
    for i, wi in enumerate(vars.worldinfo):
        wi["num"] = i
        wi["init"] = True
        if(wi["folder"] != last_folder):
            if(last_wi is not None and last_folder is not ...):
                last_wi["init"] = False
            last_folder = wi["folder"]
        last_wi = wi
    if(last_wi is not None):
        last_wi["init"] = False
    for folder in vars.wifolders_u:
        vars.wifolders_u[folder].sort(key=lambda x: x["num"])

#==================================================================#
#  Extract object from server and send it to WI objects
#==================================================================#
def commitwi(ar):
    for ob in ar:
        ob["uid"] = int(ob["uid"])
        vars.worldinfo_u[ob["uid"]]["key"]          = ob["key"]
        vars.worldinfo_u[ob["uid"]]["keysecondary"] = ob["keysecondary"]
        vars.worldinfo_u[ob["uid"]]["content"]      = ob["content"]
        vars.worldinfo_u[ob["uid"]]["comment"]      = ob.get("comment", "")
        vars.worldinfo_u[ob["uid"]]["folder"]       = ob.get("folder", None)
        vars.worldinfo_u[ob["uid"]]["selective"]    = ob["selective"]
        vars.worldinfo_u[ob["uid"]]["constant"]     = ob.get("constant", False)
    stablesortwi()
    vars.worldinfo_i = [wi for wi in vars.worldinfo if wi["init"]]

#==================================================================#
#  
#==================================================================#
def deletewi(uid):
    if(uid in vars.worldinfo_u):
        # Store UID of deletion request
        vars.deletewi = uid
        if(vars.deletewi is not None):
            if(vars.worldinfo_u[vars.deletewi]["folder"] is not None):
                for i, e in enumerate(vars.wifolders_u[vars.worldinfo_u[vars.deletewi]["folder"]]):
                    if(e is vars.worldinfo_u[vars.deletewi]):
                        vars.wifolders_u[vars.worldinfo_u[vars.deletewi]["folder"]].pop(i)
            for i, e in enumerate(vars.worldinfo):
                if(e is vars.worldinfo_u[vars.deletewi]):
                    del vars.worldinfo[i]
                    break
            del vars.worldinfo_u[vars.deletewi]
            # Send the new WI array structure
            sendwi()
            # And reset deletewi
            vars.deletewi = None

#==================================================================#
#  
#==================================================================#
def deletewifolder(uid):
    uid = int(uid)
    del vars.wifolders_u[uid]
    del vars.wifolders_d[uid]
    del vars.wifolders_l[vars.wifolders_l.index(uid)]
    # Delete uninitialized entries in the folder we're going to delete
    vars.worldinfo = [wi for wi in vars.worldinfo if wi["folder"] != uid or wi["init"]]
    vars.worldinfo_i = [wi for wi in vars.worldinfo if wi["init"]]
    # Move WI entries that are inside of the folder we're going to delete
    # so that they're outside of all folders
    for wi in vars.worldinfo:
        if(wi["folder"] == uid):
            wi["folder"] = None

    sendwi()

#==================================================================#
#  Look for WI keys in text to generator 
#==================================================================#
def checkworldinfo(txt, allowed_entries=None, allowed_folders=None, force_use_txt=False, scan_story=True, actions=None):
    original_txt = txt

    if(actions is None):
        actions = vars.actions

    # Dont go any further if WI is empty
    if(len(vars.worldinfo) == 0):
        return "", set()
    
    # Cache actions length
    ln = len(actions)
    
    # Don't bother calculating action history if widepth is 0
    if(vars.widepth > 0 and scan_story):
        depth = vars.widepth
        # If this is not a continue, add 1 to widepth since submitted
        # text is already in action history @ -1
        if(not force_use_txt and (txt != "" and vars.prompt != txt)):
            txt    = ""
            depth += 1
        
        if(ln > 0):
            chunks = collections.deque()
            i = 0
            for key in reversed(actions):
                chunk = actions[key]
                chunks.appendleft(chunk)
                i += 1
                if(i == depth):
                    break
        
        if(ln >= depth):
            txt = "".join(chunks)
        elif(ln > 0):
            txt = vars.comregex_ai.sub('', vars.prompt) + "".join(chunks)
        elif(ln == 0):
            txt = vars.comregex_ai.sub('', vars.prompt)

    if(force_use_txt):
        txt += original_txt

    # Scan text for matches on WI keys
    wimem = ""
    found_entries = set()
    for wi in vars.worldinfo:
        if(allowed_entries is not None and wi["uid"] not in allowed_entries):
            continue
        if(allowed_folders is not None and wi["folder"] not in allowed_folders):
            continue

        if(wi.get("constant", False)):
            wimem = wimem + wi["content"] + "\n"
            found_entries.add(id(wi))
            continue

        if(len(wi["key"].strip()) > 0 and (not wi.get("selective", False) or len(wi.get("keysecondary", "").strip()) > 0)):
            # Split comma-separated keys
            keys = wi["key"].split(",")
            keys_secondary = wi.get("keysecondary", "").split(",")

            for k in keys:
                ky = k
                # Remove leading/trailing spaces if the option is enabled
                if(vars.wirmvwhtsp):
                    ky = k.strip()
                if ky in txt:
                    if wi.get("selective", False) and len(keys_secondary):
                        found = False
                        for ks in keys_secondary:
                            ksy = ks
                            if(vars.wirmvwhtsp):
                                ksy = ks.strip()
                            if ksy in txt:
                                wimem = wimem + wi["content"] + "\n"
                                found_entries.add(id(wi))
                                found = True
                                break
                        if found:
                            break
                    else:
                        wimem = wimem + wi["content"] + "\n"
                        found_entries.add(id(wi))
                        break
    
    return wimem, found_entries
    
#==================================================================#
#  Commit changes to Memory storage
#==================================================================#
def memsubmit(data):
    # Maybe check for length at some point
    # For now just send it to storage
    vars.memory = data
    vars.mode = "play"
    emit('from_server', {'cmd': 'memmode', 'data': 'false'}, broadcast=True)
    
    # Ask for contents of Author's Note field
    emit('from_server', {'cmd': 'getanote', 'data': ''})

#==================================================================#
#  Commit changes to Author's Note
#==================================================================#
def anotesubmit(data, template=""):
    assert type(data) is str and type(template) is str
    # Maybe check for length at some point
    # For now just send it to storage
    vars.authornote = data

    if(vars.authornotetemplate != template):
        vars.setauthornotetemplate = template
        settingschanged()
    vars.authornotetemplate = template

#==================================================================#
#  Assembles game data into a request to InferKit API
#==================================================================#
def ikrequest(txt):
    # Log request to console
    print("{0}Len:{1}, Txt:{2}{3}".format(colors.YELLOW, len(txt), txt, colors.END))
    
    # Build request JSON data
    reqdata = {
        'forceNoEnd': True,
        'length': vars.ikgen,
        'prompt': {
            'isContinuation': False,
            'text': txt
        },
        'startFromBeginning': False,
        'streamResponse': False,
        'temperature': vars.temp,
        'topP': vars.top_p
    }
    
    # Create request
    req = requests.post(
        vars.url, 
        json    = reqdata,
        headers = {
            'Authorization': 'Bearer '+vars.apikey
            }
        )
    
    # Deal with the response
    if(req.status_code == 200):
        genout = req.json()["data"]["text"]

        vars.lua_koboldbridge.outputs[1] = genout

        execute_outmod()
        if(vars.lua_koboldbridge.regeneration_required):
            vars.lua_koboldbridge.regeneration_required = False
            genout = vars.lua_koboldbridge.outputs[1]
            assert genout is str

        print("{0}{1}{2}".format(colors.CYAN, genout, colors.END))
        vars.actions.append(genout)
        update_story_chunk('last')
        emit('from_server', {'cmd': 'texteffect', 'data': vars.actions.get_last_key() + 1 if len(vars.actions) else 0}, broadcast=True)
        
        set_aibusy(0)
    else:
        # Send error message to web client
        er = req.json()
        if("error" in er):
            code = er["error"]["extensions"]["code"]
        elif("errors" in er):
            code = er["errors"][0]["extensions"]["code"]
            
        errmsg = "InferKit API Error: {0} - {1}".format(req.status_code, code)
        emit('from_server', {'cmd': 'errmsg', 'data': errmsg}, broadcast=True)
        set_aibusy(0)

#==================================================================#
#  Assembles game data into a request to OpenAI API
#==================================================================#
def oairequest(txt, min, max):
    # Log request to console
    print("{0}Len:{1}, Txt:{2}{3}".format(colors.YELLOW, len(txt), txt, colors.END))
    
    # Store context in memory to use it for comparison with generated content
    vars.lastctx = txt
    
    # Build request JSON data
    reqdata = {
        'prompt': txt,
        'max_tokens': max,
        'temperature': vars.temp,
        'top_p': vars.top_p,
        'n': 1,
        'stream': False
    }
    
    req = requests.post(
        vars.oaiurl, 
        json    = reqdata,
        headers = {
            'Authorization': 'Bearer '+vars.oaiapikey,
            'Content-Type': 'application/json'
            }
        )
    
    # Deal with the response
    if(req.status_code == 200):
        genout = req.json()["choices"][0]["text"]

        vars.lua_koboldbridge.outputs[1] = genout

        execute_outmod()
        if(vars.lua_koboldbridge.regeneration_required):
            vars.lua_koboldbridge.regeneration_required = False
            genout = vars.lua_koboldbridge.outputs[1]
            assert genout is str

        print("{0}{1}{2}".format(colors.CYAN, genout, colors.END))
        vars.actions.append(genout)
        update_story_chunk('last')
        emit('from_server', {'cmd': 'texteffect', 'data': vars.actions.get_last_key() + 1 if len(vars.actions) else 0}, broadcast=True)
        
        set_aibusy(0)
    else:
        # Send error message to web client            
        er = req.json()
        if("error" in er):
            type    = er["error"]["type"]
            message = er["error"]["message"]
            
        errmsg = "OpenAI API Error: {0} - {1}".format(type, message)
        emit('from_server', {'cmd': 'errmsg', 'data': errmsg}, broadcast=True)
        set_aibusy(0)

#==================================================================#
#  Forces UI to Play mode
#==================================================================#
def exitModes():
    if(vars.mode == "edit"):
        emit('from_server', {'cmd': 'editmode', 'data': 'false'}, broadcast=True)
    elif(vars.mode == "memory"):
        emit('from_server', {'cmd': 'memmode', 'data': 'false'}, broadcast=True)
    elif(vars.mode == "wi"):
        emit('from_server', {'cmd': 'wimode', 'data': 'false'}, broadcast=True)
    vars.mode = "play"

#==================================================================#
#  Launch in-browser save prompt
#==================================================================#
def saveas(name):
    # Check if filename exists already
    name = utils.cleanfilename(name)
    if(not fileops.saveexists(name) or (vars.saveow and vars.svowname == name)):
        # All clear to save
        e = saveRequest(fileops.storypath(name))
        vars.saveow = False
        vars.svowname = ""
        if(e is None):
            emit('from_server', {'cmd': 'hidesaveas', 'data': ''})
        else:
            print("{0}{1}{2}".format(colors.RED, str(e), colors.END))
            emit('from_server', {'cmd': 'popuperror', 'data': str(e)})
    else:
        # File exists, prompt for overwrite
        vars.saveow   = True
        vars.svowname = name
        emit('from_server', {'cmd': 'askforoverwrite', 'data': ''})

#==================================================================#
#  Launch in-browser story-delete prompt
#==================================================================#
def deletesave(name):
    name = utils.cleanfilename(name)
    e = fileops.deletesave(name)
    if(e is None):
        if(vars.smandelete):
            emit('from_server', {'cmd': 'hidepopupdelete', 'data': ''})
            getloadlist()
        else:
            emit('from_server', {'cmd': 'popuperror', 'data': "The server denied your request to delete this story"})
    else:
        print("{0}{1}{2}".format(colors.RED, str(e), colors.END))
        emit('from_server', {'cmd': 'popuperror', 'data': str(e)})

#==================================================================#
#  Launch in-browser story-rename prompt
#==================================================================#
def renamesave(name, newname):
    # Check if filename exists already
    name = utils.cleanfilename(name)
    newname = utils.cleanfilename(newname)
    if(not fileops.saveexists(newname) or name == newname or (vars.saveow and vars.svowname == newname)):
        e = fileops.renamesave(name, newname)
        vars.saveow = False
        vars.svowname = ""
        if(e is None):
            if(vars.smanrename):
                emit('from_server', {'cmd': 'hidepopuprename', 'data': ''})
                getloadlist()
            else:
                emit('from_server', {'cmd': 'popuperror', 'data': "The server denied your request to rename this story"})
        else:
            print("{0}{1}{2}".format(colors.RED, str(e), colors.END))
            emit('from_server', {'cmd': 'popuperror', 'data': str(e)})
    else:
        # File exists, prompt for overwrite
        vars.saveow   = True
        vars.svowname = newname
        emit('from_server', {'cmd': 'askforoverwrite', 'data': ''})

#==================================================================#
#  Save the currently running story
#==================================================================#
def save():
    # Check if a file is currently open
    if(".json" in vars.savedir):
        saveRequest(vars.savedir)
    else:
        emit('from_server', {'cmd': 'saveas', 'data': ''})

#==================================================================#
#  Save the story via file browser
#==================================================================#
def savetofile():
    savpath = fileops.getsavepath(vars.savedir, "Save Story As", [("Json", "*.json")])
    saveRequest(savpath)

#==================================================================#
#  Save the story to specified path
#==================================================================#
def saveRequest(savpath):    
    if(savpath):
        # Leave Edit/Memory mode before continuing
        exitModes()
        
        # Save path for future saves
        vars.savedir = savpath
        txtpath = os.path.splitext(savpath)[0] + ".txt"
        # Build json to write
        js = {}
        js["gamestarted"] = vars.gamestarted
        js["prompt"]      = vars.prompt
        js["memory"]      = vars.memory
        js["authorsnote"] = vars.authornote
        js["anotetemplate"] = vars.authornotetemplate
        js["actions"]     = tuple(vars.actions.values())
        js["worldinfo"]   = []
        js["wifolders_d"] = vars.wifolders_d
        js["wifolders_l"] = vars.wifolders_l
		
        # Extract only the important bits of WI
        for wi in vars.worldinfo_i:
            if(True):
                js["worldinfo"].append({
                    "key": wi["key"],
                    "keysecondary": wi["keysecondary"],
                    "content": wi["content"],
                    "comment": wi["comment"],
                    "folder": wi["folder"],
                    "selective": wi["selective"],
                    "constant": wi["constant"]
                })
                
        txt = vars.prompt + "".join(vars.actions.values())

        # Write it
        try:
            file = open(savpath, "w")
        except Exception as e:
            return e
        try:
            file.write(json.dumps(js, indent=3))
        except Exception as e:
            file.close()
            return e
        file.close()
        
        try:
            file = open(txtpath, "w")
        except Exception as e:
            return e
        try:
            file.write(txt)
        except Exception as e:
            file.close()
            return e
        file.close()

        filename = path.basename(savpath)
        if(filename.endswith('.json')):
            filename = filename[:-5]
        vars.laststory = filename
        emit('from_server', {'cmd': 'setstoryname', 'data': vars.laststory}, broadcast=True)
        print("{0}Story saved to {1}!{2}".format(colors.GREEN, path.basename(savpath), colors.END))

#==================================================================#
#  Show list of saved stories
#==================================================================#
def getloadlist():
    emit('from_server', {'cmd': 'buildload', 'data': fileops.getstoryfiles()})

#==================================================================#
#  Show list of soft prompts
#==================================================================#
def getsplist():
    if(vars.allowsp):
        emit('from_server', {'cmd': 'buildsp', 'data': fileops.getspfiles(vars.modeldim)})

#==================================================================#
#  Get list of userscripts
#==================================================================#
def getuslist():
    files = {i: v for i, v in enumerate(fileops.getusfiles())}
    loaded = []
    unloaded = []
    userscripts = set(vars.userscripts)
    for i in range(len(files)):
        if files[i]["filename"] not in userscripts:
            unloaded.append(files[i])
    files = {files[k]["filename"]: files[k] for k in files}
    userscripts = set(files.keys())
    for filename in vars.userscripts:
        if filename in userscripts:
            loaded.append(files[filename])
    return unloaded, loaded

#==================================================================#
#  Load a saved story via file browser
#==================================================================#
def loadfromfile():
    loadpath = fileops.getloadpath(vars.savedir, "Select Story File", [("Json", "*.json")])
    loadRequest(loadpath)

#==================================================================#
#  Load a stored story from a file
#==================================================================#
def loadRequest(loadpath, filename=None):
    if(loadpath):
        # Leave Edit/Memory mode before continuing
        exitModes()
        
        # Read file contents into JSON object
        if(isinstance(loadpath, str)):
            with open(loadpath, "r") as file:
                js = json.load(file)
            if(filename is None):
                filename = path.basename(loadpath)
        else:
            js = loadpath
            if(filename is None):
                filename = "untitled.json"
        
        # Copy file contents to vars
        vars.gamestarted = js["gamestarted"]
        vars.prompt      = js["prompt"]
        vars.memory      = js["memory"]
        vars.worldinfo   = []
        vars.worldinfo   = []
        vars.worldinfo_u = {}
        vars.wifolders_d = {int(k): v for k, v in js.get("wifolders_d", {}).items()}
        vars.wifolders_l = js.get("wifolders_l", [])
        vars.wifolders_u = {uid: [] for uid in vars.wifolders_d}
        vars.lastact     = ""
        vars.submission  = ""
        vars.lastctx     = ""

        del vars.actions
        vars.actions = structures.KoboldStoryRegister()
        actions = collections.deque(js["actions"])

        if(len(vars.prompt.strip()) == 0):
            while(len(actions)):
                action = actions.popleft()
                if(len(action.strip()) != 0):
                    vars.prompt = action
                    break
            else:
                vars.gamestarted = False
        if(vars.gamestarted):
            for s in actions:
                vars.actions.append(s)
        
        # Try not to break older save files
        if("authorsnote" in js):
            vars.authornote = js["authorsnote"]
        else:
            vars.authornote = ""
        if("anotetemplate" in js):
            vars.authornotetemplate = js["anotetemplate"]
        else:
            vars.authornotetemplate = "[Author's note: <|>]"
        
        if("worldinfo" in js):
            num = 0
            for wi in js["worldinfo"]:
                vars.worldinfo.append({
                    "key": wi["key"],
                    "keysecondary": wi.get("keysecondary", ""),
                    "content": wi["content"],
                    "comment": wi.get("comment", ""),
                    "folder": wi.get("folder", None),
                    "num": num,
                    "init": True,
                    "selective": wi.get("selective", False),
                    "constant": wi.get("constant", False),
                    "uid": None,
                })
                while(True):
                    uid = int.from_bytes(os.urandom(4), "little", signed=True)
                    if(uid not in vars.worldinfo_u):
                        break
                vars.worldinfo_u[uid] = vars.worldinfo[-1]
                vars.worldinfo[-1]["uid"] = uid
                if(vars.worldinfo[-1]["folder"] is not None):
                    vars.wifolders_u[vars.worldinfo[-1]["folder"]].append(vars.worldinfo[-1])
                num += 1

        for uid in vars.wifolders_l + [None]:
            vars.worldinfo.append({"key": "", "keysecondary": "", "content": "", "comment": "", "folder": uid, "num": None, "init": False, "selective": False, "constant": False, "uid": None})
            while(True):
                uid = int.from_bytes(os.urandom(4), "little", signed=True)
                if(uid not in vars.worldinfo_u):
                    break
            vars.worldinfo_u[uid] = vars.worldinfo[-1]
            vars.worldinfo[-1]["uid"] = uid
            if(vars.worldinfo[-1]["folder"] is not None):
                vars.wifolders_u[vars.worldinfo[-1]["folder"]].append(vars.worldinfo[-1])
        stablesortwi()
        vars.worldinfo_i = [wi for wi in vars.worldinfo if wi["init"]]

        # Save path for save button
        vars.savedir = loadpath
        
        # Clear loadselect var
        vars.loadselect = ""
        
        # Refresh game screen
        _filename = filename
        if(filename.endswith('.json')):
            _filename = filename[:-5]
        vars.laststory = _filename
        emit('from_server', {'cmd': 'setstoryname', 'data': vars.laststory}, broadcast=True)
        sendwi()
        emit('from_server', {'cmd': 'setmemory', 'data': vars.memory}, broadcast=True)
        emit('from_server', {'cmd': 'setanote', 'data': vars.authornote}, broadcast=True)
        emit('from_server', {'cmd': 'setanotetemplate', 'data': vars.authornotetemplate}, broadcast=True)
        refresh_story()
        emit('from_server', {'cmd': 'setgamestate', 'data': 'ready'}, broadcast=True)
        emit('from_server', {'cmd': 'hidegenseqs', 'data': ''}, broadcast=True)
        print("{0}Story loaded from {1}!{2}".format(colors.GREEN, filename, colors.END))

#==================================================================#
#  Load a soft prompt from a file
#==================================================================#
def spRequest(filename):
    vars.spfilename = ""
    settingschanged()

    if(len(filename) == 0):
        vars.sp = None
        vars.sp_length = 0
        return

    global np
    if 'np' not in globals():
        import numpy as np

    z, version, shape, fortran_order, dtype = fileops.checksp(filename, vars.modeldim)
    assert isinstance(z, zipfile.ZipFile)
    with z.open('meta.json') as f:
        vars.spmeta = json.load(f)
    z.close()

    with np.load(fileops.sppath(filename), allow_pickle=False) as f:
        tensor = f['tensor.npy']

    # If the tensor is in bfloat16 format, convert it to float32
    if(tensor.dtype == 'V2'):
        tensor.dtype = np.uint16
        tensor = np.uint32(tensor) << 16
        tensor.dtype = np.float32

    if(tensor.dtype != np.float16):
        tensor = np.float32(tensor)
    assert not np.isinf(tensor).any() and not np.isnan(tensor).any()

    vars.sp_length = tensor.shape[0]

    if(vars.model in ("TPUMeshTransformerGPTJ",)):
        rows = tensor.shape[0]
        padding_amount = tpu_mtj_backend.params["seq"] - (tpu_mtj_backend.params["seq"] % -tpu_mtj_backend.params["cores_per_replica"]) - rows
        tensor = np.pad(tensor, ((0, padding_amount), (0, 0)))
        tensor = tensor.reshape(
            tpu_mtj_backend.params["cores_per_replica"],
            -1,
            tpu_mtj_backend.params["d_model"],
        )
        vars.sp = tpu_mtj_backend.shard_xmap(np.float32(tensor))
    else:
        vars.sp = torch.from_numpy(tensor)

    vars.spfilename = filename
    settingschanged()

#==================================================================#
# Import an AIDungon game exported with Mimi's tool
#==================================================================#
def importRequest():
    importpath = fileops.getloadpath(vars.savedir, "Select AID CAT File", [("Json", "*.json")])
    
    if(importpath):
        # Leave Edit/Memory mode before continuing
        exitModes()
        
        # Read file contents into JSON object
        file = open(importpath, "rb")
        vars.importjs = json.load(file)
        
        # If a bundle file is being imported, select just the Adventures object
        if type(vars.importjs) is dict and "stories" in vars.importjs:
            vars.importjs = vars.importjs["stories"]
        
        # Clear Popup Contents
        emit('from_server', {'cmd': 'clearpopup', 'data': ''}, broadcast=True)
        
        # Initialize vars
        num = 0
        vars.importnum = -1
        
        # Get list of stories
        for story in vars.importjs:
            ob = {}
            ob["num"]   = num
            if(story["title"] != "" and story["title"] != None):
                ob["title"] = story["title"]
            else:
                ob["title"] = "(No Title)"
            if(story["description"] != "" and story["description"] != None):
                ob["descr"] = story["description"]
            else:
                ob["descr"] = "(No Description)"
            if("actions" in story):
                ob["acts"]  = len(story["actions"])
            elif("actionWindow" in story):
                ob["acts"]  = len(story["actionWindow"])
            emit('from_server', {'cmd': 'addimportline', 'data': ob})
            num += 1
        
        # Show Popup
        emit('from_server', {'cmd': 'popupshow', 'data': True})

#==================================================================#
# Import an AIDungon game selected in popup
#==================================================================#
def importgame():
    if(vars.importnum >= 0):
        # Cache reference to selected game
        ref = vars.importjs[vars.importnum]
        
        # Copy game contents to vars
        vars.gamestarted = True
        
        # Support for different versions of export script
        if("actions" in ref):
            if(len(ref["actions"]) > 0):
                vars.prompt = ref["actions"][0]["text"]
            else:
                vars.prompt = ""
        elif("actionWindow" in ref):
            if(len(ref["actionWindow"]) > 0):
                vars.prompt = ref["actionWindow"][0]["text"]
            else:
                vars.prompt = ""
        else:
            vars.prompt = ""
        vars.memory      = ref["memory"]
        vars.authornote  = ref["authorsNote"] if type(ref["authorsNote"]) is str else ""
        vars.authornotetemplate = "[Author's note: <|>]"
        vars.actions     = structures.KoboldStoryRegister()
        vars.worldinfo   = []
        vars.worldinfo_i = []
        vars.worldinfo_u = {}
        vars.wifolders_d = {}
        vars.wifolders_l = []
        vars.wifolders_u = {uid: [] for uid in vars.wifolders_d}
        vars.lastact     = ""
        vars.submission  = ""
        vars.lastctx     = ""
        
        # Get all actions except for prompt
        if("actions" in ref):
            if(len(ref["actions"]) > 1):
                for act in ref["actions"][1:]:
                    vars.actions.append(act["text"])
        elif("actionWindow" in ref):
            if(len(ref["actionWindow"]) > 1):
                for act in ref["actionWindow"][1:]:
                    vars.actions.append(act["text"])
        
        # Get just the important parts of world info
        if(ref["worldInfo"] != None):
            if(len(ref["worldInfo"]) > 1):
                num = 0
                for wi in ref["worldInfo"]:
                    vars.worldinfo.append({
                        "key": wi["keys"],
                        "keysecondary": wi.get("keysecondary", ""),
                        "content": wi["entry"],
                        "comment": wi.get("comment", ""),
                        "folder": wi.get("folder", None),
                        "num": num,
                        "init": True,
                        "selective": wi.get("selective", False),
                        "constant": wi.get("constant", False),
                        "uid": None,
                    })
                    while(True):
                        uid = int.from_bytes(os.urandom(4), "little", signed=True)
                        if(uid not in vars.worldinfo_u):
                            break
                    vars.worldinfo_u[uid] = vars.worldinfo[-1]
                    vars.worldinfo[-1]["uid"] = uid
                    if(vars.worldinfo[-1]["folder"]) is not None:
                        vars.wifolders_u[vars.worldinfo[-1]["folder"]].append(vars.worldinfo[-1])
                    num += 1

        for uid in vars.wifolders_l + [None]:
            vars.worldinfo.append({"key": "", "keysecondary": "", "content": "", "comment": "", "folder": uid, "num": None, "init": False, "selective": False, "constant": False, "uid": None})
            while(True):
                uid = int.from_bytes(os.urandom(4), "little", signed=True)
                if(uid not in vars.worldinfo_u):
                    break
            vars.worldinfo_u[uid] = vars.worldinfo[-1]
            vars.worldinfo[-1]["uid"] = uid
            if(vars.worldinfo[-1]["folder"] is not None):
                vars.wifolders_u[vars.worldinfo[-1]["folder"]].append(vars.worldinfo[-1])
        stablesortwi()
        vars.worldinfo_i = [wi for wi in vars.worldinfo if wi["init"]]
        
        # Clear import data
        vars.importjs = {}
        
        # Reset current save
        vars.savedir = getcwd()+"\stories"
        
        # Refresh game screen
        vars.laststory = None
        emit('from_server', {'cmd': 'setstoryname', 'data': vars.laststory}, broadcast=True)
        sendwi()
        emit('from_server', {'cmd': 'setmemory', 'data': vars.memory}, broadcast=True)
        emit('from_server', {'cmd': 'setanote', 'data': vars.authornote}, broadcast=True)
        emit('from_server', {'cmd': 'setanotetemplate', 'data': vars.authornotetemplate}, broadcast=True)
        refresh_story()
        emit('from_server', {'cmd': 'setgamestate', 'data': 'ready'}, broadcast=True)
        emit('from_server', {'cmd': 'hidegenseqs', 'data': ''}, broadcast=True)

#==================================================================#
# Import an aidg.club prompt and start a new game with it.
#==================================================================#
def importAidgRequest(id):    
    exitModes()
    
    urlformat = "https://prompts.aidg.club/api/"
    req = requests.get(urlformat+id)

    if(req.status_code == 200):
        js = req.json()
        
        # Import game state
        vars.gamestarted = True
        vars.prompt      = js["promptContent"]
        vars.memory      = js["memory"]
        vars.authornote  = js["authorsNote"]
        vars.authornotetemplate = "[Author's note: <|>]"
        vars.actions     = structures.KoboldStoryRegister()
        vars.worldinfo   = []
        vars.worldinfo_i = []
        vars.worldinfo_u = {}
        vars.wifolders_d = {}
        vars.wifolders_l = []
        vars.wifolders_u = {uid: [] for uid in vars.wifolders_d}
        vars.lastact     = ""
        vars.submission  = ""
        vars.lastctx     = ""
        
        num = 0
        for wi in js["worldInfos"]:
            vars.worldinfo.append({
                "key": wi["keys"],
                "keysecondary": wi.get("keysecondary", ""),
                "content": wi["entry"],
                "comment": wi.get("comment", ""),
                "folder": wi.get("folder", None),
                "num": num,
                "init": True,
                "selective": wi.get("selective", False),
                "constant": wi.get("constant", False),
                "uid": None,
            })
            while(True):
                uid = int.from_bytes(os.urandom(4), "little", signed=True)
                if(uid not in vars.worldinfo_u):
                    break
            vars.worldinfo_u[uid] = vars.worldinfo[-1]
            vars.worldinfo[-1]["uid"] = uid
            if(vars.worldinfo[-1]["folder"]) is not None:
                vars.wifolders_u[vars.worldinfo[-1]["folder"]].append(vars.worldinfo[-1])
            num += 1

        for uid in vars.wifolders_l + [None]:
            vars.worldinfo.append({"key": "", "keysecondary": "", "content": "", "comment": "", "folder": uid, "num": None, "init": False, "selective": False, "constant": False, "uid": None})
            while(True):
                uid = int.from_bytes(os.urandom(4), "little", signed=True)
                if(uid not in vars.worldinfo_u):
                    break
            vars.worldinfo_u[uid] = vars.worldinfo[-1]
            vars.worldinfo[-1]["uid"] = uid
            if(vars.worldinfo[-1]["folder"] is not None):
                vars.wifolders_u[vars.worldinfo[-1]["folder"]].append(vars.worldinfo[-1])
        stablesortwi()
        vars.worldinfo_i = [wi for wi in vars.worldinfo if wi["init"]]

        # Reset current save
        vars.savedir = getcwd()+"\stories"
        
        # Refresh game screen
        vars.laststory = None
        emit('from_server', {'cmd': 'setstoryname', 'data': vars.laststory}, broadcast=True)
        sendwi()
        emit('from_server', {'cmd': 'setmemory', 'data': vars.memory}, broadcast=True)
        emit('from_server', {'cmd': 'setanote', 'data': vars.authornote}, broadcast=True)
        emit('from_server', {'cmd': 'setanotetemplate', 'data': vars.authornotetemplate}, broadcast=True)
        refresh_story()
        emit('from_server', {'cmd': 'setgamestate', 'data': 'ready'}, broadcast=True)

#==================================================================#
#  Import World Info JSON file
#==================================================================#
def wiimportrequest():
    importpath = fileops.getloadpath(vars.savedir, "Select World Info File", [("Json", "*.json")])
    if(importpath):
        file = open(importpath, "rb")
        js = json.load(file)
        if(len(js) > 0):
            # If the most recent WI entry is blank, remove it.
            if(not vars.worldinfo[-1]["init"]):
                del vars.worldinfo[-1]
            # Now grab the new stuff
            num = len(vars.worldinfo)
            for wi in js:
                vars.worldinfo.append({
                    "key": wi["keys"],
                    "keysecondary": wi.get("keysecondary", ""),
                    "content": wi["entry"],
                    "comment": wi.get("comment", ""),
                    "folder": wi.get("folder", None),
                    "num": num,
                    "init": True,
                    "selective": wi.get("selective", False),
                    "constant": wi.get("constant", False),
                    "uid": None,
                })
                while(True):
                    uid = int.from_bytes(os.urandom(4), "little", signed=True)
                    if(uid not in vars.worldinfo_u):
                        break
                vars.worldinfo_u[uid] = vars.worldinfo[-1]
                vars.worldinfo[-1]["uid"] = uid
                if(vars.worldinfo[-1]["folder"]) is not None:
                    vars.wifolders_u[vars.worldinfo[-1]["folder"]].append(vars.worldinfo[-1])
                num += 1
            for uid in [None]:
                vars.worldinfo.append({"key": "", "keysecondary": "", "content": "", "comment": "", "folder": uid, "num": None, "init": False, "selective": False, "constant": False, "uid": None})
                while(True):
                    uid = int.from_bytes(os.urandom(4), "little", signed=True)
                    if(uid not in vars.worldinfo_u):
                        break
                vars.worldinfo_u[uid] = vars.worldinfo[-1]
                vars.worldinfo[-1]["uid"] = uid
                if(vars.worldinfo[-1]["folder"] is not None):
                    vars.wifolders_u[vars.worldinfo[-1]["folder"]].append(vars.worldinfo[-1])
        
        print("{0}".format(vars.worldinfo[0]))
                
        # Refresh game screen
        sendwi()

#==================================================================#
#  Starts a new story
#==================================================================#
def newGameRequest(): 
    # Leave Edit/Memory mode before continuing
    exitModes()
    
    # Clear vars values
    vars.gamestarted = False
    vars.prompt      = ""
    vars.memory      = ""
    vars.actions     = structures.KoboldStoryRegister()
    
    vars.authornote  = ""
    vars.authornotetemplate = vars.setauthornotetemplate
    vars.worldinfo   = []
    vars.worldinfo_i = []
    vars.worldinfo_u = {}
    vars.wifolders_d = {}
    vars.wifolders_l = []
    vars.lastact     = ""
    vars.submission  = ""
    vars.lastctx     = ""
    
    # Reset current save
    vars.savedir = getcwd()+"\stories"
    
    # Refresh game screen
    vars.laststory = None
    emit('from_server', {'cmd': 'setstoryname', 'data': vars.laststory}, broadcast=True)
    sendwi()
    emit('from_server', {'cmd': 'setmemory', 'data': vars.memory}, broadcast=True)
    emit('from_server', {'cmd': 'setanote', 'data': vars.authornote}, broadcast=True)
    emit('from_server', {'cmd': 'setanotetemplate', 'data': vars.authornotetemplate}, broadcast=True)
    setStartState()

def randomGameRequest(topic, memory=""): 
    if(vars.noai):
        newGameRequest()
        return
    vars.recentrng = topic
    vars.recentrngm = memory
    newGameRequest()
    _memory = memory
    if(len(memory) > 0):
        _memory = memory.rstrip() + "\n\n"
    vars.memory      = _memory + "You generate the following " + topic + " story concept :"
    vars.lua_koboldbridge.feedback = None
    actionsubmit("", force_submit=True, force_prompt_gen=True)
    vars.memory      = memory

# Load settings from client.settings
loadmodelsettings()
loadsettings()

# Precompile TPU backend if required
if(vars.model in ("TPUMeshTransformerGPTJ",)):
    soft_tokens = tpumtjgetsofttokens()
    if(vars.dynamicscan or (not vars.nogenmod and vars.has_genmod)):
        threading.Thread(
            target=tpu_mtj_backend.infer_dynamic,
            args=(np.tile(np.uint32((23403, 727, 20185)), (vars.numseqs, 1)),),
            kwargs={
                "soft_embeddings": vars.sp,
                "soft_tokens": soft_tokens,
                "gen_len": 1,
                "use_callback": False,
                "numseqs": vars.numseqs,
                "excluded_world_info": list(set() for _ in range(vars.numseqs)),
            },
        ).start()
    else:
        threading.Thread(
            target=tpu_mtj_backend.infer_static,
            args=(np.uint32((23403, 727, 20185)),),
            kwargs={
                "soft_embeddings": vars.sp,
                "soft_tokens": soft_tokens,
                "gen_len": 1,
                "numseqs": vars.numseqs,
            },
        ).start()

#==================================================================#
#  Final startup commands to launch Flask app
#==================================================================#
print("", end="", flush=True)
if __name__ == "__main__":
    print("{0}\nStarting webserver...{1}".format(colors.GREEN, colors.END), flush=True)

    # Start Flask/SocketIO (Blocking, so this must be last method!)
    
    #socketio.run(app, host='0.0.0.0', port=5000)
    if(vars.remote):
        if(args.ngrok):
            from flask_ngrok import _run_ngrok
            cloudflare = _run_ngrok()
        else:
           from flask_cloudflared import _run_cloudflared
           cloudflare = _run_cloudflared(5000)
        with open('cloudflare.log', 'w') as cloudflarelog:
            cloudflarelog.write("KoboldAI has finished loading and is available at the following link : " + cloudflare)
            print(format(colors.GREEN) + "KoboldAI has finished loading and is available at the following link : " + cloudflare + format(colors.END))
        vars.serverstarted = True
        socketio.run(app, host='0.0.0.0', port=5000)
    else:
        import webbrowser
        webbrowser.open_new('http://localhost:5000')
        print("{0}Server started!\nYou may now connect with a browser at http://127.0.0.1:5000/{1}".format(colors.GREEN, colors.END))
        vars.serverstarted = True
        socketio.run(app, port=5000)

else:
    print("{0}\nServer started in WSGI mode!{1}".format(colors.GREEN, colors.END), flush=True)<|MERGE_RESOLUTION|>--- conflicted
+++ resolved
@@ -128,12 +128,9 @@
     lua_edited  = set()  # Set of chunk numbers that were edited from a Lua generation modifier
     lua_deleted = set()  # Set of chunk numbers that were deleted from a Lua generation modifier
     generated_tkns = 0   # If using a backend that supports Lua generation modifiers, how many tokens have already been generated, otherwise 0
-<<<<<<< HEAD
     abort       = False  # Whether or not generation was aborted by clicking on the submit button during generation
-=======
     compiling   = False  # If using a TPU Colab, this will be set to True when the TPU backend starts compiling and then set to False again
     checking    = False  # Whether or not we are actively checking to see if TPU backend is compiling or not
->>>>>>> 1ea70e4b
     spfilename  = ""     # Filename of soft prompt to load, or an empty string if not using a soft prompt
     userscripts = []     # List of userscripts to load
     last_userscripts = []  # List of previous userscript filenames from the previous time userscripts were send via usstatitems
