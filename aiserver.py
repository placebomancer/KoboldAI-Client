#!/usr/bin/python3
#==================================================================#
# KoboldAI
# Version: 1.19.0
# By: The KoboldAI Community
#==================================================================#

# External packages
import eventlet
eventlet.monkey_patch(all=True, thread=False, os=False)
import os
os.system("")
__file__ = os.path.dirname(os.path.realpath(__file__))
os.chdir(__file__)
os.environ['EVENTLET_THREADPOOL_SIZE'] = '1'
os.environ['TOKENIZERS_PARALLELISM'] = 'false'
from eventlet import tpool

import logging
from logger import logger, set_logger_verbosity, quiesce_logger

logging.getLogger("urllib3").setLevel(logging.ERROR)

from os import path, getcwd
import time
import re
import json
import collections
import zipfile
import packaging
import packaging.version
import contextlib
import traceback
import threading
import markdown
import bleach
import itertools
import bisect
import functools
import traceback
import inspect
import warnings
from collections.abc import Iterable
from typing import Any, Callable, TypeVar, Tuple, Union, Dict, Set, List, Optional, Type

import requests
import html
import argparse
import sys
import gc

import lupa
import importlib

# KoboldAI
import fileops
import gensettings
from utils import debounce
import utils
import structures
import torch
from transformers import StoppingCriteria, GPT2Tokenizer, GPT2LMHeadModel, GPTNeoForCausalLM, GPTNeoModel, AutoModelForCausalLM, AutoTokenizer, PreTrainedModel, modeling_utils
from transformers import __version__ as transformers_version
import transformers
try:
    from transformers.models.opt.modeling_opt import OPTDecoder
except:
    pass
import transformers.generation_utils

global tpu_mtj_backend


if lupa.LUA_VERSION[:2] != (5, 4):
    logger.error(f"Please install lupa==1.10. You have lupa {lupa.__version__}.")

patch_causallm_patched = False

# Make sure tqdm progress bars display properly in Colab
from tqdm.auto import tqdm
old_init = tqdm.__init__
def new_init(self, *args, **kwargs):
    old_init(self, *args, **kwargs)
    if(self.ncols == 0 and kwargs.get("ncols") != 0):
        self.ncols = 99
tqdm.__init__ = new_init

# Fix some issues with the OPT tokenizer
from transformers import PreTrainedTokenizerBase
old_pretrainedtokenizerbase_from_pretrained = PreTrainedTokenizerBase.from_pretrained.__func__
@classmethod
def new_pretrainedtokenizerbase_from_pretrained(cls, *args, **kwargs):
    tokenizer = old_pretrainedtokenizerbase_from_pretrained(cls, *args, **kwargs)
    tokenizer._koboldai_header = tokenizer.encode("")
    tokenizer.add_bos_token = False
    tokenizer.add_prefix_space = False
    return tokenizer
PreTrainedTokenizerBase.from_pretrained = new_pretrainedtokenizerbase_from_pretrained

#==================================================================#
# Variables & Storage
#==================================================================#

# Terminal tags for colored text
class colors:
    PURPLE    = '\033[95m'
    BLUE      = '\033[94m'
    CYAN      = '\033[96m'
    GREEN     = '\033[92m'
    YELLOW    = '\033[93m'
    RED       = '\033[91m'
    END       = '\033[0m'
    UNDERLINE = '\033[4m'

# AI models Menu
# This is a dict of lists where they key is the menu name, and the list is the menu items.
# Each item takes the 4 elements, 1: Text to display, 2: Model Name (var.model) or menu name (Key name for another menu),
# 3: the memory requirement for the model, 4: if the item is a menu or not (True/False)
model_menu = {
    'mainmenu': [
        ["Load a model from its directory", "NeoCustom", "", False],
        ["Load an old GPT-2 model (eg CloverEdition)", "GPT2Custom", "", False],
        ["Adventure Models", "adventurelist", "", True],
        ["Novel Models", "novellist", "", True],
        ["NSFW Models", "nsfwlist", "", True],
        ["Untuned OPT", "optlist", "", True],
        ["Untuned GPT-Neo/J", "gptneolist", "", True],
        ["Untuned Fairseq Dense", "fsdlist", "", True],
        ["Untuned Bloom", "bloomlist", "", True],
        ["Untuned XGLM", "xglmlist", "", True],
        ["Untuned GPT2", "gpt2list", "", True],
        ["Online Services", "apilist", "", True],
        ["Read Only (No AI)", "ReadOnly", "", False]
        ],
    'adventurelist': [
        ["Skein 20B", "KoboldAI/GPT-NeoX-20B-Skein", "64GB", False],
        ["Nerys OPT 13B V2 (Hybrid)", "KoboldAI/OPT-13B-Nerys-v2", "32GB", False],
        ["Nerys FSD 13B V2 (Hybrid)", "KoboldAI/fairseq-dense-13B-Nerys-v2", "32GB", False],
        ["Nerys FSD 13B (Hybrid)", "KoboldAI/fairseq-dense-13B-Nerys", "32GB", False],
        ["Skein 6B", "KoboldAI/GPT-J-6B-Skein", "16GB", False],
        ["OPT Nerys 6B V2 (Hybrid)", "KoboldAI/OPT-6B-nerys-v2", "16GB", False],
        ["Adventure 6B", "KoboldAI/GPT-J-6B-Adventure", "16GB", False],
        ["Nerys FSD 2.7B (Hybrid)", "KoboldAI/fairseq-dense-2.7B-Nerys", "8GB", False],
        ["Adventure 2.7B", "KoboldAI/GPT-Neo-2.7B-AID", "8GB", False],
        ["Adventure 1.3B", "KoboldAI/GPT-Neo-1.3B-Adventure", "6GB", False],
        ["Adventure 125M (Mia)", "Merry/AID-Neo-125M", "2GB", False],
        ["Return to Main Menu", "mainmenu", "", True],
        ],
    'novellist': [
        ["Nerys OPT 13B V2 (Hybrid)", "KoboldAI/OPT-13B-Nerys-v2", "32GB", False],
        ["Nerys FSD 13B V2 (Hybrid)", "KoboldAI/fairseq-dense-13B-Nerys-v2", "32GB", False],
        ["Janeway FSD 13B", "KoboldAI/fairseq-dense-13B-Janeway", "32GB", False],
        ["Nerys FSD 13B (Hybrid)", "KoboldAI/fairseq-dense-13B-Nerys", "32GB", False],
        ["OPT Nerys 6B V2 (Hybrid)", "KoboldAI/OPT-6B-nerys-v2", "16GB", False],
        ["Janeway FSD 6.7B", "KoboldAI/fairseq-dense-6.7B-Janeway", "16GB", False],
        ["Janeway Neo 6B", "KoboldAI/GPT-J-6B-Janeway", "16GB", False],
        ["Janeway Neo 2.7B", "KoboldAI/GPT-Neo-2.7B-Janeway", "8GB", False],
        ["Janeway FSD 2.7B", "KoboldAI/fairseq-dense-2.7B-Janeway", "8GB", False],
        ["Nerys FSD 2.7B (Hybrid)", "KoboldAI/fairseq-dense-2.7B-Nerys", "8GB", False],
        ["Horni-LN 2.7B", "KoboldAI/GPT-Neo-2.7B-Horni-LN", "8GB", False],
        ["Picard 2.7B (Older Janeway)", "KoboldAI/GPT-Neo-2.7B-Picard", "8GB", False],
        ["Return to Main Menu", "mainmenu", "", True],
        ],
    'nsfwlist': [
        ["Erebus 20B (NSFW)", "KoboldAI/GPT-NeoX-20B-Erebus", "64GB", False],
        ["Erebus 13B (NSFW)", "KoboldAI/OPT-13B-Erebus", "32GB", False],
        ["Shinen FSD 13B (NSFW)", "KoboldAI/fairseq-dense-13B-Shinen", "32GB", False],
        ["Erebus 6.7B (NSFW)", "KoboldAI/OPT-6.7B-Erebus", "16GB", False],
        ["Shinen FSD 6.7B (NSFW)", "KoboldAI/fairseq-dense-6.7B-Shinen", "16GB", False],
        ["Lit V2 6B (NSFW)", "hakurei/litv2-6B-rev3", "16GB", False],
        ["Lit 6B (NSFW)", "hakurei/lit-6B", "16GB", False],
        ["Shinen 6B (NSFW)", "KoboldAI/GPT-J-6B-Shinen", "16GB", False],
        ["Erebus 2.7B (NSFW)", "KoboldAI/OPT-2.7B-Erebus", "8GB", False],
        ["Horni 2.7B (NSFW)", "KoboldAI/GPT-Neo-2.7B-Horni", "8GB", False],
        ["Shinen 2.7B (NSFW)", "KoboldAI/GPT-Neo-2.7B-Shinen", "8GB", False],
        ["Return to Main Menu", "mainmenu", "", True],
        ],
    'chatlist': [
        ["Convo 6B (Chatbot)", "hitomi-team/convo-6B", "16GB", False],
        ["C1 6B (Chatbot)", "hakurei/c1-6B", "16GB", False],
        ["C1 1.3B (Chatbot)", "iokru/c1-1.3B", "6GB", False],
        ["Return to Main Menu", "mainmenu", "", True],
        ],
    'gptneolist': [
        ["GPT-NeoX 20B", "EleutherAI/gpt-neox-20b", "64GB", False],
        ["GPT-J 6B", "EleutherAI/gpt-j-6B", "16GB", False],
        ["GPT-Neo 2.7B", "EleutherAI/gpt-neo-2.7B", "8GB", False],
        ["GPT-Neo 1.3B", "EleutherAI/gpt-neo-1.3B", "6GB", False],
        ["GPT-Neo 125M", "EleutherAI/gpt-neo-125M", "2GB", False],
        ["Return to Main Menu", "mainmenu", "", True],
        ],
    'gpt2list': [
        ["GPT-2 XL", "gpt2-xl", "6GB", False],
        ["GPT-2 Large", "gpt2-large", "4GB", False],
        ["GPT-2 Med", "gpt2-medium", "2GB", False],
        ["GPT-2", "gpt2", "2GB", False],
        ["Return to Main Menu", "mainmenu", "", True],
        ],
    'bloomlist': [
        ["Bloom 176B", "bigscience/bloom", "", False],
        ["Bloom 7.1B", "bigscience/bloom-7b1", "", False],   
        ["Bloom 3B", "bigscience/bloom-3b", "", False], 
        ["Bloom 1.7B", "bigscience/bloom-1b7", "", False], 
        ["Bloom 560M", "bigscience/bloom-560m", "", False], 
        ["Return to Main Menu", "mainmenu", "", True],
        ],
    'optlist': [
        ["OPT 66B", "facebook/opt-66b", "128GB", False],
        ["OPT 30B", "facebook/opt-30b", "64GB", False],
        ["OPT 13B", "facebook/opt-13b", "32GB", False],
        ["OPT 6.7B", "facebook/opt-6.7b", "16GB", False],
        ["OPT 2.7B", "facebook/opt-2.7b", "8GB", False],
        ["OPT 1.3B", "facebook/opt-1.3b", "4GB", False],
        ["OPT 350M", "facebook/opt-350m", "2GB", False],
        ["OPT 125M", "facebook/opt-125m", "1GB", False],
        ["Return to Main Menu", "mainmenu", "", True],
        ],
    'fsdlist': [
        ["Fairseq Dense 13B", "KoboldAI/fairseq-dense-13B", "32GB", False],
        ["Fairseq Dense 6.7B", "KoboldAI/fairseq-dense-6.7B", "16GB", False],
        ["Fairseq Dense 2.7B", "KoboldAI/fairseq-dense-2.7B", "8GB", False],
        ["Fairseq Dense 1.3B", "KoboldAI/fairseq-dense-1.3B", "4GB", False],
        ["Fairseq Dense 355M", "KoboldAI/fairseq-dense-355M", "2GB", False],
        ["Fairseq Dense 125M", "KoboldAI/fairseq-dense-125M", "1GB", False],
        ["Return to Main Menu", "mainmenu", "", True],
        ],
    'xglmlist': [
        ["XGLM 4.5B (Larger Dataset)", "facebook/xglm-4.5B", "12GB", False],
        ["XGLM 7.5B", "facebook/xglm-7.5B", "18GB", False],
        ["XGLM 2.9B", "facebook/xglm-2.9B", "10GB", False],
        ["XGLM 1.7B", "facebook/xglm-1.7B", "6GB", False],
        ["XGLM 564M", "facebook/xglm-564M", "4GB", False],
        ["Return to Main Menu", "mainmenu", "", True],
        ],
    'apilist': [
        ["GooseAI API (requires API key)", "GooseAI", "", False],
        ["OpenAI API (requires API key)", "OAI", "", False],
        ["InferKit API (requires API key)", "InferKit", "", False],
        # ["KoboldAI Server API (Old Google Colab)", "Colab", "", False],
        ["KoboldAI API", "API", "", False],
        ["KoboldAI Horde", "CLUSTER", "", False],
        ["Return to Main Menu", "mainmenu", "", True],
    ]
    }

class TokenStreamQueue:
    def __init__(self):
        self.probability_buffer = None
        self.queue = []

    def add_text(self, text):
        self.queue.append({
            "decoded": text,
            "probabilities": self.probability_buffer
        })
        self.probability_buffer = None

# Variables
class vars:
    lastact     = ""     # The last action received from the user
    submission  = ""     # Same as above, but after applying input formatting
    lastctx     = ""     # The last context submitted to the generator
    model       = "ReadOnly"     # Model ID string chosen at startup
    online_model = ""     # Used when Model ID is an online service, and there is a secondary option for the actual model name
    model_selected = ""  #selected model in UI
    model_type  = ""     # Model Type (Automatically taken from the model config)
    noai        = False  # Runs the script without starting up the transformers pipeline
    aibusy      = False  # Stops submissions while the AI is working
    max_length  = 1024    # Maximum number of tokens to submit per action
    ikmax       = 3000   # Maximum number of characters to submit to InferKit
    genamt      = 80     # Amount of text for each action to generate
    ikgen       = 200    # Number of characters for InferKit to generate
    rep_pen     = 1.1    # Default generator repetition_penalty
    rep_pen_slope = 0.7  # Default generator repetition penalty slope
    rep_pen_range = 1024 # Default generator repetition penalty range
    temp        = 0.5    # Default generator temperature
    top_p       = 0.9    # Default generator top_p
    top_k       = 0      # Default generator top_k
    top_a       = 0.0    # Default generator top-a
    tfs         = 1.0    # Default generator tfs (tail-free sampling)
    typical     = 1.0    # Default generator typical sampling threshold
    numseqs     = 1     # Number of sequences to ask the generator to create
    full_determinism = False  # Whether or not full determinism is enabled
    seed_specified = False  # Whether or not the current RNG seed was specified by the user (in their settings file)
    seed        = None   # The current RNG seed (as an int), or None if unknown
    gamestarted = False  # Whether the game has started (disables UI elements)
    gamesaved   = True   # Whether or not current game is saved
    serverstarted = False  # Whether or not the Flask server has started
    prompt      = ""     # Prompt
    memory      = ""     # Text submitted to memory field
    authornote  = ""     # Text submitted to Author's Note field
    authornotetemplate = "[Author's note: <|>]"  # Author's note template
    setauthornotetemplate = authornotetemplate  # Saved author's note template in settings
    andepth     = 3      # How far back in history to append author's note
    actions     = structures.KoboldStoryRegister()  # Actions submitted by user and AI
    actions_metadata = {} # List of dictonaries, one dictonary for every action that contains information about the action like alternative options.
                          # Contains at least the same number of items as actions. Back action will remove an item from actions, but not actions_metadata
                          # Dictonary keys are:
                          # Selected Text: (text the user had selected. None when this is a newly generated action)
                          # Alternative Generated Text: {Text, Pinned, Previous Selection, Edited}
                          # 
    worldinfo   = []     # List of World Info key/value objects
    worldinfo_i = []     # List of World Info key/value objects sans uninitialized entries
    worldinfo_u = {}     # Dictionary of World Info UID - key/value pairs
    wifolders_d = {}     # Dictionary of World Info folder UID-info pairs
    wifolders_l = []     # List of World Info folder UIDs
    wifolders_u = {}     # Dictionary of pairs of folder UID - list of WI UID
    modelconfig = {}     # Raw contents of the model's config.json, or empty dictionary if none found
    lua_state   = None   # Lua state of the Lua scripting system
    lua_koboldbridge = None  # `koboldbridge` from bridge.lua
    lua_kobold  = None   # `kobold` from` bridge.lua
    lua_koboldcore = None  # `koboldcore` from bridge.lua
    lua_logname = ...    # Name of previous userscript that logged to terminal
    lua_running = False  # Whether or not Lua is running (i.e. wasn't stopped due to an error)
    lua_edited  = set()  # Set of chunk numbers that were edited from a Lua generation modifier
    lua_deleted = set()  # Set of chunk numbers that were deleted from a Lua generation modifier
    generated_tkns = 0   # If using a backend that supports Lua generation modifiers, how many tokens have already been generated, otherwise 0
    abort       = False  # Whether or not generation was aborted by clicking on the submit button during generation
    compiling   = False  # If using a TPU Colab, this will be set to True when the TPU backend starts compiling and then set to False again
    checking    = False  # Whether or not we are actively checking to see if TPU backend is compiling or not
    sp_changed  = False  # This gets set to True whenever a userscript changes the soft prompt so that check_for_sp_change() can alert the browser that the soft prompt has changed
    spfilename  = ""     # Filename of soft prompt to load, or an empty string if not using a soft prompt
    userscripts = []     # List of userscripts to load
    last_userscripts = []  # List of previous userscript filenames from the previous time userscripts were send via usstatitems
    corescript  = "default.lua"  # Filename of corescript to load
    # badwords    = []     # Array of str/chr values that should be removed from output
    badwordsids = []
    badwordsids_default = [[13460], [6880], [50256], [42496], [4613], [17414], [22039], [16410], [27], [29], [38430], [37922], [15913], [24618], [28725], [58], [47175], [36937], [26700], [12878], [16471], [37981], [5218], [29795], [13412], [45160], [3693], [49778], [4211], [20598], [36475], [33409], [44167], [32406], [29847], [29342], [42669], [685], [25787], [7359], [3784], [5320], [33994], [33490], [34516], [43734], [17635], [24293], [9959], [23785], [21737], [28401], [18161], [26358], [32509], [1279], [38155], [18189], [26894], [6927], [14610], [23834], [11037], [14631], [26933], [46904], [22330], [25915], [47934], [38214], [1875], [14692], [41832], [13163], [25970], [29565], [44926], [19841], [37250], [49029], [9609], [44438], [16791], [17816], [30109], [41888], [47527], [42924], [23984], [49074], [33717], [31161], [49082], [30138], [31175], [12240], [14804], [7131], [26076], [33250], [3556], [38381], [36338], [32756], [46581], [17912], [49146]] # Tokenized array of badwords used to prevent AI artifacting
    badwordsids_neox = [[0], [1], [44162], [9502], [12520], [31841], [36320], [49824], [34417], [6038], [34494], [24815], [26635], [24345], [3455], [28905], [44270], [17278], [32666], [46880], [7086], [43189], [37322], [17778], [20879], [49821], [3138], [14490], [4681], [21391], [26786], [43134], [9336], [683], [48074], [41256], [19181], [29650], [28532], [36487], [45114], [46275], [16445], [15104], [11337], [1168], [5647], [29], [27482], [44965], [43782], [31011], [42944], [47389], [6334], [17548], [38329], [32044], [35487], [2239], [34761], [7444], [1084], [12399], [18990], [17636], [39083], [1184], [35830], [28365], [16731], [43467], [47744], [1138], [16079], [40116], [45564], [18297], [42368], [5456], [18022], [42696], [34476], [23505], [23741], [39334], [37944], [45382], [38709], [33440], [26077], [43600], [34418], [36033], [6660], [48167], [48471], [15775], [19884], [41533], [1008], [31053], [36692], [46576], [20095], [20629], [31759], [46410], [41000], [13488], [30952], [39258], [16160], [27655], [22367], [42767], [43736], [49694], [13811], [12004], [46768], [6257], [37471], [5264], [44153], [33805], [20977], [21083], [25416], [14277], [31096], [42041], [18331], [33376], [22372], [46294], [28379], [38475], [1656], [5204], [27075], [50001], [16616], [11396], [7748], [48744], [35402], [28120], [41512], [4207], [43144], [14767], [15640], [16595], [41305], [44479], [38958], [18474], [22734], [30522], [46267], [60], [13976], [31830], [48701], [39822], [9014], [21966], [31422], [28052], [34607], [2479], [3851], [32214], [44082], [45507], [3001], [34368], [34758], [13380], [38363], [4299], [46802], [30996], [12630], [49236], [7082], [8795], [5218], [44740], [9686], [9983], [45301], [27114], [40125], [1570], [26997], [544], [5290], [49193], [23781], [14193], [40000], [2947], [43781], [9102], [48064], [42274], [18772], [49384], [9884], [45635], [43521], [31258], [32056], [47686], [21760], [13143], [10148], [26119], [44308], [31379], [36399], [23983], [46694], [36134], [8562], [12977], [35117], [28591], [49021], [47093], [28653], [29013], [46468], [8605], [7254], [25896], [5032], [8168], [36893], [38270], [20499], [27501], [34419], [29547], [28571], [36586], [20871], [30537], [26842], [21375], [31148], [27618], [33094], [3291], [31789], [28391], [870], [9793], [41361], [47916], [27468], [43856], [8850], [35237], [15707], [47552], [2730], [41449], [45488], [3073], [49806], [21938], [24430], [22747], [20924], [46145], [20481], [20197], [8239], [28231], [17987], [42804], [47269], [29972], [49884], [21382], [46295], [36676], [34616], [3921], [26991], [27720], [46265], [654], [9855], [40354], [5291], [34904], [44342], [2470], [14598], [880], [19282], [2498], [24237], [21431], [16369], [8994], [44524], [45662], [13663], [37077], [1447], [37786], [30863], [42854], [1019], [20322], [4398], [12159], [44072], [48664], [31547], [18736], [9259], [31], [16354], [21810], [4357], [37982], [5064], [2033], [32871], [47446], [62], [22158], [37387], [8743], [47007], [17981], [11049], [4622], [37916], [36786], [35138], [29925], [14157], [18095], [27829], [1181], [22226], [5709], [4725], [30189], [37014], [1254], [11380], [42989], [696], [24576], [39487], [30119], [1092], [8088], [2194], [9899], [14412], [21828], [3725], [13544], [5180], [44679], [34398], [3891], [28739], [14219], [37594], [49550], [11326], [6904], [17266], [5749], [10174], [23405], [9955], [38271], [41018], [13011], [48392], [36784], [24254], [21687], [23734], [5413], [41447], [45472], [10122], [17555], [15830], [47384], [12084], [31350], [47940], [11661], [27988], [45443], [905], [49651], [16614], [34993], [6781], [30803], [35869], [8001], [41604], [28118], [46462], [46762], [16262], [17281], [5774], [10943], [5013], [18257], [6750], [4713], [3951], [11899], [38791], [16943], [37596], [9318], [18413], [40473], [13208], [16375]]
    badwordsids_opt = [[44717], [46613], [48513], [49923], [50185], [48755], [8488], [43303], [49659], [48601], [49817], [45405], [48742], [49925], [47720], [11227], [48937], [48784], [50017], [42248], [49310], [48082], [49895], [50025], [49092], [49007], [8061], [44226], [0], [742], [28578], [15698], [49784], [46679], [39365], [49281], [49609], [48081], [48906], [46161], [48554], [49670], [48677], [49721], [49632], [48610], [48462], [47457], [10975], [46077], [28696], [48709], [43839], [49798], [49154], [48203], [49625], [48395], [50155], [47161], [49095], [48833], [49420], [49666], [48443], [22176], [49242], [48651], [49138], [49750], [40389], [48021], [21838], [49070], [45333], [40862], [1], [49915], [33525], [49858], [50254], [44403], [48992], [48872], [46117], [49853], [47567], [50206], [41552], [50068], [48999], [49703], [49940], [49329], [47620], [49868], [49962], [2], [44082], [50236], [31274], [50260], [47052], [42645], [49177], [17523], [48691], [49900], [49069], [49358], [48794], [47529], [46479], [48457], [646], [49910], [48077], [48935], [46386], [48902], [49151], [48759], [49803], [45587], [48392], [47789], [48654], [49836], [49230], [48188], [50264], [46844], [44690], [48505], [50161], [27779], [49995], [41833], [50154], [49097], [48520], [50018], [8174], [50084], [49366], [49526], [50193], [7479], [49982], [3]]
    fp32_model  = False  # Whether or not the most recently loaded HF model was in fp32 format
    deletewi    = None   # Temporary storage for UID to delete
    wirmvwhtsp  = True  # Whether to remove leading whitespace from WI entries
    widepth     = 3      # How many historical actions to scan for WI hits
    mode        = "play" # Whether the interface is in play, memory, or edit mode
    editln      = 0      # Which line was last selected in Edit Mode
    gpu_device  = 0      # Which PyTorch device to use when using pure GPU generation
    url         = "https://api.inferkit.com/v1/models/standard/generate" # InferKit API URL
    oaiurl      = "" # OpenAI API URL
    oaiengines  = "https://api.openai.com/v1/engines"
    colaburl    = ""     # Ngrok url for Google Colab mode
    apikey      = ""     # API key to use for InferKit API calls
    oaiapikey   = ""     # API key to use for OpenAI API calls
    cluster_requested_models = [] # The models which we allow to generate during cluster mode
    savedir     = getcwd()+"\\stories"
    hascuda     = False  # Whether torch has detected CUDA on the system
    usegpu      = False  # Whether to launch pipeline with GPU support
    custmodpth  = ""     # Filesystem location of custom model to run
    formatoptns = {'frmttriminc': True, 'frmtrmblln': False, 'frmtrmspch': False, 'frmtadsnsp': True, 'singleline': False}     # Container for state of formatting options
    importnum   = -1     # Selection on import popup list
    importjs    = {}     # Temporary storage for import data
    loadselect  = ""     # Temporary storage for story filename to load
    spselect    = ""     # Temporary storage for soft prompt filename to load
    spmeta      = None   # Metadata of current soft prompt, or None if not using a soft prompt
    sp          = None   # Current soft prompt tensor (as a NumPy array)
    sp_length   = 0      # Length of current soft prompt in tokens, or 0 if not using a soft prompt
    has_genmod  = False  # Whether or not at least one loaded Lua userscript has a generation modifier
    svowname    = ""     # Filename that was flagged for overwrite confirm
    saveow      = False  # Whether or not overwrite confirm has been displayed
    autosave    = False  # Whether or not to automatically save after each action
    genseqs     = []     # Temporary storage for generated sequences
    recentback  = False  # Whether Back button was recently used without Submitting or Retrying after
    recentrng   = None   # If a new random game was recently generated without Submitting after, this is the topic used (as a string), otherwise this is None
    recentrngm  = None   # If a new random game was recently generated without Submitting after, this is the memory used (as a string), otherwise this is None
    useprompt   = False   # Whether to send the full prompt with every submit action
    breakmodel  = False  # For GPU users, whether to use both system RAM and VRAM to conserve VRAM while offering speedup compared to CPU-only
    bmsupported = False  # Whether the breakmodel option is supported (GPT-Neo/GPT-J/XGLM/OPT only, currently)
    nobreakmodel = False  # Something specifically requested Breakmodel to be disabled (For example a models config)
    smandelete  = False  # Whether stories can be deleted from inside the browser
    smanrename  = False  # Whether stories can be renamed from inside the browser
    allowsp     = False  # Whether we are allowed to use soft prompts (by default enabled if we're using GPT-2, GPT-Neo or GPT-J)
    modeldim    = -1     # Embedding dimension of your model (e.g. it's 4096 for GPT-J-6B and 2560 for GPT-Neo-2.7B)
    laststory   = None   # Filename (without extension) of most recent story JSON file we loaded
    regex_sl    = re.compile(r'\n*(?<=.) *\n(.|\n)*')  # Pattern for limiting the output to a single line
    acregex_ai  = re.compile(r'\n* *>(.|\n)*')  # Pattern for matching adventure actions from the AI so we can remove them
    acregex_ui  = re.compile(r'^ *(&gt;.*)$', re.MULTILINE)    # Pattern for matching actions in the HTML-escaped story so we can apply colouring, etc (make sure to encase part to format in parentheses)
    comregex_ai = re.compile(r'(?:\n<\|(?:.|\n)*?\|>(?=\n|$))|(?:<\|(?:.|\n)*?\|>\n?)')  # Pattern for matching comments to remove them before sending them to the AI
    comregex_ui = re.compile(r'(&lt;\|(?:.|\n)*?\|&gt;)')  # Pattern for matching comments in the editor
    sampler_order = utils.default_sampler_order.copy()
    chatmode    = False
    chatname    = "You"
    adventure   = False
    actionmode  = 1
    dynamicscan = False
    host        = False
    nopromptgen = False
    rngpersist  = False
    nogenmod    = False
    welcome     = False  # Custom Welcome Text (False is default)
    newlinemode = "ns"
    quiet       = False # If set will suppress any story text from being printed to the console (will only be seen on the client web page)
    debug       = False # If set to true, will send debug information to the client for display
    lazy_load   = True  # Whether or not to use torch_lazy_loader.py for transformers models in order to reduce CPU memory usage
    use_colab_tpu = os.environ.get("COLAB_TPU_ADDR", "") != "" or os.environ.get("TPU_NAME", "") != ""  # Whether or not we're in a Colab TPU instance or Kaggle TPU instance and are going to use the TPU rather than the CPU
    revision    = None
    standalone = False
    api_tokenizer_id = None
    disable_set_aibusy = False
    disable_input_formatting = False
    disable_output_formatting = False
    output_streaming = True
    token_stream_queue = TokenStreamQueue() # Queue for the token streaming
    show_probs = False # Whether or not to show token probabilities
    show_budget = False # Whether or not to show token probabilities
    configname = None

utils.vars = vars

class Send_to_socketio(object):
    def write(self, bar):
        print(bar, end="")
        time.sleep(0.01)
        try:
            gui_msg = bar.replace(f"{colors.PURPLE}INIT{colors.END}       | ","").replace(" ", "&nbsp;")
            emit('from_server', {'cmd': 'model_load_status', 'data': gui_msg}, broadcast=True)
        except:
            pass
                                
# Set logging level to reduce chatter from Flask
import logging
log = logging.getLogger('werkzeug')
log.setLevel(logging.ERROR)

from flask import Flask, render_template, Response, request, copy_current_request_context, send_from_directory, session, jsonify, abort, redirect
from flask_socketio import SocketIO
from flask_socketio import emit as _emit
from flask_session import Session
from werkzeug.exceptions import HTTPException, NotFound, InternalServerError
import secrets
app = Flask(__name__, root_path=os.getcwd())
app.secret_key = secrets.token_hex()
app.config['SESSION_TYPE'] = 'filesystem'
app.config['TEMPLATES_AUTO_RELOAD'] = True
socketio = SocketIO(app, async_method="eventlet")

old_socketio_on = socketio.on
def new_socketio_on(*a, **k):
    decorator = old_socketio_on(*a, **k)
    def new_decorator(f):
        @functools.wraps(f)
        def g(*a, **k):
            if args.no_ui:
                return
            return f(*a, **k)
        return decorator(g)
    return new_decorator
socketio.on = new_socketio_on

def emit(*args, **kwargs):
    try:
        return _emit(*args, **kwargs)
    except AttributeError:
        return socketio.emit(*args, **kwargs)

# marshmallow/apispec setup
from apispec import APISpec
from apispec.ext.marshmallow import MarshmallowPlugin
from apispec.ext.marshmallow.field_converter import make_min_max_attributes
from apispec_webframeworks.flask import FlaskPlugin
from marshmallow import Schema, fields, validate, EXCLUDE
from marshmallow.exceptions import ValidationError

class KoboldSchema(Schema):
    pass

def new_make_min_max_attributes(validators, min_attr, max_attr) -> dict:
    # Patched apispec function that creates "exclusiveMinimum"/"exclusiveMaximum" OpenAPI attributes insteaed of "minimum"/"maximum" when using validators.Range or validators.Length with min_inclusive=False or max_inclusive=False
    attributes = {}
    min_list = [validator.min for validator in validators if validator.min is not None]
    max_list = [validator.max for validator in validators if validator.max is not None]
    min_inclusive_list = [getattr(validator, "min_inclusive", True) for validator in validators if validator.min is not None]
    max_inclusive_list = [getattr(validator, "max_inclusive", True) for validator in validators if validator.max is not None]
    if min_list:
        if min_attr == "minimum" and not min_inclusive_list[max(range(len(min_list)), key=min_list.__getitem__)]:
            min_attr = "exclusiveMinimum"
        attributes[min_attr] = max(min_list)
    if max_list:
        if min_attr == "maximum" and not max_inclusive_list[min(range(len(max_list)), key=max_list.__getitem__)]:
            min_attr = "exclusiveMaximum"
        attributes[max_attr] = min(max_list)
    return attributes
make_min_max_attributes.__code__ = new_make_min_max_attributes.__code__

def api_format_docstring(f):
    f.__doc__ = eval('f"""{}"""'.format(f.__doc__.replace("\\", "\\\\")))
    return f

def api_catch_out_of_memory_errors(f):
    @functools.wraps(f)
    def decorated(*args, **kwargs):
        try:
            return f(*args, **kwargs)
        except Exception as e:
            if any (s in traceback.format_exc().lower() for s in ("out of memory", "not enough memory")):
                for line in reversed(traceback.format_exc().split("\n")):
                    if any(s in line.lower() for s in ("out of memory", "not enough memory")) and line.count(":"):
                        line = line.split(":", 1)[1]
                        line = re.sub(r"\[.+?\] +data\.", "", line).strip()
                        raise KoboldOutOfMemoryError("KoboldAI ran out of memory: " + line, type="out_of_memory.gpu.cuda" if "cuda out of memory" in line.lower() else "out_of_memory.gpu.hip" if "hip out of memory" in line.lower() else "out_of_memory.tpu.hbm" if "memory space hbm" in line.lower() else "out_of_memory.cpu.default_memory_allocator" if "defaultmemoryallocator" in line.lower() else "out_of_memory.unknown.unknown")
                raise KoboldOutOfMemoryError(type="out_of_memory.unknown.unknown")
            raise e
    return decorated

def api_schema_wrap(f):
    try:
        input_schema: Type[Schema] = next(iter(inspect.signature(f).parameters.values())).annotation
    except:
        HAS_SCHEMA = False
    else:
        HAS_SCHEMA = inspect.isclass(input_schema) and issubclass(input_schema, Schema)
    f = api_format_docstring(f)
    f = api_catch_out_of_memory_errors(f)
    @functools.wraps(f)
    def decorated(*args, **kwargs):
        if HAS_SCHEMA:
            body = request.get_json()
            schema = input_schema.from_dict(input_schema().load(body))
            response = f(schema, *args, **kwargs)
        else:
            response = f(*args, **kwargs)
        if not isinstance(response, Response):
            response = jsonify(response)
        return response
    return decorated

@app.errorhandler(HTTPException)
def handler(e):
    if request.path != "/api" and not request.path.startswith("/api/"):
        return e
    resp = jsonify(detail={"msg": str(e), "type": "generic.error_" + str(e.code)})
    if e.code == 405 and e.valid_methods is not None:
        resp.headers["Allow"] = ", ".join(e.valid_methods)
    return resp, e.code

class KoboldOutOfMemoryError(HTTPException):
    code = 507
    description = "KoboldAI ran out of memory."
    type = "out_of_memory.unknown.unknown"
    def __init__(self, *args, type=None, **kwargs):
        super().__init__(*args, **kwargs)
        if type is not None:
            self.type = type
@app.errorhandler(KoboldOutOfMemoryError)
def handler(e):
    if request.path != "/api" and not request.path.startswith("/api/"):
        return InternalServerError()
    return jsonify(detail={"type": e.type, "msg": e.description}), e.code

@app.errorhandler(ValidationError)
def handler(e):
    if request.path != "/api" and not request.path.startswith("/api/"):
        return InternalServerError()
    return jsonify(detail=e.messages), 422

@app.errorhandler(NotImplementedError)
def handler(e):
    if request.path != "/api" and not request.path.startswith("/api/"):
        return InternalServerError()
    return jsonify(detail={"type": "not_implemented", "msg": str(e).strip()}), 501

api_versions: List[str] = []

class KoboldAPISpec(APISpec):
    class KoboldFlaskPlugin(FlaskPlugin):
        def __init__(self, api: "KoboldAPISpec", *args, **kwargs):
            self._kobold_api_spec = api
            super().__init__(*args, **kwargs)

        def path_helper(self, *args, **kwargs):
            return super().path_helper(*args, **kwargs)[len(self._kobold_api_spec._prefixes[0]):]

    def __init__(self, *args, title: str = "KoboldAI API", openapi_version: str = "3.0.3", version: str = "1.0.0", prefixes: List[str] = None, **kwargs):
        plugins = [KoboldAPISpec.KoboldFlaskPlugin(self), MarshmallowPlugin()]
        self._prefixes = prefixes if prefixes is not None else [""]
        self._kobold_api_spec_version = version
        api_versions.append(version)
        api_versions.sort(key=lambda x: [int(e) for e in x.split(".")])
        super().__init__(*args, title=title, openapi_version=openapi_version, version=version, plugins=plugins, servers=[{"url": self._prefixes[0]}], **kwargs)
        for prefix in self._prefixes:
            app.route(prefix, endpoint="~KoboldAPISpec~" + prefix)(lambda: redirect(request.path + "/docs/"))
            app.route(prefix + "/", endpoint="~KoboldAPISpec~" + prefix + "/")(lambda: redirect("docs/"))
            app.route(prefix + "/docs", endpoint="~KoboldAPISpec~" + prefix + "/docs")(lambda: redirect("docs/"))
            app.route(prefix + "/docs/", endpoint="~KoboldAPISpec~" + prefix + "/docs/")(lambda: render_template("swagger-ui.html", url=self._prefixes[0] + "/openapi.json"))
            app.route(prefix + "/openapi.json", endpoint="~KoboldAPISpec~" + prefix + "/openapi.json")(lambda: jsonify(self.to_dict()))

    def route(self, rule: str, methods=["GET"], **kwargs):
        __F = TypeVar("__F", bound=Callable[..., Any])
        if "strict_slashes" not in kwargs:
            kwargs["strict_slashes"] = False
        def new_decorator(f: __F) -> __F:
            @functools.wraps(f)
            def g(*args, **kwargs):
                global api_version
                api_version = self._kobold_api_spec_version
                try:
                    return f(*args, **kwargs)
                finally:
                    api_version = None
            for prefix in self._prefixes:
                g = app.route(prefix + rule, methods=methods, **kwargs)(g)
            with app.test_request_context():
                self.path(view=g, **kwargs)
            return g
        return new_decorator

    def get(self, rule: str, **kwargs):
        return self.route(rule, methods=["GET"], **kwargs)
    
    def post(self, rule: str, **kwargs):
        return self.route(rule, methods=["POST"], **kwargs)
    
    def put(self, rule: str, **kwargs):
        return self.route(rule, methods=["PUT"], **kwargs)
    
    def patch(self, rule: str, **kwargs):
        return self.route(rule, methods=["PATCH"], **kwargs)
    
    def delete(self, rule: str, **kwargs):
        return self.route(rule, methods=["DELETE"], **kwargs)

tags = [
    {"name": "info", "description": "Metadata about this API"},
    {"name": "generate", "description": "Text generation endpoints"},
    {"name": "model", "description": "Information about the current text generation model"},
    {"name": "story", "description": "Endpoints for managing the story in the KoboldAI GUI"},
    {"name": "world_info", "description": "Endpoints for managing the world info in the KoboldAI GUI"},
    {"name": "config", "description": "Allows you to get/set various setting values"},
]

api_version = None  # This gets set automatically so don't change this value

api_v1 = KoboldAPISpec(
    version="1.1.4",
    prefixes=["/api/v1", "/api/latest"],
    tags=tags,
)

# Returns the expected config filename for the current setup.
# If the model_name is specified, it returns what the settings file would be for that model
def get_config_filename(model_name = None):
    if model_name:
        return(f"settings/{model_name.replace('/', '_')}.settings")
    elif args.configname:
        return(f"settings/{args.configname.replace('/', '_')}.settings")
    elif vars.configname != '':
        return(f"settings/{vars.configname.replace('/', '_')}.settings")
    else:
        logger.warning(f"Empty configfile name sent back. Defaulting to ReadOnly")
        return(f"settings/ReadOnly.settings")
#==================================================================#
# Function to get model selection at startup
#==================================================================#
def sendModelSelection(menu="mainmenu", folder="./models"):
    #If we send one of the manual load options, send back the list of model directories, otherwise send the menu
    if menu in ('NeoCustom', 'GPT2Custom'):
        (paths, breadcrumbs) = get_folder_path_info(folder)
        if vars.host:
            breadcrumbs = []
        menu_list = [[folder, menu, "", False] for folder in paths]
        menu_list.append(["Return to Main Menu", "mainmenu", "", True])
        if os.path.abspath("{}/models".format(os.getcwd())) == os.path.abspath(folder):
            showdelete=True
        else:
            showdelete=False
        emit('from_server', {'cmd': 'show_model_menu', 'data': menu_list, 'menu': menu, 'breadcrumbs': breadcrumbs, "showdelete": showdelete}, broadcast=True)
    else:
        emit('from_server', {'cmd': 'show_model_menu', 'data': model_menu[menu], 'menu': menu, 'breadcrumbs': [], "showdelete": False}, broadcast=True)

def get_folder_path_info(base):
    if base == 'This PC':
        breadcrumbs = [['This PC', 'This PC']]
        paths = [["{}:\\".format(chr(i)), "{}:\\".format(chr(i))] for i in range(65, 91) if os.path.exists("{}:".format(chr(i)))]
    else:
        path = os.path.abspath(base)
        if path[-1] == "\\":
            path = path[:-1]
        breadcrumbs = []
        for i in range(len(path.replace("/", "\\").split("\\"))):
            breadcrumbs.append(["\\".join(path.replace("/", "\\").split("\\")[:i+1]),
                                 path.replace("/", "\\").split("\\")[i]])
        if len(breadcrumbs) == 1:
            breadcrumbs = [["{}:\\".format(chr(i)), "{}:\\".format(chr(i))] for i in range(65, 91) if os.path.exists("{}:".format(chr(i)))]
        else:
            if len([["{}:\\".format(chr(i)), "{}:\\".format(chr(i))] for i in range(65, 91) if os.path.exists("{}:".format(chr(i)))]) > 0:
                breadcrumbs.insert(0, ['This PC', 'This PC'])
        paths = []
        base_path = os.path.abspath(base)
        for item in os.listdir(base_path):
            if os.path.isdir(os.path.join(base_path, item)):
                paths.append([os.path.join(base_path, item), item])
    # Paths/breadcrumbs is a list of lists, where the first element in the sublist is the full path and the second is the folder name
    return (paths, breadcrumbs)


def getModelSelection(modellist):
    print("    #    Model\t\t\t\t\t\tVRAM\n    ========================================================")
    i = 1
    for m in modellist:
        print("    {0} - {1}\t\t\t{2}".format("{:<2}".format(i), m[0].ljust(25), m[2]))
        i += 1
    print(" ");
    modelsel = 0
    vars.model = ''
    while(vars.model == ''):
        modelsel = input("Model #> ")
        if(modelsel.isnumeric() and int(modelsel) > 0 and int(modelsel) <= len(modellist)):
            vars.model = modellist[int(modelsel)-1][1]
        else:
            print("{0}Please enter a valid selection.{1}".format(colors.RED, colors.END))
    
    # Model Lists
    try:
        getModelSelection(eval(vars.model))
    except Exception as e:
        if(vars.model == "Return"):
            getModelSelection(mainmenu)
                
        # If custom model was selected, get the filesystem location and store it
        if(vars.model == "NeoCustom" or vars.model == "GPT2Custom"):
            print("{0}Please choose the folder where pytorch_model.bin is located:{1}\n".format(colors.CYAN, colors.END))
            modpath = fileops.getdirpath(getcwd() + "/models", "Select Model Folder")
        
            if(modpath):
                # Save directory to vars
                vars.custmodpth = modpath
            else:
                # Print error and retry model selection
                print("{0}Model select cancelled!{1}".format(colors.RED, colors.END))
                print("{0}Select an AI model to continue:{1}\n".format(colors.CYAN, colors.END))
                getModelSelection(mainmenu)

def check_if_dir_is_model(path):
    return os.path.exists(os.path.join(path, 'config.json'))
    
#==================================================================#
# Return all keys in tokenizer dictionary containing char
#==================================================================#
#def gettokenids(char):
#    keys = []
#    for key in vocab_keys:
#        if(key.find(char) != -1):
#            keys.append(key)
#    return keys

#==================================================================#
# Return Model Name
#==================================================================#
def getmodelname():
    if(vars.online_model != ''):
       return(f"{vars.model}/{vars.online_model}")
    if(vars.model in ("NeoCustom", "GPT2Custom", "TPUMeshTransformerGPTJ", "TPUMeshTransformerGPTNeoX")):
        modelname = os.path.basename(os.path.normpath(vars.custmodpth))
        return modelname
    else:
        modelname = vars.model
        return modelname

#==================================================================#
# Breakmodel configuration functions
#==================================================================#
def device_list(n_layers, primary=None, selected=None):
    device_count = torch.cuda.device_count()
    if(device_count < 2):
        primary = None
    gpu_blocks = breakmodel.gpu_blocks + (device_count - len(breakmodel.gpu_blocks))*[0]
    print(f"{colors.YELLOW}       DEVICE ID  |  LAYERS  |  DEVICE NAME{colors.END}")
    for i in range(device_count):
        name = torch.cuda.get_device_name(i)
        if(len(name) > 47):
            name = "..." + name[-44:]
        row_color = colors.END
        sep_color = colors.YELLOW
        print(f"{row_color}{colors.YELLOW + '->' + row_color if i == selected else '  '} {'(primary)' if i == primary else ' '*9} {i:3}  {sep_color}|{row_color}     {gpu_blocks[i]:3}  {sep_color}|{row_color}  {name}{colors.END}")
    row_color = colors.END
    sep_color = colors.YELLOW
    if(utils.HAS_ACCELERATE):
        print(f"{row_color}{colors.YELLOW + '->' + row_color if -1 == selected else '  '} {' '*9} N/A  {sep_color}|{row_color}     {breakmodel.disk_blocks:3}  {sep_color}|{row_color}  (Disk cache){colors.END}")
    print(f"{row_color}   {' '*9} N/A  {sep_color}|{row_color}     {n_layers:3}  {sep_color}|{row_color}  (CPU){colors.END}")

def device_config(config):
    global breakmodel, generator
    import breakmodel
    n_layers = utils.num_layers(config)
    if args.cpu:
        breakmodel.gpu_blocks = [0]*n_layers
        return
    elif(args.breakmodel_gpulayers is not None or (utils.HAS_ACCELERATE and args.breakmodel_disklayers is not None)):
        try:
            if(not args.breakmodel_gpulayers):
                breakmodel.gpu_blocks = []
            else:
                breakmodel.gpu_blocks = list(map(int, args.breakmodel_gpulayers.split(',')))
            assert len(breakmodel.gpu_blocks) <= torch.cuda.device_count()
            s = n_layers
            for i in range(len(breakmodel.gpu_blocks)):
                if(breakmodel.gpu_blocks[i] <= -1):
                    breakmodel.gpu_blocks[i] = s
                    break
                else:
                    s -= breakmodel.gpu_blocks[i]
            assert sum(breakmodel.gpu_blocks) <= n_layers
            n_layers -= sum(breakmodel.gpu_blocks)
            if(args.breakmodel_disklayers is not None):
                assert args.breakmodel_disklayers <= n_layers
                breakmodel.disk_blocks = args.breakmodel_disklayers
                n_layers -= args.breakmodel_disklayers
        except:
            logger.warning("--breakmodel_gpulayers is malformatted. Please use the --help option to see correct usage of --breakmodel_gpulayers. Defaulting to all layers on device 0.")
            breakmodel.gpu_blocks = [n_layers]
            n_layers = 0
    elif(args.breakmodel_layers is not None):
        breakmodel.gpu_blocks = [n_layers - max(0, min(n_layers, args.breakmodel_layers))]
        n_layers -= sum(breakmodel.gpu_blocks)
    elif(args.model is not None):
        logger.info("Breakmodel not specified, assuming GPU 0")
        breakmodel.gpu_blocks = [n_layers]
        n_layers = 0
    else:
        device_count = torch.cuda.device_count()
        if(device_count > 1):
            print(colors.CYAN + "\nPlease select one of your GPUs to be your primary GPU.")
            print("VRAM usage in your primary GPU will be higher than for your other ones.")
            print("It is recommended you make your fastest GPU your primary GPU.")
            device_list(n_layers)
            while(True):
                primaryselect = input("device ID> ")
                if(primaryselect.isnumeric() and 0 <= int(primaryselect) < device_count):
                    breakmodel.primary_device = int(primaryselect)
                    break
                else:
                    print(f"{colors.RED}Please enter an integer between 0 and {device_count-1}.{colors.END}")
        else:
            breakmodel.primary_device = 0

        print(colors.PURPLE + "\nIf you don't have enough VRAM to run the model on a single GPU")
        print("you can split the model between your CPU and your GPU(s), or between")
        print("multiple GPUs if you have more than one.")
        print("By putting more 'layers' on a GPU or CPU, more computations will be")
        print("done on that device and more VRAM or RAM will be required on that device")
        print("(roughly proportional to number of layers).")
        print("It should be noted that GPUs are orders of magnitude faster than the CPU.")
        print(f"This model has{colors.YELLOW} {n_layers} {colors.PURPLE}layers.{colors.END}\n")

        for i in range(device_count):
            device_list(n_layers, primary=breakmodel.primary_device, selected=i)
            print(f"{colors.CYAN}\nHow many of the remaining{colors.YELLOW} {n_layers} {colors.CYAN}layers would you like to put into device {i}?\nYou can also enter -1 to allocate all remaining layers to this device.{colors.END}\n")
            while(True):
                layerselect = input("# of layers> ")
                if((layerselect.isnumeric() or layerselect.strip() == '-1') and -1 <= int(layerselect) <= n_layers):
                    layerselect = int(layerselect)
                    layerselect = n_layers if layerselect == -1 else layerselect
                    breakmodel.gpu_blocks.append(layerselect)
                    n_layers -= layerselect
                    break
                else:
                    print(f"{colors.RED}Please enter an integer between -1 and {n_layers}.{colors.END}")
            if(n_layers == 0):
                break

        if(utils.HAS_ACCELERATE and n_layers > 0):
            device_list(n_layers, primary=breakmodel.primary_device, selected=-1)
            print(f"{colors.CYAN}\nHow many of the remaining{colors.YELLOW} {n_layers} {colors.CYAN}layers would you like to put into the disk cache?\nYou can also enter -1 to allocate all remaining layers to this device.{colors.END}\n")
            while(True):
                layerselect = input("# of layers> ")
                if((layerselect.isnumeric() or layerselect.strip() == '-1') and -1 <= int(layerselect) <= n_layers):
                    layerselect = int(layerselect)
                    layerselect = n_layers if layerselect == -1 else layerselect
                    breakmodel.disk_blocks = layerselect
                    n_layers -= layerselect
                    break
                else:
                    print(f"{colors.RED}Please enter an integer between -1 and {n_layers}.{colors.END}")

    logger.init_ok("Final device configuration:", status="Info")
    device_list(n_layers)

    # If all layers are on the same device, use the old GPU generation mode
    while(len(breakmodel.gpu_blocks) and breakmodel.gpu_blocks[-1] == 0):
        breakmodel.gpu_blocks.pop()
    if(len(breakmodel.gpu_blocks) and breakmodel.gpu_blocks[-1] in (-1, utils.num_layers(config))):
        vars.breakmodel = False
        vars.usegpu = True
        vars.gpu_device = len(breakmodel.gpu_blocks)-1
        return

    if(not breakmodel.gpu_blocks):
        logger.warning("Nothing assigned to a GPU, reverting to CPU only mode")
        import breakmodel
        breakmodel.primary_device = "cpu"
        vars.breakmodel = False
        vars.usegpu = False
        return

def move_model_to_devices(model):
    global generator

    if(not utils.HAS_ACCELERATE and not vars.breakmodel):
        if(vars.usegpu):
            model = model.half().to(vars.gpu_device)
        else:
            model = model.to('cpu').float()
        generator = model.generate
        return

    import breakmodel

    if(utils.HAS_ACCELERATE):
        import accelerate.utils
        for key, value in model.state_dict().items():
            target_dtype = torch.float32 if breakmodel.primary_device == "cpu" else torch.float16
            if(value.dtype is not target_dtype):
                accelerate.utils.set_module_tensor_to_device(model, key, target_dtype)
        disk_blocks = breakmodel.disk_blocks
        gpu_blocks = breakmodel.gpu_blocks
        ram_blocks = len(utils.layers_module_names) - sum(gpu_blocks)
        cumulative_gpu_blocks = tuple(itertools.accumulate(gpu_blocks))
        device_map = {}
        for name in utils.layers_module_names:
            layer = int(name.rsplit(".", 1)[1])
            device = ("disk" if layer < disk_blocks else "cpu") if layer < ram_blocks else bisect.bisect_right(cumulative_gpu_blocks, layer - ram_blocks)
            device_map[name] = device
        for name in utils.get_missing_module_names(model, list(device_map.keys())):
            device_map[name] = breakmodel.primary_device
        breakmodel.dispatch_model_ex(model, device_map, main_device=breakmodel.primary_device, offload_buffers=True, offload_dir="accelerate-disk-cache")
        gc.collect()
        generator = model.generate
        return

    model.half()
    gc.collect()

    if(hasattr(model, "transformer")):
        model.transformer.wte.to(breakmodel.primary_device)
        model.transformer.ln_f.to(breakmodel.primary_device)
        if(hasattr(model, 'lm_head')):
            model.lm_head.to(breakmodel.primary_device)
        if(hasattr(model.transformer, 'wpe')):
            model.transformer.wpe.to(breakmodel.primary_device)
    elif(not hasattr(model.model, "decoder")):
        model.model.embed_tokens.to(breakmodel.primary_device)
        model.model.layer_norm.to(breakmodel.primary_device)
        model.lm_head.to(breakmodel.primary_device)
        model.model.embed_positions.to(breakmodel.primary_device)
    else:
        model.model.decoder.embed_tokens.to(breakmodel.primary_device)
        if(model.model.decoder.project_in is not None):
            model.model.decoder.project_in.to(breakmodel.primary_device)
        if(model.model.decoder.project_out is not None):
            model.model.decoder.project_out.to(breakmodel.primary_device)
        model.model.decoder.embed_positions.to(breakmodel.primary_device)
    gc.collect()
    GPTNeoModel.forward = breakmodel.new_forward_neo
    if("GPTJModel" in globals()):
        GPTJModel.forward = breakmodel.new_forward_neo # type: ignore
    if("XGLMModel" in globals()):
        XGLMModel.forward = breakmodel.new_forward_xglm # type: ignore
    if("OPTDecoder" in globals()):
        OPTDecoder.forward = breakmodel.new_forward_opt # type: ignore
    generator = model.generate
    if(hasattr(model, "transformer")):
        breakmodel.move_hidden_layers(model.transformer)
    elif(not hasattr(model.model, "decoder")):
        breakmodel.move_hidden_layers(model.model, model.model.layers)
    else:
        breakmodel.move_hidden_layers(model.model.decoder, model.model.decoder.layers)

#==================================================================#
#  Allow the models to override some settings
#==================================================================#
def loadmodelsettings():
    try:
        js   = json.loads(str(model_config).partition(' ')[2])
    except Exception as e:
        try:
            try:
                js   = json.load(open(vars.custmodpth + "/config.json", "r"))
            except Exception as e:
                js   = json.load(open(vars.custmodpth.replace('/', '_') + "/config.json", "r"))            
        except Exception as e:
            js   = {}
    if vars.model_type == "xglm" or js.get("compat", "j") == "fairseq_lm":
        vars.newlinemode = "s"  # Default to </s> newline mode if using XGLM
    if vars.model_type == "opt" or vars.model_type == "bloom":
        vars.newlinemode = "ns"  # Handle </s> but don't convert newlines if using Fairseq models that have newlines trained in them
    vars.modelconfig = js
    if("badwordsids" in js):
        vars.badwordsids = js["badwordsids"]
    if("nobreakmodel" in js):
        vars.nobreakmodel = js["nobreakmodel"]
    if("sampler_order" in js):
        sampler_order = vars.sampler_order
        if(len(sampler_order) < 7):
            sampler_order = [6] + sampler_order
        vars.sampler_order = sampler_order
    if("temp" in js):
        vars.temp       = js["temp"]
    if("top_p" in js):
        vars.top_p      = js["top_p"]
    if("top_k" in js):
        vars.top_k      = js["top_k"]
    if("tfs" in js):
        vars.tfs        = js["tfs"]
    if("typical" in js):
        vars.typical    = js["typical"]
    if("top_a" in js):
        vars.top_a      = js["top_a"]
    if("rep_pen" in js):
        vars.rep_pen    = js["rep_pen"]
    if("rep_pen_slope" in js):
        vars.rep_pen_slope = js["rep_pen_slope"]
    if("rep_pen_range" in js):
        vars.rep_pen_range = js["rep_pen_range"]
    if("adventure" in js):
        vars.adventure = js["adventure"]
    if("chatmode" in js):
        vars.chatmode = js["chatmode"]
    if("dynamicscan" in js):
        vars.dynamicscan = js["dynamicscan"]
    if("formatoptns" in js):
        vars.formatoptns = js["formatoptns"]
    if("welcome" in js):
        vars.welcome = js["welcome"]
    if("newlinemode" in js):
        vars.newlinemode = js["newlinemode"]
    if("antemplate" in js):
        vars.setauthornotetemplate = js["antemplate"]
        if(not vars.gamestarted):
            vars.authornotetemplate = vars.setauthornotetemplate

#==================================================================#
#  Take settings from vars and write them to client settings file
#==================================================================#
def savesettings():
     # Build json to write
    js = {}
    js["apikey"]      = vars.apikey
    js["andepth"]     = vars.andepth
    js["sampler_order"] = vars.sampler_order
    js["temp"]        = vars.temp
    js["top_p"]       = vars.top_p
    js["top_k"]       = vars.top_k
    js["tfs"]         = vars.tfs
    js["typical"]     = vars.typical
    js["top_a"]       = vars.top_a
    js["rep_pen"]     = vars.rep_pen
    js["rep_pen_slope"] = vars.rep_pen_slope
    js["rep_pen_range"] = vars.rep_pen_range
    js["genamt"]      = vars.genamt
    js["max_length"]  = vars.max_length
    js["ikgen"]       = vars.ikgen
    js["formatoptns"] = vars.formatoptns
    js["numseqs"]     = vars.numseqs
    js["widepth"]     = vars.widepth
    js["useprompt"]   = vars.useprompt
    js["adventure"]   = vars.adventure
    js["chatmode"]    = vars.chatmode
    js["chatname"]    = vars.chatname
    js["dynamicscan"] = vars.dynamicscan
    js["nopromptgen"] = vars.nopromptgen
    js["rngpersist"]  = vars.rngpersist
    js["nogenmod"]    = vars.nogenmod
    js["fulldeterminism"] = vars.full_determinism
    js["autosave"]    = vars.autosave
    js["welcome"]     = vars.welcome
    js["output_streaming"] = vars.output_streaming
    js["show_probs"] = vars.show_probs
    js["show_budget"] = vars.show_budget

    if(vars.seed_specified):
        js["seed"]    = vars.seed
    else:
        js["seed"]    = None

    js["newlinemode"] = vars.newlinemode

    js["antemplate"]  = vars.setauthornotetemplate

    js["userscripts"] = vars.userscripts
    js["corescript"]  = vars.corescript
    js["softprompt"]  = vars.spfilename

    # Write it
    if not os.path.exists('settings'):
        os.mkdir('settings')
    file = open(get_config_filename(), "w")
    try:
        file.write(json.dumps(js, indent=3))
    finally:
        file.close()

#==================================================================#
#  Don't save settings unless 2 seconds have passed without modification
#==================================================================#
@debounce(2)
def settingschanged():
    logger.info("Saving settings.")
    savesettings()

#==================================================================#
#  Read settings from client file JSON and send to vars
#==================================================================#

def loadsettings():
    if(path.exists("defaults/" + getmodelname().replace('/', '_') + ".settings")):
        # Read file contents into JSON object
        file = open("defaults/" + getmodelname().replace('/', '_') + ".settings", "r")
        js   = json.load(file)
        
        processsettings(js)
        file.close()
    if(path.exists(get_config_filename())):
        # Read file contents into JSON object
        file = open(get_config_filename(), "r")
        js   = json.load(file)
        
        processsettings(js)
        file.close()
        
def processsettings(js):
# Copy file contents to vars
    if("apikey" in js):
        # If the model is the HORDE, then previously saved API key in settings
        # Will always override a new key set.
        if vars.model != "CLUSTER" or vars.apikey == '':
            vars.apikey = js["apikey"]
    if("andepth" in js):
        vars.andepth = js["andepth"]
    if("sampler_order" in js):
        sampler_order = vars.sampler_order
        if(len(sampler_order) < 7):
            sampler_order = [6] + sampler_order
        vars.sampler_order = sampler_order
    if("temp" in js):
        vars.temp = js["temp"]
    if("top_p" in js):
        vars.top_p = js["top_p"]
    if("top_k" in js):
        vars.top_k = js["top_k"]
    if("tfs" in js):
        vars.tfs = js["tfs"]
    if("typical" in js):
        vars.typical = js["typical"]
    if("top_a" in js):
        vars.top_a = js["top_a"]
    if("rep_pen" in js):
        vars.rep_pen = js["rep_pen"]
    if("rep_pen_slope" in js):
        vars.rep_pen_slope = js["rep_pen_slope"]
    if("rep_pen_range" in js):
        vars.rep_pen_range = js["rep_pen_range"]
    if("genamt" in js):
        vars.genamt = js["genamt"]
    if("max_length" in js):
        vars.max_length = js["max_length"]
    if("ikgen" in js):
        vars.ikgen = js["ikgen"]
    if("formatoptns" in js):
        vars.formatoptns = js["formatoptns"]
    if("numseqs" in js):
        vars.numseqs = js["numseqs"]
    if("widepth" in js):
        vars.widepth = js["widepth"]
    if("useprompt" in js):
        vars.useprompt = js["useprompt"]
    if("adventure" in js):
        vars.adventure = js["adventure"]
    if("chatmode" in js):
        vars.chatmode = js["chatmode"]
    if("chatname" in js):
        vars.chatname = js["chatname"]
    if("dynamicscan" in js):
        vars.dynamicscan = js["dynamicscan"]
    if("nopromptgen" in js):
        vars.nopromptgen = js["nopromptgen"]
    if("rngpersist" in js):
        vars.rngpersist = js["rngpersist"]
    if("nogenmod" in js):
        vars.nogenmod = js["nogenmod"]
    if("fulldeterminism" in js):
        vars.full_determinism = js["fulldeterminism"]
    if("autosave" in js):
        vars.autosave = js["autosave"]
    if("newlinemode" in js):
        vars.newlinemode = js["newlinemode"]
    if("welcome" in js):
        vars.welcome = js["welcome"]
    if("output_streaming" in js):
        vars.output_streaming = js["output_streaming"]
    if("show_probs" in js):
        vars.show_probs = js["show_probs"]
    if("show_budget" in js):
        vars.show_budget = js["show_budget"]
    
    if("seed" in js):
        vars.seed = js["seed"]
        if(vars.seed is not None):
            vars.seed_specified = True
        else:
            vars.seed_specified = False
    else:
        vars.seed_specified = False

    if("antemplate" in js):
        vars.setauthornotetemplate = js["antemplate"]
        if(not vars.gamestarted):
            vars.authornotetemplate = vars.setauthornotetemplate
    
    if("userscripts" in js):
        vars.userscripts = []
        for userscript in js["userscripts"]:
            if type(userscript) is not str:
                continue
            userscript = userscript.strip()
            if len(userscript) != 0 and all(q not in userscript for q in ("..", ":")) and all(userscript[0] not in q for q in ("/", "\\")) and os.path.exists(fileops.uspath(userscript)):
                vars.userscripts.append(userscript)

    if("corescript" in js and type(js["corescript"]) is str and all(q not in js["corescript"] for q in ("..", ":")) and all(js["corescript"][0] not in q for q in ("/", "\\"))):
        vars.corescript = js["corescript"]
    else:
        vars.corescript = "default.lua"

#==================================================================#
#  Load a soft prompt from a file
#==================================================================#

def check_for_sp_change():
    while(True):
        time.sleep(0.05)

        if(vars.sp_changed):
            with app.app_context():
                emit('from_server', {'cmd': 'spstatitems', 'data': {vars.spfilename: vars.spmeta} if vars.allowsp and len(vars.spfilename) else {}}, namespace=None, broadcast=True)
            vars.sp_changed = False

        if(vars.token_stream_queue.queue):
            # If emit blocks, waiting for it to complete before clearing could
            # introduce a race condition that drops tokens.
            queued_tokens = list(vars.token_stream_queue.queue)
            vars.token_stream_queue.queue.clear()
            socketio.emit("from_server", {"cmd": "streamtoken", "data": queued_tokens}, namespace=None, broadcast=True)

socketio.start_background_task(check_for_sp_change)

def spRequest(filename):
    if(not vars.allowsp):
        raise RuntimeError("Soft prompts are not supported by your current model/backend")
    
    old_filename = vars.spfilename

    vars.spfilename = ""
    settingschanged()

    if(len(filename) == 0):
        vars.sp = None
        vars.sp_length = 0
        if(old_filename != filename):
            vars.sp_changed = True
        return

    global np
    if 'np' not in globals():
        import numpy as np

    z, version, shape, fortran_order, dtype = fileops.checksp(filename, vars.modeldim)
    if not isinstance(z, zipfile.ZipFile):
        raise RuntimeError(f"{repr(filename)} is not a valid soft prompt file")
    with z.open('meta.json') as f:
        vars.spmeta = json.load(f)
    z.close()

    with np.load(fileops.sppath(filename), allow_pickle=False) as f:
        tensor = f['tensor.npy']

    # If the tensor is in bfloat16 format, convert it to float32
    if(tensor.dtype == 'V2'):
        tensor.dtype = np.uint16
        tensor = np.uint32(tensor) << 16
        tensor.dtype = np.float32

    if(tensor.dtype != np.float16):
        tensor = np.float32(tensor)
    assert not np.isinf(tensor).any() and not np.isnan(tensor).any()

    vars.sp_length = tensor.shape[-2]
    vars.spmeta["n_tokens"] = vars.sp_length

    if(vars.use_colab_tpu or vars.model in ("TPUMeshTransformerGPTJ", "TPUMeshTransformerGPTNeoX")):
        rows = tensor.shape[0]
        padding_amount = tpu_mtj_backend.params["seq"] - (tpu_mtj_backend.params["seq"] % -tpu_mtj_backend.params["cores_per_replica"]) - rows
        tensor = np.pad(tensor, ((0, padding_amount), (0, 0)))
        tensor = tensor.reshape(
            tpu_mtj_backend.params["cores_per_replica"],
            -1,
            tpu_mtj_backend.params.get("d_embed", tpu_mtj_backend.params["d_model"]),
        )
        vars.sp = tpu_mtj_backend.shard_xmap(np.float32(tensor))
    else:
        vars.sp = torch.from_numpy(tensor)

    vars.spfilename = filename
    settingschanged()
    if(old_filename != filename):
            vars.sp_changed = True

#==================================================================#
# Startup
#==================================================================#
def general_startup(override_args=None):
    global args
    # Parsing Parameters
    parser = argparse.ArgumentParser(description="KoboldAI Server")
    parser.add_argument("--remote", action='store_true', help="Optimizes KoboldAI for Remote Play")
    parser.add_argument("--noaimenu", action='store_true', help="Disables the ability to select the AI")
    parser.add_argument("--ngrok", action='store_true', help="Optimizes KoboldAI for Remote Play using Ngrok")
    parser.add_argument("--localtunnel", action='store_true', help="Optimizes KoboldAI for Remote Play using Localtunnel")
    parser.add_argument("--host", action='store_true', help="Optimizes KoboldAI for Remote Play without using a proxy service")
    parser.add_argument("--port", type=int, help="Specify the port on which the application will be joinable")
    parser.add_argument("--aria2_port", type=int, help="Specify the port on which aria2's RPC interface will be open if aria2 is installed (defaults to 6799)")
    parser.add_argument("--model", help="Specify the Model Type to skip the Menu")
    parser.add_argument("--path", help="Specify the Path for local models (For model NeoCustom or GPT2Custom)")
    parser.add_argument("--apikey", help="Specify the API key to use for online services")
    parser.add_argument("--req_model", type=str, action='append', required=False, help="Which models which we allow to generate for us during cluster mode. Can be specified multiple times.")
    parser.add_argument("--revision", help="Specify the model revision for huggingface models (can be a git branch/tag name or a git commit hash)")
    parser.add_argument("--cpu", action='store_true', help="By default unattended launches are on the GPU use this option to force CPU usage.")
    parser.add_argument("--breakmodel", action='store_true', help=argparse.SUPPRESS)
    parser.add_argument("--breakmodel_layers", type=int, help=argparse.SUPPRESS)
    parser.add_argument("--breakmodel_gpulayers", type=str, help="If using a model that supports hybrid generation, this is a comma-separated list that specifies how many layers to put on each GPU device. For example to put 8 layers on device 0, 9 layers on device 1 and 11 layers on device 2, use --beakmodel_gpulayers 8,9,11")
    parser.add_argument("--breakmodel_disklayers", type=int, help="If using a model that supports hybrid generation, this is the number of layers to put in disk cache.")
    parser.add_argument("--override_delete", action='store_true', help="Deleting stories from inside the browser is disabled if you are using --remote and enabled otherwise. Using this option will instead allow deleting stories if using --remote and prevent deleting stories otherwise.")
    parser.add_argument("--override_rename", action='store_true', help="Renaming stories from inside the browser is disabled if you are using --remote and enabled otherwise. Using this option will instead allow renaming stories if using --remote and prevent renaming stories otherwise.")
    parser.add_argument("--configname", help="Force a fixed configuration name to aid with config management.")
    parser.add_argument("--colab", action='store_true', help="Optimize for Google Colab.")
    parser.add_argument("--nobreakmodel", action='store_true', help="Disables Breakmodel support completely.")
    parser.add_argument("--unblock", action='store_true', default=False, help="Unblocks the KoboldAI port to be accessible from other machines without optimizing for remote play (It is recommended to use --host instead)")
    parser.add_argument("--quiet", action='store_true', default=False, help="If present will suppress any story related text from showing on the console")
    parser.add_argument("--no_aria2", action='store_true', default=False, help="Prevents KoboldAI from using aria2 to download huggingface models more efficiently, in case aria2 is causing you issues")
    parser.add_argument("--lowmem", action='store_true', help="Extra Low Memory loading for the GPU, slower but memory does not peak to twice the usage")
    parser.add_argument("--savemodel", action='store_true', help="Saves the model to the models folder even if --colab is used (Allows you to save models to Google Drive)")
    parser.add_argument("--customsettings", help="Preloads arguements from json file. You only need to provide the location of the json file. Use customsettings.json template file. It can be renamed if you wish so that you can store multiple configurations. Leave any settings you want as default as null. Any values you wish to set need to be in double quotation marks")
    parser.add_argument("--no_ui", action='store_true', default=False, help="Disables the GUI and Socket.IO server while leaving the API server running.")
    parser.add_argument('-v', '--verbosity', action='count', default=0, help="The default logging level is ERROR or higher. This value increases the amount of logging seen in your screen")
    parser.add_argument('-q', '--quiesce', action='count', default=0, help="The default logging level is ERROR or higher. This value decreases the amount of logging seen in your screen")

    #args: argparse.Namespace = None
    if "pytest" in sys.modules and override_args is None:
        args = parser.parse_args([])
        return
    if override_args is not None:
        import shlex
        args = parser.parse_args(shlex.split(override_args))
    elif(os.environ.get("KOBOLDAI_ARGS") is not None):
        import shlex
        args = parser.parse_args(shlex.split(os.environ["KOBOLDAI_ARGS"]))
    else:
        args = parser.parse_args()

    set_logger_verbosity(args.verbosity)
    quiesce_logger(args.quiesce)
    if args.customsettings:
        f = open (args.customsettings)
        importedsettings = json.load(f)
        for items in importedsettings:
            if importedsettings[items] is not None:
                setattr(args, items, importedsettings[items])            
        f.close()
    
    if args.no_ui:
        def new_emit(*args, **kwargs):
            return
        old_emit = socketio.emit
        socketio.emit = new_emit

    vars.model = args.model;
    vars.revision = args.revision

    if args.apikey:
        vars.apikey = args.apikey
    if args.req_model:
        vars.cluster_requested_models = args.req_model

    if args.colab:
        args.remote = True;
        args.override_rename = True;
        args.override_delete = True;
        args.nobreakmodel = True;
        args.quiet = True;
        args.lowmem = True;
        args.noaimenu = True;

    if args.quiet:
        vars.quiet = True

    if args.nobreakmodel:
        vars.nobreakmodel = True;

    if args.remote:
        vars.host = True;

    if args.ngrok:
        vars.host = True;

    if args.localtunnel:
        vars.host = True;

    if args.host:
        vars.host = True;

    if args.cpu:
        vars.use_colab_tpu = False

    vars.smandelete = vars.host == args.override_delete
    vars.smanrename = vars.host == args.override_rename

    vars.aria2_port = args.aria2_port or 6799
    
    #Now let's look to see if we are going to force a load of a model from a user selected folder
    if(vars.model == "selectfolder"):
        print("{0}Please choose the folder where pytorch_model.bin is located:{1}\n".format(colors.CYAN, colors.END))
        modpath = fileops.getdirpath(getcwd() + "/models", "Select Model Folder")
    
        if(modpath):
            # Save directory to vars
            vars.model = "NeoCustom"
            vars.custmodpth = modpath
    elif args.model:
        logger.message(f"Welcome to KoboldAI!")
        logger.message(f"You have selected the following Model: {vars.model}")
        if args.path:
            logger.message(f"You have selected the following path for your Model: {args.path}")
            vars.custmodpth = args.path;
            vars.colaburl = args.path + "/request"; # Lets just use the same parameter to keep it simple
#==================================================================#
# Load Model
#==================================================================# 

def tpumtjgetsofttokens():
    soft_tokens = None
    if(vars.sp is None):
        global np
        if 'np' not in globals():
            import numpy as np
        tensor = np.zeros((1, tpu_mtj_backend.params.get("d_embed", tpu_mtj_backend.params["d_model"])), dtype=np.float32)
        rows = tensor.shape[0]
        padding_amount = tpu_mtj_backend.params["seq"] - (tpu_mtj_backend.params["seq"] % -tpu_mtj_backend.params["cores_per_replica"]) - rows
        tensor = np.pad(tensor, ((0, padding_amount), (0, 0)))
        tensor = tensor.reshape(
            tpu_mtj_backend.params["cores_per_replica"],
            -1,
            tpu_mtj_backend.params.get("d_embed", tpu_mtj_backend.params["d_model"]),
        )
        vars.sp = tpu_mtj_backend.shard_xmap(tensor)
    soft_tokens = np.arange(
        tpu_mtj_backend.params["n_vocab"] + tpu_mtj_backend.params["n_vocab_padding"],
        tpu_mtj_backend.params["n_vocab"] + tpu_mtj_backend.params["n_vocab_padding"] + vars.sp_length,
        dtype=np.uint32
    )
    return soft_tokens
 
def get_model_info(model, directory=""):
    # if the model is in the api list
    disk_blocks = 0
    key = False
    breakmodel = False
    gpu = False
    layer_count = None
    key_value = ""
    break_values = []
    url = False
    default_url = None
    models_on_url = False
    multi_online_models = False
    gpu_count = torch.cuda.device_count()
    gpu_names = []
    send_horde_models = False
    for i in range(gpu_count):
        gpu_names.append(torch.cuda.get_device_name(i))
    if model in ['Colab', 'API']:
        url = True
    elif model == 'CLUSTER':
        models_on_url = True
        url = True
        key = True
        default_url = 'https://koboldai.net'
        multi_online_models = True
        if path.exists(get_config_filename(model)):
            with open(get_config_filename(model), "r") as file:
                # Check if API key exists
                js = json.load(file)
                if("apikey" in js and js["apikey"] != ""):
                    # API key exists, grab it and close the file
                    key_value = js["apikey"]
                elif 'oaiapikey' in js and js['oaiapikey'] != "":
                    key_value = js["oaiapikey"]
                if 'url' in js and js['url'] != "":
                    url = js['url']
            if key_value != "":
                send_horde_models = True
    elif model in [x[1] for x in model_menu['apilist']]:
        if path.exists(get_config_filename(model)):
            with open(get_config_filename(model), "r") as file:
                # Check if API key exists
                js = json.load(file)
                if("apikey" in js and js["apikey"] != ""):
                    # API key exists, grab it and close the file
                    key_value = js["apikey"]
                elif 'oaiapikey' in js and js['oaiapikey'] != "":
                    key_value = js["oaiapikey"]
        key = True
    elif model == 'ReadOnly':
        pass
    elif not utils.HAS_ACCELERATE and not torch.cuda.is_available():
        pass
    elif args.cpu:
        pass
    else:
        layer_count = get_layer_count(model, directory=directory)
        if layer_count is None:
            breakmodel = False
            gpu = True
        else:
            breakmodel = True
            if model in ["NeoCustom", "GPT2Custom"]:
                filename = "settings/{}.breakmodel".format(os.path.basename(os.path.normpath(directory)))
            else:
                filename = "settings/{}.breakmodel".format(model.replace("/", "_"))
            if path.exists(filename):
                with open(filename, "r") as file:
                    data = file.read().split("\n")[:2]
                    if len(data) < 2:
                        data.append("0")
                    break_values, disk_blocks = data
                    break_values = break_values.split(",")
            else:
                break_values = [layer_count]
            break_values += [0] * (gpu_count - len(break_values))
    #print("Model_info: {}".format({'cmd': 'selected_model_info', 'key_value': key_value, 'key':key, 
    #                     'gpu':gpu, 'layer_count':layer_count, 'breakmodel':breakmodel, 
    #                     'break_values': break_values, 'gpu_count': gpu_count,
    #                     'url': url, 'gpu_names': gpu_names}))
    emit('from_server', {'cmd': 'selected_model_info', 'key_value': key_value, 'key':key, 
                         'gpu':gpu, 'layer_count':layer_count, 'breakmodel':breakmodel, 
                         'disk_break_value': disk_blocks, 'accelerate': utils.HAS_ACCELERATE,
                         'break_values': break_values, 'gpu_count': gpu_count, 'multi_online_models': multi_online_models,
                         'url': url, 'default_url': default_url, 'gpu_names': gpu_names, 'models_on_url': models_on_url}, broadcast=True)
    if send_horde_models:
        get_cluster_models({'key': key_value, 'url': default_url})
    elif key_value != "" and model in [x[1] for x in model_menu['apilist']] and model != 'CLUSTER':
        get_oai_models(key_value)
    

def get_layer_count(model, directory=""):
    if(model not in ["InferKit", "Colab", "API", "CLUSTER", "OAI", "GooseAI" , "ReadOnly", "TPUMeshTransformerGPTJ"]):
        if(model == "GPT2Custom"):
            with open(os.path.join(directory, "config.json"), "r") as f:
                model_config = json.load(f)
        # Get the model_type from the config or assume a model type if it isn't present
        else:
            if(directory):
                model = directory
            from transformers import AutoConfig
            if(os.path.isdir(model.replace('/', '_'))):
                model_config = AutoConfig.from_pretrained(model.replace('/', '_'), revision=vars.revision, cache_dir="cache")
            elif(os.path.isdir("models/{}".format(model.replace('/', '_')))):
                model_config = AutoConfig.from_pretrained("models/{}".format(model.replace('/', '_')), revision=vars.revision, cache_dir="cache")
            elif(os.path.isdir(directory)):
                model_config = AutoConfig.from_pretrained(directory, revision=vars.revision, cache_dir="cache")
            else:
                model_config = AutoConfig.from_pretrained(model, revision=vars.revision, cache_dir="cache")
        try:
            if ((utils.HAS_ACCELERATE and model_config.model_type != 'gpt2') or model_config.model_type in ("gpt_neo", "gptj", "xglm", "opt")) and not vars.nobreakmodel:
                return utils.num_layers(model_config)
            else:
                return None
        except:
            return None
    else:
        return None

def get_oai_models(key):
    vars.oaiapikey = key
    if vars.model_selected == 'OAI':
        url = "https://api.openai.com/v1/engines"
    elif vars.model_selected == 'GooseAI':
        url = "https://api.goose.ai/v1/engines"
    else:
        return
        
    # Get list of models from OAI
    logger.init("OAI Engines", status="Retrieving")
    req = requests.get(
        url, 
        headers = {
            'Authorization': 'Bearer '+key
            }
        )
    if(req.status_code == 200):
        engines = req.json()["data"]
        try:
            engines = [[en["id"], "{} ({})".format(en['id'], "Ready" if en["ready"] == True else "Not Ready")] for en in engines]
        except:
            logger.error(engines)
            raise
        
        online_model = ""
        changed=False
        
        #Save the key
        if not path.exists("settings"):
            # If the client settings file doesn't exist, create it
            # Write API key to file
            os.makedirs('settings', exist_ok=True)
        if path.exists(get_config_filename(vars.model_selected)):
            with open(get_config_filename(vars.model_selected), "r") as file:
                js = json.load(file)
                if 'online_model' in js:
                    online_model = js['online_model']
                if "apikey" in js:
                    if js['apikey'] != key:
                        changed=True
        else:
            changed=True
        if changed:
            js={}
            with open(get_config_filename(vars.model_selected), "w") as file:
                js["apikey"] = key
                file.write(json.dumps(js, indent=3))
            
        logger.init_ok("OAI Engines", status="OK")
        emit('from_server', {'cmd': 'oai_engines', 'data': engines, 'online_model': online_model}, broadcast=True)
    else:
        # Something went wrong, print the message and quit since we can't initialize an engine
        logger.init_err("OAI Engines", status="Failed")
        logger.error(req.json())
        emit('from_server', {'cmd': 'errmsg', 'data': req.json()})

def get_cluster_models(msg):
    vars.oaiapikey = msg['key']
    vars.apikey = vars.oaiapikey
    url = msg['url']
    # Get list of models from public cluster
    logger.init("KAI Horde Models", status="Retrieving")
    try:
        req = requests.get("{}/models".format(url))
    except requests.exceptions.ConnectionError:
        logger.init_err("KAI Horde Models", status="Failed")
        logger.error("Provided KoboldAI Horde URL unreachable")
        emit('from_server', {'cmd': 'errmsg', 'data': "Provided KoboldAI Horde URL unreachable"})
        return
    if(not req.ok):
        # Something went wrong, print the message and quit since we can't initialize an engine
        logger.init_err("KAI Horde Models", status="Failed")
        logger.error(req.json())
        emit('from_server', {'cmd': 'errmsg', 'data': req.json()})
        return

    engines = req.json()
    logger.debug(engines)
    try:
        engines = [[en, en] for en in engines]
    except:
        logger.error(engines)
        raise
    
    online_model = ""
    changed=False
    
    #Save the key
    if not path.exists("settings"):
        # If the client settings file doesn't exist, create it
        # Write API key to file
        os.makedirs('settings', exist_ok=True)
    if path.exists(get_config_filename(vars.model_selected)):
        with open(get_config_filename(vars.model_selected), "r") as file:
            js = json.load(file)
            if 'online_model' in js:
                online_model = js['online_model']
            if "apikey" in js:
                if js['apikey'] != vars.oaiapikey:
                    changed=True
    else:
        changed=True
    if changed:
        js={}
        with open(get_config_filename(vars.model_selected), "w") as file:
            js["apikey"] = vars.oaiapikey
            js["url"] = url
            file.write(json.dumps(js, indent=3))
        
    logger.init_ok("KAI Horde Models", status="OK")
    emit('from_server', {'cmd': 'oai_engines', 'data': engines, 'online_model': online_model}, broadcast=True)


# Function to patch transformers to use our soft prompt
def patch_causallm(model):
    from torch.nn import Embedding
    if(getattr(Embedding, "_koboldai_patch_causallm_model", None)):
        Embedding._koboldai_patch_causallm_model = model
        return model
    old_embedding_call = Embedding.__call__
    def new_embedding_call(self, input_ids, *args, **kwargs):
        if(Embedding._koboldai_patch_causallm_model.get_input_embeddings() is not self):
            return old_embedding_call(self, input_ids, *args, **kwargs)
        assert input_ids is not None
        if(vars.sp is not None):
            shifted_input_ids = input_ids - model.config.vocab_size
        input_ids.clamp_(max=model.config.vocab_size-1)
        inputs_embeds = old_embedding_call(self, input_ids, *args, **kwargs)
        if(vars.sp is not None):
            vars.sp = vars.sp.to(inputs_embeds.dtype).to(inputs_embeds.device)
            inputs_embeds = torch.where(
                (shifted_input_ids >= 0)[..., None],
                vars.sp[shifted_input_ids.clamp(min=0)],
                inputs_embeds,
            )
        return inputs_embeds
    Embedding.__call__ = new_embedding_call
    Embedding._koboldai_patch_causallm_model = model
    return model

def patch_transformers_download():
    global transformers
    import copy, requests, tqdm, time
    class Send_to_socketio(object):
        def write(self, bar):
            bar = bar.replace("\r", "").replace("\n", "")
            if bar != "":
                try:
                    print(bar, end="\r")
                    emit('from_server', {'cmd': 'model_load_status', 'data': bar.replace(" ", "&nbsp;")}, broadcast=True)
                    eventlet.sleep(seconds=0)
                except:
                    pass
    def http_get(
        url: str,
        temp_file,
        proxies=None,
        resume_size=0,
        headers=None,
        file_name=None,
    ):
        """
        Download remote file. Do not gobble up errors.
        """
        headers = copy.deepcopy(headers)
        if resume_size > 0:
            headers["Range"] = f"bytes={resume_size}-"
        r = requests.get(url, stream=True, proxies=proxies, headers=headers)
        transformers.utils.hub._raise_for_status(r)
        content_length = r.headers.get("Content-Length")
        total = resume_size + int(content_length) if content_length is not None else None
        # `tqdm` behavior is determined by `utils.logging.is_progress_bar_enabled()`
        # and can be set using `utils.logging.enable/disable_progress_bar()`
        if url[-11:] != 'config.json':
            progress = tqdm.tqdm(
                unit="B",
                unit_scale=True,
                unit_divisor=1024,
                total=total,
                initial=resume_size,
                desc=f"Downloading {file_name}" if file_name is not None else "Downloading",
                file=Send_to_socketio(),
            )
        for chunk in r.iter_content(chunk_size=1024):
            if chunk:  # filter out keep-alive new chunks
                if url[-11:] != 'config.json':
                    progress.update(len(chunk))
                temp_file.write(chunk)
        if url[-11:] != 'config.json':
            progress.close()

    transformers.utils.hub.http_get = http_get
    

def patch_transformers():
    global transformers
    
    patch_transformers_download()
    
    old_from_pretrained = PreTrainedModel.from_pretrained.__func__
    @classmethod
    def new_from_pretrained(cls, pretrained_model_name_or_path, *model_args, **kwargs):
        vars.fp32_model = False
        utils.num_shards = None
        utils.current_shard = 0
        utils.from_pretrained_model_name = pretrained_model_name_or_path
        utils.from_pretrained_index_filename = None
        utils.from_pretrained_kwargs = kwargs
        utils.bar = None
        if not args.no_aria2:
            utils.aria2_hook(pretrained_model_name_or_path, **kwargs)
        return old_from_pretrained(cls, pretrained_model_name_or_path, *model_args, **kwargs)
    PreTrainedModel.from_pretrained = new_from_pretrained
    if(hasattr(modeling_utils, "get_checkpoint_shard_files")):
        old_get_checkpoint_shard_files = modeling_utils.get_checkpoint_shard_files
        def new_get_checkpoint_shard_files(pretrained_model_name_or_path, index_filename, *args, **kwargs):
            utils.num_shards = utils.get_num_shards(index_filename)
            utils.from_pretrained_index_filename = index_filename
            return old_get_checkpoint_shard_files(pretrained_model_name_or_path, index_filename, *args, **kwargs)
        modeling_utils.get_checkpoint_shard_files = new_get_checkpoint_shard_files
        
    # Some versions of transformers 4.17.0.dev0 are affected by
    # https://github.com/huggingface/transformers/issues/15736
    # This is a workaround for those versions of transformers.
    if(transformers_version == "4.17.0.dev0"):
        try:
            from transformers.models.xglm.modeling_xglm import XGLMSinusoidalPositionalEmbedding
        except ImportError:
            pass
        else:
            @torch.no_grad()
            def new_forward(self, input_ids: torch.Tensor = None, inputs_embeds: torch.Tensor = None, past_key_values_length: int = 0):
                bsz, seq_len = inputs_embeds.size()[:-1]
                input_shape = inputs_embeds.size()[:-1]
                sequence_length = input_shape[1]
                position_ids = torch.arange(
                    past_key_values_length + self.padding_idx + 1, past_key_values_length + sequence_length + self.padding_idx + 1, dtype=torch.long, device=inputs_embeds.device
                ).unsqueeze(0).expand(input_shape).contiguous()
                max_pos = self.padding_idx + 1 + seq_len + past_key_values_length
                if max_pos > self.weights.size(0):
                    self.make_weights(max_pos + self.offset, self.embedding_dim, self.padding_idx)
                return self.weights.index_select(0, position_ids.view(-1)).view(bsz, seq_len, -1).detach()
            XGLMSinusoidalPositionalEmbedding.forward = new_forward


    # Fix a bug in OPTForCausalLM where self.lm_head is the wrong size
    if(packaging.version.parse("4.19.0.dev0") <= packaging.version.parse(transformers_version) < packaging.version.parse("4.20.0")):
        try:
            from transformers import OPTForCausalLM, OPTModel
        except ImportError:
            pass
        else:
            # This is the same as the original __init__ but with
            # config.hidden_size
            # replaced with
            # config.word_embed_proj_dim
            def new_init(self, config):
                super(OPTForCausalLM, self).__init__(config)
                self.model = OPTModel(config)
                self.lm_head = torch.nn.Linear(config.word_embed_proj_dim, config.vocab_size, bias=False)
                self.post_init()
            OPTForCausalLM.__init__ = new_init


    # Patch transformers to use our custom logit warpers
    from transformers import LogitsProcessorList, LogitsWarper, LogitsProcessor, TopKLogitsWarper, TopPLogitsWarper, TemperatureLogitsWarper, RepetitionPenaltyLogitsProcessor
    from warpers import AdvancedRepetitionPenaltyLogitsProcessor, TailFreeLogitsWarper, TypicalLogitsWarper, TopALogitsWarper

    def dynamic_processor_wrap(cls, field_name, var_name, cond=None):
        old_call = cls.__call__
        def new_call(self, *args, **kwargs):
            if(not isinstance(field_name, str) and isinstance(field_name, Iterable)):
                conds = []
                for f, v in zip(field_name, var_name):
                    conds.append(getattr(vars, v))
                    setattr(self, f, conds[-1])
            else:
                conds = getattr(vars, var_name)
                setattr(self, field_name, conds)
            assert len(args) == 2
            if(cond is None or cond(conds)):
                return old_call(self, *args, **kwargs)
            return args[1]
        cls.__call__ = new_call
    dynamic_processor_wrap(AdvancedRepetitionPenaltyLogitsProcessor, ("penalty", "penalty_slope", "penalty_range"), ("rep_pen", "rep_pen_slope", "rep_pen_range"), cond=lambda x: x[0] != 1.0)
    dynamic_processor_wrap(TopKLogitsWarper, "top_k", "top_k", cond=lambda x: x > 0)
    dynamic_processor_wrap(TopALogitsWarper, "top_a", "top_a", cond=lambda x: x > 0.0)
    dynamic_processor_wrap(TopPLogitsWarper, "top_p", "top_p", cond=lambda x: x < 1.0)
    dynamic_processor_wrap(TailFreeLogitsWarper, "tfs", "tfs", cond=lambda x: x < 1.0)
    dynamic_processor_wrap(TypicalLogitsWarper, "typical", "typical", cond=lambda x: x < 1.0)
    dynamic_processor_wrap(TemperatureLogitsWarper, "temperature", "temp", cond=lambda x: x != 1.0)

    class LuaLogitsProcessor(LogitsProcessor):

        def __init__(self):
            pass

        def __call__(self, input_ids: torch.LongTensor, scores: torch.FloatTensor) -> torch.FloatTensor:
            assert scores.ndim == 2
            assert input_ids.ndim == 2
            self.regeneration_required = False
            self.halt = False

            if(vars.standalone):
                return scores

            scores_shape = scores.shape
            scores_list = scores.tolist()
            vars.lua_koboldbridge.logits = vars.lua_state.table()
            for r, row in enumerate(scores_list):
                vars.lua_koboldbridge.logits[r+1] = vars.lua_state.table(*row)
            vars.lua_koboldbridge.vocab_size = scores_shape[-1]

            execute_genmod()

            scores = torch.tensor(
                tuple(tuple(row.values()) for row in vars.lua_koboldbridge.logits.values()),
                device=scores.device,
                dtype=scores.dtype,
            )
            assert scores.shape == scores_shape

            return scores

    from torch.nn import functional as F

    class ProbabilityVisualizerLogitsProcessor(LogitsProcessor):
        def __init__(self):
            pass

        def __call__(self, input_ids: torch.LongTensor, scores: torch.FloatTensor) -> torch.FloatTensor:
            assert scores.ndim == 2
            assert input_ids.ndim == 2

            if vars.numseqs > 1 or not vars.show_probs:
                return scores

            probs = F.softmax(scores, dim = -1).cpu().numpy()[0]

            token_prob_info = []
            for token_id, score in sorted(enumerate(probs), key=lambda x: x[1], reverse=True)[:8]:
                token_prob_info.append({
                    "tokenId": token_id,
                    "decoded": utils.decodenewlines(tokenizer.decode(token_id)),
                    "score": float(score),
                })

            vars.token_stream_queue.probability_buffer = token_prob_info
            return scores
    
    def new_get_logits_processor(*args, **kwargs) -> LogitsProcessorList:
        processors = new_get_logits_processor.old_get_logits_processor(*args, **kwargs)
        processors.insert(0, LuaLogitsProcessor())
        processors.append(ProbabilityVisualizerLogitsProcessor())
        return processors
    new_get_logits_processor.old_get_logits_processor = transformers.generation_utils.GenerationMixin._get_logits_processor
    transformers.generation_utils.GenerationMixin._get_logits_processor = new_get_logits_processor

    class KoboldLogitsWarperList(LogitsProcessorList):
        def __init__(self, beams: int = 1, **kwargs):
            self.__warper_list: List[LogitsWarper] = []
            self.__warper_list.append(TopKLogitsWarper(top_k=1, min_tokens_to_keep=1 + (beams > 1)))
            self.__warper_list.append(TopALogitsWarper(top_a=0.5, min_tokens_to_keep=1 + (beams > 1)))
            self.__warper_list.append(TopPLogitsWarper(top_p=0.5, min_tokens_to_keep=1 + (beams > 1)))
            self.__warper_list.append(TailFreeLogitsWarper(tfs=0.5, min_tokens_to_keep=1 + (beams > 1)))
            self.__warper_list.append(TypicalLogitsWarper(typical=0.5, min_tokens_to_keep=1 + (beams > 1)))
            self.__warper_list.append(TemperatureLogitsWarper(temperature=0.5))
            self.__warper_list.append(AdvancedRepetitionPenaltyLogitsProcessor())

        def __call__(self, input_ids: torch.LongTensor, scores: torch.FloatTensor, *args, **kwargs):
            sampler_order = vars.sampler_order[:]
            if len(sampler_order) < 7:  # Add repetition penalty at beginning if it's not present
                sampler_order = [6] + sampler_order
            for k in sampler_order:
                scores = self.__warper_list[k](input_ids, scores, *args, **kwargs)
            return scores

    def new_get_logits_warper(beams: int = 1,) -> LogitsProcessorList:
        return KoboldLogitsWarperList(beams=beams)
    
    def new_sample(self, *args, **kwargs):
        assert kwargs.pop("logits_warper", None) is not None
        kwargs["logits_warper"] = new_get_logits_warper(
            beams=1,
        )
        if(vars.newlinemode == "s") or (vars.newlinemode == "ns"):
            kwargs["eos_token_id"] = -1
            kwargs.setdefault("pad_token_id", 2)
        return new_sample.old_sample(self, *args, **kwargs)
    new_sample.old_sample = transformers.generation_utils.GenerationMixin.sample
    transformers.generation_utils.GenerationMixin.sample = new_sample


    # Allow bad words filter to ban <|endoftext|> token
    import transformers.generation_logits_process
    def new_init(self, bad_words_ids: List[List[int]], eos_token_id: int):
        return new_init.old_init(self, bad_words_ids, -1)
    new_init.old_init = transformers.generation_logits_process.NoBadWordsLogitsProcessor.__init__
    transformers.generation_logits_process.NoBadWordsLogitsProcessor.__init__ = new_init

    class TokenStreamer(StoppingCriteria):
        # A StoppingCriteria is used here because it seems to run after
        # everything has been evaluated score-wise. 
        def __init__(self, tokenizer):
            self.tokenizer = tokenizer

        def __call__(
            self,
            input_ids: torch.LongTensor,
            scores: torch.FloatTensor,
            **kwargs,
        ) -> bool:
            # Do not intermingle multiple generations' outputs!
            if vars.numseqs > 1:
                return False

            if not (vars.show_probs or vars.output_streaming):
                return False

            if vars.chatmode:
                return False
            tokenizer_text = utils.decodenewlines(tokenizer.decode(input_ids[0, -1]))
            vars.token_stream_queue.add_text(tokenizer_text)
            return False


    # Sets up dynamic world info scanner
    class DynamicWorldInfoScanCriteria(StoppingCriteria):
        def __init__(
            self,
            tokenizer,
            excluded_world_info: List[Set],
        ):
            self.regeneration_required = False
            self.halt = False
            self.tokenizer = tokenizer
            self.excluded_world_info = excluded_world_info
        def __call__(
            self,
            input_ids: torch.LongTensor,
            scores: torch.FloatTensor,
            **kwargs,
        ) -> bool:
            vars.generated_tkns += 1
            if(not vars.standalone and vars.lua_koboldbridge.generated_cols and vars.generated_tkns != vars.lua_koboldbridge.generated_cols):
                raise RuntimeError(f"Inconsistency detected between KoboldAI Python and Lua backends ({vars.generated_tkns} != {vars.lua_koboldbridge.generated_cols})")
            if(vars.abort or vars.generated_tkns >= vars.genamt):
                self.regeneration_required = False
                self.halt = False
                return True
            if(vars.standalone):
                return False

            assert input_ids.ndim == 2
            assert len(self.excluded_world_info) == input_ids.shape[0]
            self.regeneration_required = vars.lua_koboldbridge.regeneration_required
            self.halt = not vars.lua_koboldbridge.generating
            vars.lua_koboldbridge.regeneration_required = False

            for i in range(vars.numseqs):
                vars.lua_koboldbridge.generated[i+1][vars.generated_tkns] = int(input_ids[i, -1].item())

            if(not vars.dynamicscan):
                return self.regeneration_required or self.halt
            tail = input_ids[..., -vars.generated_tkns:]
            for i, t in enumerate(tail):
                decoded = utils.decodenewlines(tokenizer.decode(t))
                _, found = checkworldinfo(decoded, force_use_txt=True, actions=vars._actions)
                found -= self.excluded_world_info[i]
                if(len(found) != 0):
                    self.regeneration_required = True
                    break
            return self.regeneration_required or self.halt
    old_get_stopping_criteria = transformers.generation_utils.GenerationMixin._get_stopping_criteria
    def new_get_stopping_criteria(self, *args, **kwargs):
        stopping_criteria = old_get_stopping_criteria(self, *args, **kwargs)
        global tokenizer
        self.kai_scanner = DynamicWorldInfoScanCriteria(
            tokenizer=tokenizer,
            excluded_world_info=self.kai_scanner_excluded_world_info,
        )
        token_streamer = TokenStreamer(tokenizer=tokenizer)

        stopping_criteria.insert(0, self.kai_scanner)
        stopping_criteria.insert(0, token_streamer)
        return stopping_criteria
    transformers.generation_utils.GenerationMixin._get_stopping_criteria = new_get_stopping_criteria

def reset_model_settings():
    vars.socketio = socketio
    vars.max_length  = 1024    # Maximum number of tokens to submit per action
    vars.ikmax       = 3000    # Maximum number of characters to submit to InferKit
    vars.genamt      = 80      # Amount of text for each action to generate
    vars.ikgen       = 200     # Number of characters for InferKit to generate
    vars.rep_pen     = 1.1     # Default generator repetition_penalty
    vars.rep_pen_slope = 0.7   # Default generator repetition penalty slope
    vars.rep_pen_range = 1024  # Default generator repetition penalty range
    vars.temp        = 0.5     # Default generator temperature
    vars.top_p       = 0.9     # Default generator top_p
    vars.top_k       = 0       # Default generator top_k
    vars.top_a       = 0.0     # Default generator top-a
    vars.tfs         = 1.0     # Default generator tfs (tail-free sampling)
    vars.typical     = 1.0     # Default generator typical sampling threshold
    vars.numseqs     = 1       # Number of sequences to ask the generator to create
    vars.generated_tkns = 0    # If using a backend that supports Lua generation modifiers, how many tokens have already been generated, otherwise 0
    vars.badwordsids = []
    vars.fp32_model  = False  # Whether or not the most recently loaded HF model was in fp32 format
    vars.modeldim    = -1     # Embedding dimension of your model (e.g. it's 4096 for GPT-J-6B and 2560 for GPT-Neo-2.7B)
    vars.sampler_order = [6, 0, 1, 2, 3, 4, 5]
    vars.newlinemode = "n"
    vars.revision    = None

def load_model(use_gpu=True, gpu_layers=None, disk_layers=None, initial_load=False, online_model="", use_breakmodel_args=False, breakmodel_args_default_to_cpu=False):
    global model
    global generator
    global torch
    global model_config
    global GPT2Tokenizer
    global tokenizer
    if(initial_load):
        use_breakmodel_args = True
    reset_model_settings()
    if not utils.HAS_ACCELERATE:
        disk_layers = None
    vars.noai = False
    if not use_breakmodel_args:
        set_aibusy(True)
        if vars.model != 'ReadOnly':
            emit('from_server', {'cmd': 'model_load_status', 'data': "Loading {}".format(vars.model)}, broadcast=True)
            #Have to add a sleep so the server will send the emit for some reason
            time.sleep(0.1)
    if gpu_layers is not None:
        args.breakmodel_gpulayers = gpu_layers
    elif use_breakmodel_args:
        gpu_layers = args.breakmodel_gpulayers
    if breakmodel_args_default_to_cpu and gpu_layers is None:
        gpu_layers = args.breakmodel_gpulayers = []
    if disk_layers is not None:
        args.breakmodel_disklayers = int(disk_layers)
    elif use_breakmodel_args:
        disk_layers = args.breakmodel_disklayers
    if breakmodel_args_default_to_cpu and disk_layers is None:
        disk_layers = args.breakmodel_disklayers = 0
    
    #We need to wipe out the existing model and refresh the cuda cache
    model = None
    generator = None
    model_config = None
    vars.online_model = ''
    with torch.no_grad():
        with warnings.catch_warnings():
            warnings.filterwarnings("ignore", message="torch.distributed.reduce_op is deprecated")
            for tensor in gc.get_objects():
                try:
                    if torch.is_tensor(tensor):
                        tensor.set_(torch.tensor((), device=tensor.device, dtype=tensor.dtype))
                except:
                    pass
    gc.collect()
    try:
        torch.cuda.empty_cache()
    except:
        pass
        
    #Reload our badwords
    vars.badwordsids = vars.badwordsids_default
    
    if online_model == "":
        vars.configname = getmodelname()
    #Let's set the GooseAI or OpenAI server URLs if that's applicable
    else:
        vars.online_model = online_model
        # Swap OAI Server if GooseAI was selected
        if(vars.model == "GooseAI"):
            vars.oaiengines = "https://api.goose.ai/v1/engines"
            vars.model = "OAI"
            vars.configname = f"GooseAI_{online_model.replace('/', '_')}"
        elif(vars.model == "CLUSTER") and type(online_model) is list:
                if len(online_model) != 1:
                    vars.configname = vars.model
                else:
                    vars.configname = f"{vars.model}_{online_model[0].replace('/', '_')}"
        else:
            vars.configname = f"{vars.model}_{online_model.replace('/', '_')}"
        if path.exists(get_config_filename()):
            changed=False
            with open(get_config_filename(), "r") as file:
                # Check if API key exists
                js = json.load(file)
                if 'online_model' in js:
                    if js['online_model'] != online_model:
                        changed=True
                        js['online_model'] = online_model
                else:
                    changed=True
                    js['online_model'] = online_model
            if changed:
                with open(get_config_filename(), "w") as file:
                    file.write(json.dumps(js, indent=3))

        # Swap OAI Server if GooseAI was selected
        if(vars.model == "GooseAI"):
            vars.oaiengines = "https://api.goose.ai/v1/engines"
            vars.model = "OAI"
            args.configname = "GooseAI" + "/" + online_model
        elif vars.model != "CLUSTER":
            args.configname = vars.model + "/" + online_model
        vars.oaiurl = vars.oaiengines + "/{0}/completions".format(online_model)
    
    
    # If transformers model was selected & GPU available, ask to use CPU or GPU
    if(vars.model not in ["InferKit", "Colab", "API", "CLUSTER", "OAI", "GooseAI" , "ReadOnly", "TPUMeshTransformerGPTJ", "TPUMeshTransformerGPTNeoX"]):
        vars.allowsp = True
        # Test for GPU support
        
        # Make model path the same as the model name to make this consistent with the other loading method if it isn't a known model type
        # This code is not just a workaround for below, it is also used to make the behavior consistent with other loading methods - Henk717
        if(not vars.model in ["NeoCustom", "GPT2Custom"]):
            vars.custmodpth = vars.model
        elif(vars.model == "NeoCustom"):
            vars.model = os.path.basename(os.path.normpath(vars.custmodpth))

        # Get the model_type from the config or assume a model type if it isn't present
        from transformers import AutoConfig
        if(os.path.isdir(vars.custmodpth.replace('/', '_'))):
            try:
                model_config = AutoConfig.from_pretrained(vars.custmodpth.replace('/', '_'), revision=vars.revision, cache_dir="cache")
                vars.model_type = model_config.model_type
            except ValueError as e:
                vars.model_type = "not_found"
        elif(os.path.isdir("models/{}".format(vars.custmodpth.replace('/', '_')))):
            try:
                model_config = AutoConfig.from_pretrained("models/{}".format(vars.custmodpth.replace('/', '_')), revision=vars.revision, cache_dir="cache")
                vars.model_type = model_config.model_type
            except ValueError as e:
                vars.model_type = "not_found"
        else:
            try:
                model_config = AutoConfig.from_pretrained(vars.custmodpth, revision=vars.revision, cache_dir="cache")
                vars.model_type = model_config.model_type
            except ValueError as e:
                vars.model_type = "not_found"
        if(vars.model_type == "not_found" and vars.model == "NeoCustom"):
            vars.model_type = "gpt_neo"
        elif(vars.model_type == "not_found" and vars.model == "GPT2Custom"):
            vars.model_type = "gpt2"
        elif(vars.model_type == "not_found"):
            logger.warning("No model type detected, assuming Neo (If this is a GPT2 model use the other menu option or --model GPT2Custom)")
            vars.model_type = "gpt_neo"

    if(not vars.use_colab_tpu and vars.model not in ["InferKit", "Colab", "API", "CLUSTER", "OAI", "GooseAI" , "ReadOnly", "TPUMeshTransformerGPTJ", "TPUMeshTransformerGPTNeoX"]):
        loadmodelsettings()
        loadsettings()
        logger.init("GPU support", status="Searching")
<<<<<<< HEAD
        vars.hascuda = torch.cuda.is_available()
        vars.bmsupported = ((utils.HAS_ACCELERATE and vars.model_type != 'gpt2') or vars.model_type in ("gpt_neo", "gptj", "xglm", "opt")) and not vars.nobreakmodel
=======
        vars.hascuda = torch.cuda.is_available() and not args.cpu
        vars.bmsupported = (utils.HAS_ACCELERATE or vars.model_type in ("gpt_neo", "gptj", "xglm", "opt")) and not vars.nobreakmodel and not args.cpu
>>>>>>> 52e120c7
        if(args.breakmodel is not None and args.breakmodel):
            logger.warning("--breakmodel is no longer supported. Breakmodel mode is now automatically enabled when --breakmodel_gpulayers is used (see --help for details).")
        if(args.breakmodel_layers is not None):
            logger.warning("--breakmodel_layers is deprecated. Use --breakmodel_gpulayers instead (see --help for details).")
        if(args.model and vars.bmsupported and not args.breakmodel_gpulayers and not args.breakmodel_layers and (not utils.HAS_ACCELERATE or not args.breakmodel_disklayers)):
            logger.warning("Model launched without the --breakmodel_gpulayers argument, defaulting to GPU only mode.")
            vars.bmsupported = False
        if(not vars.bmsupported and (args.breakmodel_gpulayers is not None or args.breakmodel_layers is not None or args.breakmodel_disklayers is not None)):
            logger.warning("This model does not support hybrid generation. --breakmodel_gpulayers will be ignored.")
        if(vars.hascuda):
            logger.init_ok("GPU support", status="Found")
        else:
            logger.init_warn("GPU support", status="Not Found")
        
        if args.cpu:
            vars.usegpu = False
            gpu_layers = None
            disk_layers = None
            vars.breakmodel = False
        elif vars.hascuda:
            if(vars.bmsupported):
                vars.usegpu = False
                vars.breakmodel = True
            else:
                vars.breakmodel = False
                vars.usegpu = use_gpu


    # Ask for API key if InferKit was selected
    if(vars.model == "InferKit"):
        vars.apikey = vars.oaiapikey
                    
    # Swap OAI Server if GooseAI was selected
    if(vars.model == "GooseAI"):
        vars.oaiengines = "https://api.goose.ai/v1/engines"
        vars.model = "OAI"
        vars.configname = "GooseAI"

    # Ask for API key if OpenAI was selected
    if(vars.model == "OAI"):
        if not vars.configname:
            vars.configname = "OAI"
        
    if(vars.model == "ReadOnly"):
        vars.noai = True

    # Start transformers and create pipeline
    if(not vars.use_colab_tpu and vars.model not in ["InferKit", "Colab", "API", "CLUSTER", "OAI", "GooseAI" , "ReadOnly", "TPUMeshTransformerGPTJ", "TPUMeshTransformerGPTNeoX"]):
        if(not vars.noai):
            logger.init("Transformers", status='Starting')
            for m in ("GPTJModel", "XGLMModel"):
                try:
                    globals()[m] = getattr(__import__("transformers"), m)
                except:
                    pass

            # Lazy loader
            import torch_lazy_loader
            def get_lazy_load_callback(n_layers, convert_to_float16=True):
                if not vars.lazy_load:
                    return

                from tqdm.auto import tqdm

                global breakmodel
                import breakmodel

                if utils.HAS_ACCELERATE:
                    import accelerate.utils

                if args.breakmodel_disklayers is not None:
                    breakmodel.disk_blocks = args.breakmodel_disklayers

                disk_blocks = breakmodel.disk_blocks
                gpu_blocks = breakmodel.gpu_blocks
                ram_blocks = ram_blocks = n_layers - sum(gpu_blocks)
                cumulative_gpu_blocks = tuple(itertools.accumulate(gpu_blocks))

                def lazy_load_callback(model_dict: Dict[str, Union[torch_lazy_loader.LazyTensor, torch.Tensor]], f, **_):
                    if lazy_load_callback.nested:
                        return
                    lazy_load_callback.nested = True

                    device_map: Dict[str, Union[str, int]] = {}

                    @functools.lru_cache(maxsize=None)
                    def get_original_key(key):
                        return max((original_key for original_key in utils.module_names if original_key.endswith(key)), key=len)

                    for key, value in model_dict.items():
                        original_key = get_original_key(key)
                        if isinstance(value, torch_lazy_loader.LazyTensor) and not any(original_key.startswith(n) for n in utils.layers_module_names):
                            device_map[key] = vars.gpu_device if vars.hascuda and vars.usegpu else "cpu" if not vars.hascuda or not vars.breakmodel else breakmodel.primary_device
                        else:
                            layer = int(max((n for n in utils.layers_module_names if original_key.startswith(n)), key=len).rsplit(".", 1)[1])
                            device = vars.gpu_device if vars.hascuda and vars.usegpu else "disk" if layer < disk_blocks and layer < ram_blocks else "cpu" if not vars.hascuda or not vars.breakmodel else "shared" if layer < ram_blocks else bisect.bisect_right(cumulative_gpu_blocks, layer - ram_blocks)
                            device_map[key] = device

                    if utils.num_shards is None or utils.current_shard == 0:
                        utils.offload_index = {}
                        if utils.HAS_ACCELERATE:
                            if os.path.isdir("accelerate-disk-cache"):
                                # Delete all of the files in the disk cache folder without deleting the folder itself to allow people to create symbolic links for this folder
                                # (the folder doesn't contain any subfolders so os.remove will do just fine)
                                for filename in os.listdir("accelerate-disk-cache"):
                                    try:
                                        os.remove(os.path.join("accelerate-disk-cache", filename))
                                    except OSError:
                                        pass
                            os.makedirs("accelerate-disk-cache", exist_ok=True)
                        if utils.num_shards is not None:
                            num_tensors = len(utils.get_sharded_checkpoint_num_tensors(utils.from_pretrained_model_name, utils.from_pretrained_index_filename, **utils.from_pretrained_kwargs))
                        else:
                            num_tensors = len(device_map)
                        utils.bar = tqdm(total=num_tensors, desc=f"{colors.PURPLE}INIT{colors.END}       | Loading model tensors", file=Send_to_socketio())

                    with zipfile.ZipFile(f, "r") as z:
                        try:
                            last_storage_key = None
                            f = None
                            current_offset = 0
                            able_to_pin_layers = True
                            if utils.num_shards is not None:
                                utils.current_shard += 1
                            for key in sorted(device_map.keys(), key=lambda k: (model_dict[k].key, model_dict[k].seek_offset)):
                                storage_key = model_dict[key].key
                                if storage_key != last_storage_key or model_dict[key].seek_offset < current_offset:
                                    last_storage_key = storage_key
                                    if isinstance(f, zipfile.ZipExtFile):
                                        f.close()
                                    f = z.open(f"archive/data/{storage_key}")
                                    current_offset = 0
                                if current_offset != model_dict[key].seek_offset:
                                    f.read(model_dict[key].seek_offset - current_offset)
                                    current_offset = model_dict[key].seek_offset
                                device = device_map[key]
                                size = functools.reduce(lambda x, y: x * y, model_dict[key].shape, 1)
                                dtype = model_dict[key].dtype
                                nbytes = size if dtype is torch.bool else size * ((torch.finfo if dtype.is_floating_point else torch.iinfo)(dtype).bits >> 3)
                                #print(f"Transferring <{key}>  to  {f'({device.upper()})' if isinstance(device, str) else '[device ' + str(device) + ']'} ... ", end="", flush=True)
                                model_dict[key] = model_dict[key].materialize(f, map_location="cpu")
                                if model_dict[key].dtype is torch.float32:
                                    vars.fp32_model = True
                                if convert_to_float16 and breakmodel.primary_device != "cpu" and vars.hascuda and (vars.breakmodel or vars.usegpu) and model_dict[key].dtype is torch.float32:
                                    model_dict[key] = model_dict[key].to(torch.float16)
                                if breakmodel.primary_device == "cpu" or (not vars.usegpu and not vars.breakmodel and model_dict[key].dtype is torch.float16):
                                    model_dict[key] = model_dict[key].to(torch.float32)
                                if device == "shared":
                                    model_dict[key] = model_dict[key].to("cpu").detach_()
                                    if able_to_pin_layers and utils.HAS_ACCELERATE:
                                        try:
                                            model_dict[key] = model_dict[key].pin_memory()
                                        except:
                                            able_to_pin_layers = False
                                elif device == "disk":
                                    accelerate.utils.offload_weight(model_dict[key], get_original_key(key), "accelerate-disk-cache", index=utils.offload_index)
                                    model_dict[key] = model_dict[key].to("meta")
                                else:
                                    model_dict[key] = model_dict[key].to(device)
                                #print("OK", flush=True)
                                current_offset += nbytes
                                utils.bar.update(1)
                        finally:
                            if utils.num_shards is None or utils.current_shard >= utils.num_shards:
                                if utils.offload_index:
                                    for name, tensor in utils.named_buffers:
                                        if name not in utils.offload_index:
                                            accelerate.utils.offload_weight(tensor, name, "accelerate-disk-cache", index=utils.offload_index)
                                    accelerate.utils.save_offload_index(utils.offload_index, "accelerate-disk-cache")
                                utils.bar.close()
                                utils.bar = None
                            lazy_load_callback.nested = False
                            if isinstance(f, zipfile.ZipExtFile):
                                f.close()

                lazy_load_callback.nested = False
                return lazy_load_callback


            def get_hidden_size_from_model(model):
                return model.get_input_embeddings().embedding_dim
            
            def maybe_low_cpu_mem_usage() -> Dict[str, Any]:
                if(packaging.version.parse(transformers_version) < packaging.version.parse("4.11.0")):
                    logger.warning(f"Please upgrade to transformers 4.11.0 for lower RAM usage. You have transformers {transformers_version}.")
                    return {}
                return {"low_cpu_mem_usage": True}
            
            @contextlib.contextmanager
            def maybe_use_float16(always_use=False):
                if(always_use or (vars.hascuda and args.lowmem and (vars.usegpu or vars.breakmodel))):
                    original_dtype = torch.get_default_dtype()
                    torch.set_default_dtype(torch.float16)
                    yield True
                    torch.set_default_dtype(original_dtype)
                else:
                    yield False

            # If custom GPT2 model was chosen
            if(vars.model_type == "gpt2"):
                vars.lazy_load = False
                if os.path.exists(vars.custmodpth):
                    model_config = open(vars.custmodpth + "/config.json", "r")
                elif os.path.exists(os.path.join("models/", vars.custmodpth)):
                    config_path = os.path.join("models/", vars.custmodpth)
                    config_path = os.path.join(config_path, "config.json").replace("\\", "//")
                    model_config = open(config_path, "r")
                js   = json.load(model_config)
                with(maybe_use_float16()):
                    try:
                        model = GPT2LMHeadModel.from_pretrained(vars.custmodpth, revision=vars.revision, cache_dir="cache")
                    except Exception as e:
                        if("out of memory" in traceback.format_exc().lower()):
                            raise RuntimeError("One of your GPUs ran out of memory when KoboldAI tried to load your model.")
                        raise e
                tokenizer = GPT2Tokenizer.from_pretrained(vars.custmodpth, revision=vars.revision, cache_dir="cache")
                vars.modeldim = get_hidden_size_from_model(model)
                # Is CUDA available? If so, use GPU, otherwise fall back to CPU
                if(vars.hascuda and vars.usegpu):
                    model = model.half().to(vars.gpu_device)
                    generator = model.generate
                else:
                    model = model.to('cpu').float()
                    generator = model.generate
                patch_causallm(model)
            # Use the Generic implementation
            else:
                lowmem = maybe_low_cpu_mem_usage()
                # We must disable low_cpu_mem_usage (by setting lowmem to {}) if
                # using a GPT-2 model because GPT-2 is not compatible with this
                # feature yet
                if(vars.model_type == "gpt2"):
                    lowmem = {}
                    vars.lazy_load = False  # Also, lazy loader doesn't support GPT-2 models
                
                # If we're using torch_lazy_loader, we need to get breakmodel config
                # early so that it knows where to load the individual model tensors
                if (utils.HAS_ACCELERATE or vars.lazy_load and vars.hascuda and vars.breakmodel) and not vars.nobreakmodel:
                    device_config(model_config)

                # Download model from Huggingface if it does not exist, otherwise load locally
                
                #If we specify a model and it's in the root directory, we need to move it to the models directory (legacy folder structure to new)
                if os.path.isdir(vars.model.replace('/', '_')):
                    import shutil
                    shutil.move(vars.model.replace('/', '_'), "models/{}".format(vars.model.replace('/', '_')))
                if(vars.lazy_load):  # If we're using lazy loader, we need to figure out what the model's hidden layers are called
                    with torch_lazy_loader.use_lazy_torch_load(dematerialized_modules=True, use_accelerate_init_empty_weights=True):
                        try:
                            metamodel = AutoModelForCausalLM.from_config(model_config)
                        except Exception as e:
                            metamodel = GPTNeoForCausalLM.from_config(model_config)
                        utils.layers_module_names = utils.get_layers_module_names(metamodel)
                        utils.module_names = list(metamodel.state_dict().keys())
                        utils.named_buffers = list(metamodel.named_buffers(recurse=True))
                with maybe_use_float16(), torch_lazy_loader.use_lazy_torch_load(enable=vars.lazy_load, callback=get_lazy_load_callback(utils.num_layers(model_config)) if vars.lazy_load else None, dematerialized_modules=True):
                    if(vars.lazy_load):  # torch_lazy_loader.py and low_cpu_mem_usage can't be used at the same time
                        lowmem = {}
                    if(os.path.isdir(vars.custmodpth)):
                        try:
                            tokenizer = AutoTokenizer.from_pretrained(vars.custmodpth, revision=vars.revision, cache_dir="cache", use_fast=False)
                        except Exception as e:
                            try:
                                tokenizer = AutoTokenizer.from_pretrained(vars.custmodpth, revision=vars.revision, cache_dir="cache")
                            except Exception as e:
                                try:
                                    tokenizer = GPT2Tokenizer.from_pretrained(vars.custmodpth, revision=vars.revision, cache_dir="cache")
                                except Exception as e:
                                    tokenizer = GPT2Tokenizer.from_pretrained("gpt2", revision=vars.revision, cache_dir="cache")
                        try:
                            model     = AutoModelForCausalLM.from_pretrained(vars.custmodpth, revision=vars.revision, cache_dir="cache", **lowmem)
                        except Exception as e:
                            if("out of memory" in traceback.format_exc().lower()):
                                raise RuntimeError("One of your GPUs ran out of memory when KoboldAI tried to load your model.")
                            model     = GPTNeoForCausalLM.from_pretrained(vars.custmodpth, revision=vars.revision, cache_dir="cache", **lowmem)
                    elif(os.path.isdir("models/{}".format(vars.model.replace('/', '_')))):
                        try:
                            tokenizer = AutoTokenizer.from_pretrained("models/{}".format(vars.model.replace('/', '_')), revision=vars.revision, cache_dir="cache", use_fast=False)
                        except Exception as e:
                            try:
                                tokenizer = AutoTokenizer.from_pretrained("models/{}".format(vars.model.replace('/', '_')), revision=vars.revision, cache_dir="cache")
                            except Exception as e:
                                try:
                                    tokenizer = GPT2Tokenizer.from_pretrained("models/{}".format(vars.model.replace('/', '_')), revision=vars.revision, cache_dir="cache")
                                except Exception as e:
                                    tokenizer = GPT2Tokenizer.from_pretrained("gpt2", revision=vars.revision, cache_dir="cache")
                        try:
                            model     = AutoModelForCausalLM.from_pretrained("models/{}".format(vars.model.replace('/', '_')), revision=vars.revision, cache_dir="cache", **lowmem)
                        except Exception as e:
                            if("out of memory" in traceback.format_exc().lower()):
                                raise RuntimeError("One of your GPUs ran out of memory when KoboldAI tried to load your model.")
                            model     = GPTNeoForCausalLM.from_pretrained("models/{}".format(vars.model.replace('/', '_')), revision=vars.revision, cache_dir="cache", **lowmem)
                    else:
                        old_rebuild_tensor = torch._utils._rebuild_tensor
                        def new_rebuild_tensor(storage: Union[torch_lazy_loader.LazyTensor, torch.Storage], storage_offset, shape, stride):
                            if(not isinstance(storage, torch_lazy_loader.LazyTensor)):
                                dtype = storage.dtype
                            else:
                                dtype = storage.storage_type.dtype
                                if(not isinstance(dtype, torch.dtype)):
                                    dtype = storage.storage_type(0).dtype
                            if(dtype is torch.float32 and len(shape) >= 2):
                                vars.fp32_model = True
                            return old_rebuild_tensor(storage, storage_offset, shape, stride)
                        torch._utils._rebuild_tensor = new_rebuild_tensor

                        try:
                            tokenizer = AutoTokenizer.from_pretrained(vars.model, revision=vars.revision, cache_dir="cache", use_fast=False)
                        except Exception as e:
                            try:
                                tokenizer = AutoTokenizer.from_pretrained(vars.model, revision=vars.revision, cache_dir="cache")
                            except Exception as e:
                                try:
                                    tokenizer = GPT2Tokenizer.from_pretrained(vars.model, revision=vars.revision, cache_dir="cache")
                                except Exception as e:
                                    tokenizer = GPT2Tokenizer.from_pretrained("gpt2", revision=vars.revision, cache_dir="cache")
                        try:
                            model     = AutoModelForCausalLM.from_pretrained(vars.model, revision=vars.revision, cache_dir="cache", **lowmem)
                        except Exception as e:
                            if("out of memory" in traceback.format_exc().lower()):
                                raise RuntimeError("One of your GPUs ran out of memory when KoboldAI tried to load your model.")
                            model     = GPTNeoForCausalLM.from_pretrained(vars.model, revision=vars.revision, cache_dir="cache", **lowmem)

                        torch._utils._rebuild_tensor = old_rebuild_tensor

                        if not args.colab or args.savemodel:
                            import shutil
                            tokenizer.save_pretrained("models/{}".format(vars.model.replace('/', '_')))
                            if(vars.fp32_model):  # Use save_pretrained to convert fp32 models to fp16
                                model = model.half()
                                model.save_pretrained("models/{}".format(vars.model.replace('/', '_')), max_shard_size="500MiB")
                            else:  # For fp16 models, we can just copy the model files directly
                                import transformers.configuration_utils
                                import transformers.modeling_utils
                                import transformers.file_utils
                                import huggingface_hub
                                legacy = packaging.version.parse(transformers_version) < packaging.version.parse("4.22.0.dev0")
                                # Save the config.json
                                shutil.move(os.path.realpath(huggingface_hub.hf_hub_download(vars.model, transformers.configuration_utils.CONFIG_NAME, revision=vars.revision, cache_dir="cache", local_files_only=True, legacy_cache_layout=legacy)), os.path.join("models/{}".format(vars.model.replace('/', '_')), transformers.configuration_utils.CONFIG_NAME))
                                if(utils.num_shards is None):
                                    # Save the pytorch_model.bin of an unsharded model
                                    shutil.move(os.path.realpath(huggingface_hub.hf_hub_download(vars.model, transformers.modeling_utils.WEIGHTS_NAME, revision=vars.revision, cache_dir="cache", local_files_only=True, legacy_cache_layout=legacy)), os.path.join("models/{}".format(vars.model.replace('/', '_')), transformers.modeling_utils.WEIGHTS_NAME))
                                else:
                                    with open(utils.from_pretrained_index_filename) as f:
                                        map_data = json.load(f)
                                    filenames = set(map_data["weight_map"].values())
                                    # Save the pytorch_model.bin.index.json of a sharded model
                                    shutil.move(os.path.realpath(utils.from_pretrained_index_filename), os.path.join("models/{}".format(vars.model.replace('/', '_')), transformers.modeling_utils.WEIGHTS_INDEX_NAME))
                                    # Then save the pytorch_model-#####-of-#####.bin files
                                    for filename in filenames:
                                        shutil.move(os.path.realpath(huggingface_hub.hf_hub_download(vars.model, filename, revision=vars.revision, cache_dir="cache", local_files_only=True, legacy_cache_layout=legacy)), os.path.join("models/{}".format(vars.model.replace('/', '_')), filename))
                            shutil.rmtree("cache/")

                if(vars.badwordsids is vars.badwordsids_default and vars.model_type not in ("gpt2", "gpt_neo", "gptj")):
                    vars.badwordsids = [[v] for k, v in tokenizer.get_vocab().items() if any(c in str(k) for c in "<>[]") if vars.newlinemode != "s" or str(k) != "</s>"]

                patch_causallm(model)

                if(vars.hascuda):
                    if(vars.usegpu):
                        vars.modeldim = get_hidden_size_from_model(model)
                        model = model.half().to(vars.gpu_device)
                        generator = model.generate
                    elif(vars.breakmodel):  # Use both RAM and VRAM (breakmodel)
                        vars.modeldim = get_hidden_size_from_model(model)
                        if(not vars.lazy_load):
                            device_config(model.config)
                        move_model_to_devices(model)
                    elif(utils.HAS_ACCELERATE and __import__("breakmodel").disk_blocks > 0):
                        move_model_to_devices(model)
                        vars.modeldim = get_hidden_size_from_model(model)
                        generator = model.generate
                    else:
                        model = model.to('cpu').float()
                        vars.modeldim = get_hidden_size_from_model(model)
                        generator = model.generate
                elif(utils.HAS_ACCELERATE and __import__("breakmodel").disk_blocks > 0):
                    move_model_to_devices(model)
                    vars.modeldim = get_hidden_size_from_model(model)
                    generator = model.generate
                else:
                    model.to('cpu').float()
                    vars.modeldim = get_hidden_size_from_model(model)
                    generator = model.generate
            
            # Suppress Author's Note by flagging square brackets (Old implementation)
            #vocab         = tokenizer.get_vocab()
            #vocab_keys    = vocab.keys()
            #vars.badwords = gettokenids("[")
            #for key in vars.badwords:
            #    vars.badwordsids.append([vocab[key]])
            
            logger.info(f"Pipeline created: {vars.model}")
        
        else:
            from transformers import GPT2Tokenizer
            tokenizer = GPT2Tokenizer.from_pretrained("gpt2", revision=vars.revision, cache_dir="cache")
    else:
        from transformers import PreTrainedModel
        from transformers import modeling_utils
        old_from_pretrained = PreTrainedModel.from_pretrained.__func__
        @classmethod
        def new_from_pretrained(cls, pretrained_model_name_or_path, *model_args, **kwargs):
            vars.fp32_model = False
            utils.num_shards = None
            utils.current_shard = 0
            utils.from_pretrained_model_name = pretrained_model_name_or_path
            utils.from_pretrained_index_filename = None
            utils.from_pretrained_kwargs = kwargs
            utils.bar = None
            if not args.no_aria2:
                utils.aria2_hook(pretrained_model_name_or_path, **kwargs)
            return old_from_pretrained(cls, pretrained_model_name_or_path, *model_args, **kwargs)
        PreTrainedModel.from_pretrained = new_from_pretrained
        if(hasattr(modeling_utils, "get_checkpoint_shard_files")):
            old_get_checkpoint_shard_files = modeling_utils.get_checkpoint_shard_files
            def new_get_checkpoint_shard_files(pretrained_model_name_or_path, index_filename, *args, **kwargs):
                utils.num_shards = utils.get_num_shards(index_filename)
                utils.from_pretrained_index_filename = index_filename
                return old_get_checkpoint_shard_files(pretrained_model_name_or_path, index_filename, *args, **kwargs)
            modeling_utils.get_checkpoint_shard_files = new_get_checkpoint_shard_files


        def tpumtjgenerate_warper_callback(scores) -> "np.array":
            scores_shape = scores.shape
            scores_list = scores.tolist()
            vars.lua_koboldbridge.logits = vars.lua_state.table()
            for r, row in enumerate(scores_list):
                vars.lua_koboldbridge.logits[r+1] = vars.lua_state.table(*row)
            vars.lua_koboldbridge.vocab_size = scores_shape[-1]

            execute_genmod()

            scores = np.array(
                tuple(tuple(row.values()) for row in vars.lua_koboldbridge.logits.values()),
                dtype=scores.dtype,
            )
            assert scores.shape == scores_shape

            return scores
        
        def tpumtjgenerate_stopping_callback(generated, n_generated, excluded_world_info) -> Tuple[List[set], bool, bool]:
            vars.generated_tkns += 1

            assert len(excluded_world_info) == len(generated)
            regeneration_required = vars.lua_koboldbridge.regeneration_required
            halt = vars.abort or not vars.lua_koboldbridge.generating or vars.generated_tkns >= vars.genamt
            vars.lua_koboldbridge.regeneration_required = False

            global past

            for i in range(vars.numseqs):
                vars.lua_koboldbridge.generated[i+1][vars.generated_tkns] = int(generated[i, tpu_mtj_backend.params["seq"] + n_generated - 1].item())

            if(not vars.dynamicscan or halt):
                return excluded_world_info, regeneration_required, halt

            for i, t in enumerate(generated):
                decoded = utils.decodenewlines(tokenizer.decode(past[i])) + utils.decodenewlines(tokenizer.decode(t[tpu_mtj_backend.params["seq"] : tpu_mtj_backend.params["seq"] + n_generated]))
                _, found = checkworldinfo(decoded, force_use_txt=True, actions=vars._actions)
                found -= excluded_world_info[i]
                if(len(found) != 0):
                    regeneration_required = True
                    break
            return excluded_world_info, regeneration_required, halt

        def tpumtjgenerate_compiling_callback() -> None:
            print(colors.GREEN + "TPU backend compilation triggered" + colors.END)
            vars.compiling = True

        def tpumtjgenerate_stopped_compiling_callback() -> None:
            vars.compiling = False
        
        def tpumtjgenerate_settings_callback() -> dict:
            sampler_order = vars.sampler_order[:]
            if len(sampler_order) < 7:  # Add repetition penalty at beginning if it's not present
                sampler_order = [6] + sampler_order
            return {
                "sampler_order": sampler_order,
                "top_p": float(vars.top_p),
                "temp": float(vars.temp),
                "top_k": int(vars.top_k),
                "tfs": float(vars.tfs),
                "typical": float(vars.typical),
                "top_a": float(vars.top_a),
                "repetition_penalty": float(vars.rep_pen),
                "rpslope": float(vars.rep_pen_slope),
                "rprange": int(vars.rep_pen_range),
            }

        # If we're running Colab or OAI, we still need a tokenizer.
        if(vars.model in ("Colab", "API", "CLUSTER")):
            from transformers import GPT2Tokenizer
            tokenizer = GPT2Tokenizer.from_pretrained("EleutherAI/gpt-neo-2.7B", revision=vars.revision, cache_dir="cache")
            loadsettings()
        elif(vars.model == "OAI"):
            from transformers import GPT2Tokenizer
            tokenizer = GPT2Tokenizer.from_pretrained("gpt2", revision=vars.revision, cache_dir="cache")
            loadsettings()
        # Load the TPU backend if requested
        elif(vars.use_colab_tpu or vars.model in ("TPUMeshTransformerGPTJ", "TPUMeshTransformerGPTNeoX")):
            global tpu_mtj_backend
            import tpu_mtj_backend
            if(vars.model == "TPUMeshTransformerGPTNeoX"):
                vars.badwordsids = vars.badwordsids_neox
            print("{0}Initializing Mesh Transformer JAX, please wait...{1}".format(colors.PURPLE, colors.END))
            if vars.model in ("TPUMeshTransformerGPTJ", "TPUMeshTransformerGPTNeoX") and (not vars.custmodpth or not os.path.isdir(vars.custmodpth)):
                raise FileNotFoundError(f"The specified model path {repr(vars.custmodpth)} is not the path to a valid folder")
            import tpu_mtj_backend
            if(vars.model == "TPUMeshTransformerGPTNeoX"):
                tpu_mtj_backend.pad_token_id = 2
            tpu_mtj_backend.vars = vars
            tpu_mtj_backend.warper_callback = tpumtjgenerate_warper_callback
            tpu_mtj_backend.stopping_callback = tpumtjgenerate_stopping_callback
            tpu_mtj_backend.compiling_callback = tpumtjgenerate_compiling_callback
            tpu_mtj_backend.stopped_compiling_callback = tpumtjgenerate_stopped_compiling_callback
            tpu_mtj_backend.settings_callback = tpumtjgenerate_settings_callback
            vars.allowsp = True
            loadmodelsettings()
            loadsettings()
            tpu_mtj_backend.load_model(vars.custmodpth, hf_checkpoint=vars.model not in ("TPUMeshTransformerGPTJ", "TPUMeshTransformerGPTNeoX") and vars.use_colab_tpu, **vars.modelconfig)
            vars.modeldim = int(tpu_mtj_backend.params.get("d_embed", tpu_mtj_backend.params["d_model"]))
            tokenizer = tpu_mtj_backend.tokenizer
            if(vars.badwordsids is vars.badwordsids_default and vars.model_type not in ("gpt2", "gpt_neo", "gptj")):
                vars.badwordsids = [[v] for k, v in tokenizer.get_vocab().items() if any(c in str(k) for c in "<>[]") if vars.newlinemode != "s" or str(k) != "</s>"]
        else:
            loadsettings()
    
    lua_startup()
    # Load scripts
    load_lua_scripts()
    
    final_startup()
    if not initial_load:
        set_aibusy(False)
        emit('from_server', {'cmd': 'hide_model_name'}, broadcast=True)
        time.sleep(0.1)
        
        if not vars.gamestarted:
            setStartState()
            sendsettings()
            refresh_settings()


# Set up Flask routes
@app.route('/')
@app.route('/index')
def index():
    if args.no_ui:
        return redirect('/api/latest')
    else:
        return render_template('index.html', hide_ai_menu=args.noaimenu)
@app.route('/api', strict_slashes=False)
def api():
    return redirect('/api/latest')
@app.route('/favicon.ico')
def favicon():
    return send_from_directory(app.root_path,
                                   'koboldai.ico', mimetype='image/vnd.microsoft.icon')    
@app.route('/download')
def download():
    if args.no_ui:
        raise NotFound()

    save_format = request.args.get("format", "json").strip().lower()

    if(save_format == "plaintext"):
        txt = vars.prompt + "".join(vars.actions.values())
        save = Response(txt)
        filename = path.basename(vars.savedir)
        if filename[-5:] == ".json":
            filename = filename[:-5]
        save.headers.set('Content-Disposition', 'attachment', filename='%s.txt' % filename)
        return(save)

    # Build json to write
    js = {}
    js["gamestarted"] = vars.gamestarted
    js["prompt"]      = vars.prompt
    js["memory"]      = vars.memory
    js["authorsnote"] = vars.authornote
    js["anotetemplate"] = vars.authornotetemplate
    js["actions"]     = tuple(vars.actions.values())
    js["actions_metadata"] = vars.actions_metadata
    js["worldinfo"]   = []
        
    # Extract only the important bits of WI
    for wi in vars.worldinfo:
        if(wi["constant"] or wi["key"] != ""):
            js["worldinfo"].append({
                "key": wi["key"],
                "keysecondary": wi["keysecondary"],
                "content": wi["content"],
                "comment": wi["comment"],
                "folder": wi["folder"],
                "selective": wi["selective"],
                "constant": wi["constant"]
            })
    
    save = Response(json.dumps(js, indent=3))
    filename = path.basename(vars.savedir)
    if filename[-5:] == ".json":
        filename = filename[:-5]
    save.headers.set('Content-Disposition', 'attachment', filename='%s.json' % filename)
    return(save)


#============================ LUA API =============================#
_bridged = {}
F = TypeVar("F", bound=Callable)
def lua_startup():
    global _bridged
    global F
    global bridged
    if(path.exists(get_config_filename())):
        file = open(get_config_filename(), "r")
        js   = json.load(file)
        if("userscripts" in js):
            vars.userscripts = []
            for userscript in js["userscripts"]:
                if type(userscript) is not str:
                    continue
                userscript = userscript.strip()
                if len(userscript) != 0 and all(q not in userscript for q in ("..", ":")) and all(userscript[0] not in q for q in ("/", "\\")) and os.path.exists(fileops.uspath(userscript)):
                    vars.userscripts.append(userscript)
        if("corescript" in js and type(js["corescript"]) is str and all(q not in js["corescript"] for q in ("..", ":")) and all(js["corescript"][0] not in q for q in ("/", "\\"))):
            vars.corescript = js["corescript"]
        else:
            vars.corescript = "default.lua"
        file.close()
        
    #==================================================================#
    #  Lua runtime startup
    #==================================================================#

    print("", end="", flush=True)
    logger.init("LUA bridge", status="Starting")

    # Set up Lua state
    vars.lua_state = lupa.LuaRuntime(unpack_returned_tuples=True)

    # Load bridge.lua
    bridged = {
        "corescript_path": "cores",
        "userscript_path": "userscripts",
        "config_path": "userscripts",
        "lib_paths": vars.lua_state.table("lualibs", os.path.join("extern", "lualibs")),
        "vars": vars,
    }
    for kwarg in _bridged:
        bridged[kwarg] = _bridged[kwarg]
    try:
        vars.lua_kobold, vars.lua_koboldcore, vars.lua_koboldbridge = vars.lua_state.globals().dofile("bridge.lua")(
            vars.lua_state.globals().python,
            bridged,
        )
    except lupa.LuaError as e:
        print(colors.RED + "ERROR!" + colors.END)
        vars.lua_koboldbridge.obliterate_multiverse()
        logger.debug('LUA ERROR: ' + str(e).replace("\033", ""))
        logger.warning("Lua engine stopped; please open 'Userscripts' and press Load to reinitialize scripts.")
        exit(1)
    logger.init_ok("LUA bridge", status="OK")


def lua_log_format_name(name):
    return f"[{name}]" if type(name) is str else "CORE"


def bridged_kwarg(name=None):
    def _bridged_kwarg(f: F):
        _bridged[name if name is not None else f.__name__[4:] if f.__name__[:4] == "lua_" else f.__name__] = f
        return f
    return _bridged_kwarg

#==================================================================#
#  Event triggered when a userscript is loaded
#==================================================================#
@bridged_kwarg()
def load_callback(filename, modulename):
    print(colors.GREEN + f"Loading Userscript [{modulename}] <{filename}>" + colors.END)

#==================================================================#
#  Load all Lua scripts
#==================================================================#
def load_lua_scripts():
    logger.init("LUA Scripts", status="Starting")

    filenames = []
    modulenames = []
    descriptions = []

    lst = fileops.getusfiles(long_desc=True)
    filenames_dict = {ob["filename"]: i for i, ob in enumerate(lst)}

    for filename in vars.userscripts:
        if filename in filenames_dict:
            i = filenames_dict[filename]
            filenames.append(filename)
            modulenames.append(lst[i]["modulename"])
            descriptions.append(lst[i]["description"])

    vars.has_genmod = False

    try:
        vars.lua_koboldbridge.obliterate_multiverse()
        tpool.execute(vars.lua_koboldbridge.load_corescript, vars.corescript)
        vars.has_genmod = tpool.execute(vars.lua_koboldbridge.load_userscripts, filenames, modulenames, descriptions)
        vars.lua_running = True
    except lupa.LuaError as e:
        try:
            vars.lua_koboldbridge.obliterate_multiverse()
        except:
            pass
        vars.lua_running = False
        if(vars.serverstarted):
            emit('from_server', {'cmd': 'errmsg', 'data': 'Lua script error; please check console.'}, broadcast=True)
            sendUSStatItems()
        logger.debug('LUA ERROR: ' + str(e).replace("\033", ""))
        logger.warning("Lua engine stopped; please open 'Userscripts' and press Load to reinitialize scripts.")
        if(vars.serverstarted):
            set_aibusy(0)
    logger.init_ok("LUA Scripts", status="OK")

#==================================================================#
#  Print message that originates from the userscript with the given name
#==================================================================#
@bridged_kwarg()
def lua_print(msg):
    if(vars.lua_logname != vars.lua_koboldbridge.logging_name):
        vars.lua_logname = vars.lua_koboldbridge.logging_name
        print(colors.BLUE + lua_log_format_name(vars.lua_logname) + ":" + colors.END, file=sys.stderr)
    print(colors.PURPLE + msg.replace("\033", "") + colors.END)

#==================================================================#
#  Print warning that originates from the userscript with the given name
#==================================================================#
@bridged_kwarg()
def lua_warn(msg):
    if(vars.lua_logname != vars.lua_koboldbridge.logging_name):
        vars.lua_logname = vars.lua_koboldbridge.logging_name
        print(colors.BLUE + lua_log_format_name(vars.lua_logname) + ":" + colors.END, file=sys.stderr)
    print(colors.YELLOW + msg.replace("\033", "") + colors.END)

#==================================================================#
#  Decode tokens into a string using current tokenizer
#==================================================================#
@bridged_kwarg()
def lua_decode(tokens):
    tokens = list(tokens.values())
    assert type(tokens) is list
    if("tokenizer" not in globals()):
        from transformers import GPT2Tokenizer
        global tokenizer
        tokenizer = GPT2Tokenizer.from_pretrained("gpt2", revision=vars.revision, cache_dir="cache")
    return utils.decodenewlines(tokenizer.decode(tokens))

#==================================================================#
#  Encode string into list of token IDs using current tokenizer
#==================================================================#
@bridged_kwarg()
def lua_encode(string):
    assert type(string) is str
    if("tokenizer" not in globals()):
        from transformers import GPT2Tokenizer
        global tokenizer
        tokenizer = GPT2Tokenizer.from_pretrained("gpt2", revision=vars.revision, cache_dir="cache")
    return tokenizer.encode(utils.encodenewlines(string), max_length=int(4e9), truncation=True)

#==================================================================#
#  Computes context given a submission, Lua array of entry UIDs and a Lua array
#  of folder UIDs
#==================================================================#
@bridged_kwarg()
def lua_compute_context(submission, entries, folders, kwargs):
    assert type(submission) is str
    if(kwargs is None):
        kwargs = vars.lua_state.table()
    actions = vars._actions if vars.lua_koboldbridge.userstate == "genmod" else vars.actions
    allowed_entries = None
    allowed_folders = None
    if(entries is not None):
        allowed_entries = set()
        i = 1
        while(entries[i] is not None):
            allowed_entries.add(int(entries[i]))
            i += 1
    if(folders is not None):
        allowed_folders = set()
        i = 1
        while(folders[i] is not None):
            allowed_folders.add(int(folders[i]))
            i += 1
    winfo, mem, anotetxt, _ = calcsubmitbudgetheader(
        submission,
        allowed_entries=allowed_entries,
        allowed_folders=allowed_folders,
        force_use_txt=True,
        scan_story=kwargs["scan_story"] if kwargs["scan_story"] != None else True,
    )
    txt, _, _ = calcsubmitbudget(
        len(actions),
        winfo,
        mem,
        anotetxt,
        actions,
    )
    return utils.decodenewlines(tokenizer.decode(txt))

#==================================================================#
#  Get property of a world info entry given its UID and property name
#==================================================================#
@bridged_kwarg()
def lua_get_attr(uid, k):
    assert type(uid) is int and type(k) is str
    if(uid in vars.worldinfo_u and k in (
        "key",
        "keysecondary",
        "content",
        "comment",
        "folder",
        "num",
        "selective",
        "constant",
        "uid",
    )):
        return vars.worldinfo_u[uid][k]

#==================================================================#
#  Set property of a world info entry given its UID, property name and new value
#==================================================================#
@bridged_kwarg()
def lua_set_attr(uid, k, v):
    assert type(uid) is int and type(k) is str
    assert uid in vars.worldinfo_u and k in (
        "key",
        "keysecondary",
        "content",
        "comment",
        "selective",
        "constant",
    )
    if(type(vars.worldinfo_u[uid][k]) is int and type(v) is float):
        v = int(v)
    assert type(vars.worldinfo_u[uid][k]) is type(v)
    vars.worldinfo_u[uid][k] = v
    print(colors.GREEN + f"{lua_log_format_name(vars.lua_koboldbridge.logging_name)} set {k} of world info entry {uid} to {v}" + colors.END)

#==================================================================#
#  Get property of a world info folder given its UID and property name
#==================================================================#
@bridged_kwarg()
def lua_folder_get_attr(uid, k):
    assert type(uid) is int and type(k) is str
    if(uid in vars.wifolders_d and k in (
        "name",
    )):
        return vars.wifolders_d[uid][k]

#==================================================================#
#  Set property of a world info folder given its UID, property name and new value
#==================================================================#
@bridged_kwarg()
def lua_folder_set_attr(uid, k, v):
    assert type(uid) is int and type(k) is str
    assert uid in vars.wifolders_d and k in (
        "name",
    )
    if(type(vars.wifolders_d[uid][k]) is int and type(v) is float):
        v = int(v)
    assert type(vars.wifolders_d[uid][k]) is type(v)
    vars.wifolders_d[uid][k] = v
    print(colors.GREEN + f"{lua_log_format_name(vars.lua_koboldbridge.logging_name)} set {k} of world info folder {uid} to {v}" + colors.END)

#==================================================================#
#  Get the "Amount to Generate"
#==================================================================#
@bridged_kwarg()
def lua_get_genamt():
    return vars.genamt

#==================================================================#
#  Set the "Amount to Generate"
#==================================================================#
@bridged_kwarg()
def lua_set_genamt(genamt):
    assert vars.lua_koboldbridge.userstate != "genmod" and type(genamt) in (int, float) and genamt >= 0
    print(colors.GREEN + f"{lua_log_format_name(vars.lua_koboldbridge.logging_name)} set genamt to {int(genamt)}" + colors.END)
    vars.genamt = int(genamt)

#==================================================================#
#  Get the "Gens Per Action"
#==================================================================#
@bridged_kwarg()
def lua_get_numseqs():
    return vars.numseqs

#==================================================================#
#  Set the "Gens Per Action"
#==================================================================#
@bridged_kwarg()
def lua_set_numseqs(numseqs):
    assert type(numseqs) in (int, float) and numseqs >= 1
    print(colors.GREEN + f"{lua_log_format_name(vars.lua_koboldbridge.logging_name)} set numseqs to {int(numseqs)}" + colors.END)
    vars.numseqs = int(numseqs)

#==================================================================#
#  Check if a setting exists with the given name
#==================================================================#
@bridged_kwarg()
def lua_has_setting(setting):
    return setting in (
        "anotedepth",
        "settemp",
        "settopp",
        "settopk",
        "settfs",
        "settypical",
        "settopa",
        "setreppen",
        "setreppenslope",
        "setreppenrange",
        "settknmax",
        "setwidepth",
        "setuseprompt",
        "setadventure",
        "setchatmode",
        "setdynamicscan",
        "setnopromptgen",
        "autosave",
        "setrngpersist",
        "temp",
        "topp",
        "top_p",
        "topk",
        "top_k",
        "tfs",
        "typical",
        "topa",
        "reppen",
        "reppenslope",
        "reppenrange",
        "tknmax",
        "widepth",
        "useprompt",
        "chatmode",
        "chatname",
        "adventure",
        "dynamicscan",
        "nopromptgen",
        "rngpersist",
        "frmttriminc",
        "frmtrmblln",
        "frmtrmspch",
        "frmtadsnsp",
        "frmtsingleline",
        "triminc",
        "rmblln",
        "rmspch",
        "adsnsp",
        "singleline",
        "output_streaming",
        "show_probs"
    )

#==================================================================#
#  Return the setting with the given name if it exists
#==================================================================#
@bridged_kwarg()
def lua_get_setting(setting):
    if(setting in ("settemp", "temp")): return vars.temp
    if(setting in ("settopp", "topp", "top_p")): return vars.top_p
    if(setting in ("settopk", "topk", "top_k")): return vars.top_k
    if(setting in ("settfs", "tfs")): return vars.tfs
    if(setting in ("settypical", "typical")): return vars.typical
    if(setting in ("settopa", "topa")): return vars.top_a
    if(setting in ("setreppen", "reppen")): return vars.rep_pen
    if(setting in ("setreppenslope", "reppenslope")): return vars.rep_pen_slope
    if(setting in ("setreppenrange", "reppenrange")): return vars.rep_pen_range
    if(setting in ("settknmax", "tknmax")): return vars.max_length
    if(setting == "anotedepth"): return vars.andepth
    if(setting in ("setwidepth", "widepth")): return vars.widepth
    if(setting in ("setuseprompt", "useprompt")): return vars.useprompt
    if(setting in ("setadventure", "adventure")): return vars.adventure
    if(setting in ("setchatmode", "chatmode")): return vars.chatmode
    if(setting in ("setdynamicscan", "dynamicscan")): return vars.dynamicscan
    if(setting in ("setnopromptgen", "nopromptgen")): return vars.nopromptgen
    if(setting in ("autosave", "autosave")): return vars.autosave
    if(setting in ("setrngpersist", "rngpersist")): return vars.rngpersist
    if(setting in ("frmttriminc", "triminc")): return vars.formatoptns["frmttriminc"]
    if(setting in ("frmtrmblln", "rmblln")): return vars.formatoptns["frmttrmblln"]
    if(setting in ("frmtrmspch", "rmspch")): return vars.formatoptns["frmttrmspch"]
    if(setting in ("frmtadsnsp", "adsnsp")): return vars.formatoptns["frmtadsnsp"]
    if(setting in ("frmtsingleline", "singleline")): return vars.formatoptns["singleline"]
    if(setting == "output_streaming"): return vars.output_streaming
    if(setting == "show_probs"): return vars.show_probs

#==================================================================#
#  Set the setting with the given name if it exists
#==================================================================#
@bridged_kwarg()
def lua_set_setting(setting, v):
    actual_type = type(lua_get_setting(setting))
    assert v is not None and (actual_type is type(v) or (actual_type is int and type(v) is float))
    v = actual_type(v)
    print(colors.GREEN + f"{lua_log_format_name(vars.lua_koboldbridge.logging_name)} set {setting} to {v}" + colors.END)
    if(setting in ("setadventure", "adventure") and v):
        vars.actionmode = 1
    if(setting in ("settemp", "temp")): vars.temp = v
    if(setting in ("settopp", "topp")): vars.top_p = v
    if(setting in ("settopk", "topk")): vars.top_k = v
    if(setting in ("settfs", "tfs")): vars.tfs = v
    if(setting in ("settypical", "typical")): vars.typical = v
    if(setting in ("settopa", "topa")): vars.top_a = v
    if(setting in ("setreppen", "reppen")): vars.rep_pen = v
    if(setting in ("setreppenslope", "reppenslope")): vars.rep_pen_slope = v
    if(setting in ("setreppenrange", "reppenrange")): vars.rep_pen_range = v
    if(setting in ("settknmax", "tknmax")): vars.max_length = v; return True
    if(setting == "anotedepth"): vars.andepth = v; return True
    if(setting in ("setwidepth", "widepth")): vars.widepth = v; return True
    if(setting in ("setuseprompt", "useprompt")): vars.useprompt = v; return True
    if(setting in ("setadventure", "adventure")): vars.adventure = v
    if(setting in ("setdynamicscan", "dynamicscan")): vars.dynamicscan = v
    if(setting in ("setnopromptgen", "nopromptgen")): vars.nopromptgen = v
    if(setting in ("autosave", "noautosave")): vars.autosave = v
    if(setting in ("setrngpersist", "rngpersist")): vars.rngpersist = v
    if(setting in ("setchatmode", "chatmode")): vars.chatmode = v
    if(setting in ("frmttriminc", "triminc")): vars.formatoptns["frmttriminc"] = v
    if(setting in ("frmtrmblln", "rmblln")): vars.formatoptns["frmttrmblln"] = v
    if(setting in ("frmtrmspch", "rmspch")): vars.formatoptns["frmttrmspch"] = v
    if(setting in ("frmtadsnsp", "adsnsp")): vars.formatoptns["frmtadsnsp"] = v
    if(setting in ("frmtsingleline", "singleline")): vars.formatoptns["singleline"] = v
    if(setting == "output_streaming"): vars.output_streaming = v
    if(setting == "show_probs"): vars.show_probs = v

#==================================================================#
#  Get contents of memory
#==================================================================#
@bridged_kwarg()
def lua_get_memory():
    return vars.memory

#==================================================================#
#  Set contents of memory
#==================================================================#
@bridged_kwarg()
def lua_set_memory(m):
    assert type(m) is str
    vars.memory = m

#==================================================================#
#  Get contents of author's note
#==================================================================#
@bridged_kwarg()
def lua_get_authorsnote():
    return vars.authornote

#==================================================================#
#  Set contents of author's note
#==================================================================#
@bridged_kwarg()
def lua_set_authorsnote(m):
    assert type(m) is str
    vars.authornote = m

#==================================================================#
#  Get contents of author's note template
#==================================================================#
@bridged_kwarg()
def lua_get_authorsnotetemplate():
    return vars.authornotetemplate

#==================================================================#
#  Set contents of author's note template
#==================================================================#
@bridged_kwarg()
def lua_set_authorsnotetemplate(m):
    assert type(m) is str
    vars.authornotetemplate = m

#==================================================================#
#  Save settings and send them to client
#==================================================================#
@bridged_kwarg()
def lua_resend_settings():
    settingschanged()
    refresh_settings()

#==================================================================#
#  Set story chunk text and delete the chunk if the new chunk is empty
#==================================================================#
@bridged_kwarg()
def lua_set_chunk(k, v):
    assert type(k) in (int, None) and type(v) is str
    assert k >= 0
    assert k != 0 or len(v) != 0
    if(len(v) == 0):
        print(colors.GREEN + f"{lua_log_format_name(vars.lua_koboldbridge.logging_name)} deleted story chunk {k}" + colors.END)
        chunk = int(k)
        if(vars.lua_koboldbridge.userstate == "genmod"):
            del vars._actions[chunk-1]
        vars.lua_deleted.add(chunk)
        if(not hasattr(vars, "_actions") or vars._actions is not vars.actions):
            #Instead of deleting we'll blank out the text. This way our actions and actions_metadata stay in sync and we can restore the chunk on an undo
            vars.actions[chunk-1] = ""
            vars.actions_metadata[chunk-1]['Alternative Text'] = [{"Text": vars.actions_metadata[chunk-1]['Selected Text'], "Pinned": False, "Editted": True}] + vars.actions_metadata[chunk-1]['Alternative Text']
            vars.actions_metadata[chunk-1]['Selected Text'] = ''
            send_debug()
    else:
        if(k == 0):
            print(colors.GREEN + f"{lua_log_format_name(vars.lua_koboldbridge.logging_name)} edited prompt chunk" + colors.END)
        else:
            print(colors.GREEN + f"{lua_log_format_name(vars.lua_koboldbridge.logging_name)} edited story chunk {k}" + colors.END)
        chunk = int(k)
        if(chunk == 0):
            if(vars.lua_koboldbridge.userstate == "genmod"):
                vars._prompt = v
            vars.lua_edited.add(chunk)
            vars.prompt = v
        else:
            if(vars.lua_koboldbridge.userstate == "genmod"):
                vars._actions[chunk-1] = v
            vars.lua_edited.add(chunk)
            vars.actions[chunk-1] = v
            vars.actions_metadata[chunk-1]['Alternative Text'] = [{"Text": vars.actions_metadata[chunk-1]['Selected Text'], "Pinned": False, "Editted": True}] + vars.actions_metadata[chunk-1]['Alternative Text']
            vars.actions_metadata[chunk-1]['Selected Text'] = v
            send_debug()

#==================================================================#
#  Get model type as "gpt-2-xl", "gpt-neo-2.7B", etc.
#==================================================================#
@bridged_kwarg()
def lua_get_modeltype():
    if(vars.noai):
        return "readonly"
    if(vars.model in ("Colab", "API", "CLUSTER", "OAI", "InferKit")):
        return "api"
    if(not vars.use_colab_tpu and vars.model not in ("TPUMeshTransformerGPTJ", "TPUMeshTransformerGPTNeoX") and (vars.model in ("GPT2Custom", "NeoCustom") or vars.model_type in ("gpt2", "gpt_neo", "gptj"))):
        hidden_size = get_hidden_size_from_model(model)
    if(vars.model in ("gpt2",) or (vars.model_type == "gpt2" and hidden_size == 768)):
        return "gpt2"
    if(vars.model in ("gpt2-medium",) or (vars.model_type == "gpt2" and hidden_size == 1024)):
        return "gpt2-medium"
    if(vars.model in ("gpt2-large",) or (vars.model_type == "gpt2" and hidden_size == 1280)):
        return "gpt2-large"
    if(vars.model in ("gpt2-xl",) or (vars.model_type == "gpt2" and hidden_size == 1600)):
        return "gpt2-xl"
    if(vars.model_type == "gpt_neo" and hidden_size == 768):
        return "gpt-neo-125M"
    if(vars.model in ("EleutherAI/gpt-neo-1.3B",) or (vars.model_type == "gpt_neo" and hidden_size == 2048)):
        return "gpt-neo-1.3B"
    if(vars.model in ("EleutherAI/gpt-neo-2.7B",) or (vars.model_type == "gpt_neo" and hidden_size == 2560)):
        return "gpt-neo-2.7B"
    if(vars.model in ("EleutherAI/gpt-j-6B",) or ((vars.use_colab_tpu or vars.model == "TPUMeshTransformerGPTJ") and tpu_mtj_backend.params["d_model"] == 4096) or (vars.model_type in ("gpt_neo", "gptj") and hidden_size == 4096)):
        return "gpt-j-6B"
    return "unknown"

#==================================================================#
#  Get model backend as "transformers" or "mtj"
#==================================================================#
@bridged_kwarg()
def lua_get_modelbackend():
    if(vars.noai):
        return "readonly"
    if(vars.model in ("Colab", "API", "CLUSTER", "OAI", "InferKit")):
        return "api"
    if(vars.use_colab_tpu or vars.model in ("TPUMeshTransformerGPTJ", "TPUMeshTransformerGPTNeoX")):
        return "mtj"
    return "transformers"

#==================================================================#
#  Check whether model is loaded from a custom path
#==================================================================#
@bridged_kwarg()
def lua_is_custommodel():
    return vars.model in ("GPT2Custom", "NeoCustom", "TPUMeshTransformerGPTJ", "TPUMeshTransformerGPTNeoX")

#==================================================================#
#  Return the filename (as a string) of the current soft prompt, or
#  None if no soft prompt is loaded
#==================================================================#
@bridged_kwarg()
def lua_get_spfilename():
    return vars.spfilename.strip() or None

#==================================================================#
#  When called with a string as argument, sets the current soft prompt;
#  when called with None as argument, uses no soft prompt.
#  Returns True if soft prompt changed, False otherwise.
#==================================================================#
@bridged_kwarg()
def lua_set_spfilename(filename: Union[str, None]):
    if(filename is None):
        filename = ""
    filename = str(filename).strip()
    changed = lua_get_spfilename() != filename
    assert all(q not in filename for q in ("/", "\\"))
    spRequest(filename)
    return changed

#==================================================================#
#  
#==================================================================#
def execute_inmod():
    setgamesaved(False)
    vars.lua_logname = ...
    vars.lua_edited = set()
    vars.lua_deleted = set()
    try:
        tpool.execute(vars.lua_koboldbridge.execute_inmod)
    except lupa.LuaError as e:
        vars.lua_koboldbridge.obliterate_multiverse()
        vars.lua_running = False
        emit('from_server', {'cmd': 'errmsg', 'data': 'Lua script error; please check console.'}, broadcast=True)
        sendUSStatItems()
        logger.debug('LUA ERROR: ' + str(e).replace("\033", ""))
        logger.warning("Lua engine stopped; please open 'Userscripts' and press Load to reinitialize scripts.")
        set_aibusy(0)

def execute_genmod():
    vars.lua_koboldbridge.execute_genmod()

def execute_outmod():
    setgamesaved(False)
    emit('from_server', {'cmd': 'hidemsg', 'data': ''}, broadcast=True)
    try:
        tpool.execute(vars.lua_koboldbridge.execute_outmod)
    except lupa.LuaError as e:
        vars.lua_koboldbridge.obliterate_multiverse()
        vars.lua_running = False
        emit('from_server', {'cmd': 'errmsg', 'data': 'Lua script error; please check console.'}, broadcast=True)
        sendUSStatItems()
        logger.debug('LUA ERROR: ' + str(e).replace("\033", ""))
        logger.warning("Lua engine stopped; please open 'Userscripts' and press Load to reinitialize scripts.")
        set_aibusy(0)
    if(vars.lua_koboldbridge.resend_settings_required):
        vars.lua_koboldbridge.resend_settings_required = False
        lua_resend_settings()
    for k in vars.lua_edited:
        inlineedit(k, vars.actions[k])
    for k in vars.lua_deleted:
        inlinedelete(k)




#============================ METHODS =============================#    

#==================================================================#
# Event triggered when browser SocketIO is loaded and connects to server
#==================================================================#
@socketio.on('connect')
def do_connect():
    logger.info("Client connected!")
    emit('from_server', {'cmd': 'setchatname', 'data': vars.chatname})
    emit('from_server', {'cmd': 'setanotetemplate', 'data': vars.authornotetemplate})
    emit('from_server', {'cmd': 'connected', 'smandelete': vars.smandelete, 'smanrename': vars.smanrename, 'modelname': getmodelname()})
    if(vars.host):
        emit('from_server', {'cmd': 'runs_remotely'})
    if(vars.allowsp):
        emit('from_server', {'cmd': 'allowsp', 'data': vars.allowsp})

    sendUSStatItems()
    emit('from_server', {'cmd': 'spstatitems', 'data': {vars.spfilename: vars.spmeta} if vars.allowsp and len(vars.spfilename) else {}}, broadcast=True)

    if(not vars.gamestarted):
        setStartState()
        sendsettings()
        refresh_settings()
        vars.laststory = None
        emit('from_server', {'cmd': 'setstoryname', 'data': vars.laststory})
        sendwi()
        emit('from_server', {'cmd': 'setmemory', 'data': vars.memory})
        emit('from_server', {'cmd': 'setanote', 'data': vars.authornote})
        vars.mode = "play"
    else:
        # Game in session, send current game data and ready state to browser
        refresh_story()
        sendsettings()
        refresh_settings()
        emit('from_server', {'cmd': 'setstoryname', 'data': vars.laststory})
        sendwi()
        emit('from_server', {'cmd': 'setmemory', 'data': vars.memory})
        emit('from_server', {'cmd': 'setanote', 'data': vars.authornote})
        if(vars.mode == "play"):
            if(not vars.aibusy):
                emit('from_server', {'cmd': 'setgamestate', 'data': 'ready'})
            else:
                emit('from_server', {'cmd': 'setgamestate', 'data': 'wait'})
        elif(vars.mode == "edit"):
            emit('from_server', {'cmd': 'editmode', 'data': 'true'})
        elif(vars.mode == "memory"):
            emit('from_server', {'cmd': 'memmode', 'data': 'true'})
        elif(vars.mode == "wi"):
            emit('from_server', {'cmd': 'wimode', 'data': 'true'})

    emit('from_server', {'cmd': 'gamesaved', 'data': vars.gamesaved}, broadcast=True)

#==================================================================#
# Event triggered when browser SocketIO sends data to the server
#==================================================================#
@socketio.on('message')
def get_message(msg):
    if not vars.quiet:
        logger.debug(f"Data received: {msg}")
    # Submit action
    if(msg['cmd'] == 'submit'):
        if(vars.mode == "play"):
            if(vars.aibusy):
                if(msg.get('allowabort', False)):
                    vars.abort = True
                return
            vars.abort = False
            vars.lua_koboldbridge.feedback = None
            if(vars.chatmode):
                if(type(msg['chatname']) is not str):
                    raise ValueError("Chatname must be a string")
                vars.chatname = msg['chatname']
                settingschanged()
                emit('from_server', {'cmd': 'setchatname', 'data': vars.chatname})
            vars.recentrng = vars.recentrngm = None
            actionsubmit(msg['data'], actionmode=msg['actionmode'])
        elif(vars.mode == "edit"):
            editsubmit(msg['data'])
        elif(vars.mode == "memory"):
            memsubmit(msg['data'])
    # Retry Action
    elif(msg['cmd'] == 'retry'):
        if(vars.aibusy):
            if(msg.get('allowabort', False)):
                vars.abort = True
            return
        vars.abort = False
        if(vars.chatmode):
            if(type(msg['chatname']) is not str):
                raise ValueError("Chatname must be a string")
            vars.chatname = msg['chatname']
            settingschanged()
            emit('from_server', {'cmd': 'setchatname', 'data': vars.chatname})
        actionretry(msg['data'])
    # Back/Undo Action
    elif(msg['cmd'] == 'back'):
        ignore = actionback()
    # Forward/Redo Action
    elif(msg['cmd'] == 'redo'):
        actionredo()
    # EditMode Action (old)
    elif(msg['cmd'] == 'edit'):
        if(vars.mode == "play"):
            vars.mode = "edit"
            emit('from_server', {'cmd': 'editmode', 'data': 'true'}, broadcast=True)
        elif(vars.mode == "edit"):
            vars.mode = "play"
            emit('from_server', {'cmd': 'editmode', 'data': 'false'}, broadcast=True)
    # EditLine Action (old)
    elif(msg['cmd'] == 'editline'):
        editrequest(int(msg['data']))
    # Inline edit
    elif(msg['cmd'] == 'inlineedit'):
        inlineedit(msg['chunk'], msg['data'])
    elif(msg['cmd'] == 'inlinedelete'):
        inlinedelete(msg['data'])
    # DeleteLine Action (old)
    elif(msg['cmd'] == 'delete'):
        deleterequest()
    elif(msg['cmd'] == 'memory'):
        togglememorymode()
    elif(not vars.host and msg['cmd'] == 'savetofile'):
        savetofile()
    elif(not vars.host and msg['cmd'] == 'loadfromfile'):
        loadfromfile()
    elif(msg['cmd'] == 'loadfromstring'):
        loadRequest(json.loads(msg['data']), filename=msg['filename'])
    elif(not vars.host and msg['cmd'] == 'import'):
        importRequest()
    elif(msg['cmd'] == 'newgame'):
        newGameRequest()
    elif(msg['cmd'] == 'rndgame'):
        randomGameRequest(msg['data'], memory=msg['memory'])
    elif(msg['cmd'] == 'settemp'):
        vars.temp = float(msg['data'])
        emit('from_server', {'cmd': 'setlabeltemp', 'data': msg['data']}, broadcast=True)
        settingschanged()
        refresh_settings()
    elif(msg['cmd'] == 'settopp'):
        vars.top_p = float(msg['data'])
        emit('from_server', {'cmd': 'setlabeltopp', 'data': msg['data']}, broadcast=True)
        settingschanged()
        refresh_settings()
    elif(msg['cmd'] == 'settopk'):
        vars.top_k = int(msg['data'])
        emit('from_server', {'cmd': 'setlabeltopk', 'data': msg['data']}, broadcast=True)
        settingschanged()
        refresh_settings()
    elif(msg['cmd'] == 'settfs'):
        vars.tfs = float(msg['data'])
        emit('from_server', {'cmd': 'setlabeltfs', 'data': msg['data']}, broadcast=True)
        settingschanged()
        refresh_settings()
    elif(msg['cmd'] == 'settypical'):
        vars.typical = float(msg['data'])
        emit('from_server', {'cmd': 'setlabeltypical', 'data': msg['data']}, broadcast=True)
        settingschanged()
        refresh_settings()
    elif(msg['cmd'] == 'settopa'):
        vars.top_a = float(msg['data'])
        emit('from_server', {'cmd': 'setlabeltopa', 'data': msg['data']}, broadcast=True)
        settingschanged()
        refresh_settings()
    elif(msg['cmd'] == 'setreppen'):
        vars.rep_pen = float(msg['data'])
        emit('from_server', {'cmd': 'setlabelreppen', 'data': msg['data']}, broadcast=True)
        settingschanged()
        refresh_settings()
    elif(msg['cmd'] == 'setreppenslope'):
        vars.rep_pen_slope = float(msg['data'])
        emit('from_server', {'cmd': 'setlabelreppenslope', 'data': msg['data']}, broadcast=True)
        settingschanged()
        refresh_settings()
    elif(msg['cmd'] == 'setreppenrange'):
        vars.rep_pen_range = float(msg['data'])
        emit('from_server', {'cmd': 'setlabelreppenrange', 'data': msg['data']}, broadcast=True)
        settingschanged()
        refresh_settings()
    elif(msg['cmd'] == 'setoutput'):
        vars.genamt = int(msg['data'])
        emit('from_server', {'cmd': 'setlabeloutput', 'data': msg['data']}, broadcast=True)
        settingschanged()
        refresh_settings()
    elif(msg['cmd'] == 'settknmax'):
        vars.max_length = int(msg['data'])
        emit('from_server', {'cmd': 'setlabeltknmax', 'data': msg['data']}, broadcast=True)
        settingschanged()
        refresh_settings()
    elif(msg['cmd'] == 'setikgen'):
        vars.ikgen = int(msg['data'])
        emit('from_server', {'cmd': 'setlabelikgen', 'data': msg['data']}, broadcast=True)
        settingschanged()
        refresh_settings()
    # Author's Note field update
    elif(msg['cmd'] == 'anote'):
        anotesubmit(msg['data'], template=msg['template'])
    # Author's Note depth update
    elif(msg['cmd'] == 'anotedepth'):
        vars.andepth = int(msg['data'])
        emit('from_server', {'cmd': 'setlabelanotedepth', 'data': msg['data']}, broadcast=True)
        settingschanged()
        refresh_settings()
    # Format - Trim incomplete sentences
    elif(msg['cmd'] == 'frmttriminc'):
        if('frmttriminc' in vars.formatoptns):
            vars.formatoptns["frmttriminc"] = msg['data']
        settingschanged()
        refresh_settings()
    elif(msg['cmd'] == 'frmtrmblln'):
        if('frmtrmblln' in vars.formatoptns):
            vars.formatoptns["frmtrmblln"] = msg['data']
        settingschanged()
        refresh_settings()
    elif(msg['cmd'] == 'frmtrmspch'):
        if('frmtrmspch' in vars.formatoptns):
            vars.formatoptns["frmtrmspch"] = msg['data']
        settingschanged()
        refresh_settings()
    elif(msg['cmd'] == 'frmtadsnsp'):
        if('frmtadsnsp' in vars.formatoptns):
            vars.formatoptns["frmtadsnsp"] = msg['data']
        settingschanged()
        refresh_settings()
    elif(msg['cmd'] == 'singleline'):
        if('singleline' in vars.formatoptns):
            vars.formatoptns["singleline"] = msg['data']
        settingschanged()
        refresh_settings()
    elif(msg['cmd'] == 'importselect'):
        vars.importnum = int(msg["data"].replace("import", ""))
    elif(msg['cmd'] == 'importcancel'):
        emit('from_server', {'cmd': 'popupshow', 'data': False})
        vars.importjs  = {}
    elif(msg['cmd'] == 'importaccept'):
        emit('from_server', {'cmd': 'popupshow', 'data': False})
        importgame()
    elif(msg['cmd'] == 'wi'):
        togglewimode()
    elif(msg['cmd'] == 'wiinit'):
        if(int(msg['data']) < len(vars.worldinfo)):
            setgamesaved(False)
            vars.worldinfo[msg['data']]["init"] = True
            addwiitem(folder_uid=msg['folder'])
    elif(msg['cmd'] == 'wifolderinit'):
        addwifolder()
    elif(msg['cmd'] == 'wimoveitem'):
        movewiitem(msg['destination'], msg['data'])
    elif(msg['cmd'] == 'wimovefolder'):
        movewifolder(msg['destination'], msg['data'])
    elif(msg['cmd'] == 'widelete'):
        deletewi(msg['data'])
    elif(msg['cmd'] == 'wifolderdelete'):
        deletewifolder(msg['data'])
    elif(msg['cmd'] == 'wiexpand'):
        assert 0 <= int(msg['data']) < len(vars.worldinfo)
        setgamesaved(False)
        emit('from_server', {'cmd': 'wiexpand', 'data': msg['data']}, broadcast=True)
    elif(msg['cmd'] == 'wiexpandfolder'):
        assert 0 <= int(msg['data']) < len(vars.worldinfo)
        setgamesaved(False)
        emit('from_server', {'cmd': 'wiexpandfolder', 'data': msg['data']}, broadcast=True)
    elif(msg['cmd'] == 'wifoldercollapsecontent'):
        setgamesaved(False)
        vars.wifolders_d[msg['data']]['collapsed'] = True
        emit('from_server', {'cmd': 'wifoldercollapsecontent', 'data': msg['data']}, broadcast=True)
    elif(msg['cmd'] == 'wifolderexpandcontent'):
        setgamesaved(False)
        vars.wifolders_d[msg['data']]['collapsed'] = False
        emit('from_server', {'cmd': 'wifolderexpandcontent', 'data': msg['data']}, broadcast=True)
    elif(msg['cmd'] == 'wiupdate'):
        setgamesaved(False)
        num = int(msg['num'])
        fields = ("key", "keysecondary", "content", "comment")
        for field in fields:
            if(field in msg['data'] and type(msg['data'][field]) is str):
                vars.worldinfo[num][field] = msg['data'][field]
        emit('from_server', {'cmd': 'wiupdate', 'num': msg['num'], 'data': {field: vars.worldinfo[num][field] for field in fields}}, broadcast=True)
    elif(msg['cmd'] == 'wifolderupdate'):
        setgamesaved(False)
        uid = int(msg['uid'])
        fields = ("name", "collapsed")
        for field in fields:
            if(field in msg['data'] and type(msg['data'][field]) is (str if field != "collapsed" else bool)):
                vars.wifolders_d[uid][field] = msg['data'][field]
        emit('from_server', {'cmd': 'wifolderupdate', 'uid': msg['uid'], 'data': {field: vars.wifolders_d[uid][field] for field in fields}}, broadcast=True)
    elif(msg['cmd'] == 'wiselon'):
        setgamesaved(False)
        vars.worldinfo[msg['data']]["selective"] = True
        emit('from_server', {'cmd': 'wiselon', 'data': msg['data']}, broadcast=True)
    elif(msg['cmd'] == 'wiseloff'):
        setgamesaved(False)
        vars.worldinfo[msg['data']]["selective"] = False
        emit('from_server', {'cmd': 'wiseloff', 'data': msg['data']}, broadcast=True)
    elif(msg['cmd'] == 'wiconstanton'):
        setgamesaved(False)
        vars.worldinfo[msg['data']]["constant"] = True
        emit('from_server', {'cmd': 'wiconstanton', 'data': msg['data']}, broadcast=True)
    elif(msg['cmd'] == 'wiconstantoff'):
        setgamesaved(False)
        vars.worldinfo[msg['data']]["constant"] = False
        emit('from_server', {'cmd': 'wiconstantoff', 'data': msg['data']}, broadcast=True)
    elif(msg['cmd'] == 'sendwilist'):
        commitwi(msg['data'])
    elif(msg['cmd'] == 'aidgimport'):
        importAidgRequest(msg['data'])
    elif(msg['cmd'] == 'saveasrequest'):
        saveas(msg['data'])
    elif(msg['cmd'] == 'saverequest'):
        save()
    elif(msg['cmd'] == 'loadlistrequest'):
        getloadlist()
    elif(msg['cmd'] == 'splistrequest'):
        getsplist()
    elif(msg['cmd'] == 'uslistrequest'):
        unloaded, loaded = getuslist()
        emit('from_server', {'cmd': 'buildus', 'data': {"unloaded": unloaded, "loaded": loaded}})
    elif(msg['cmd'] == 'samplerlistrequest'):
        emit('from_server', {'cmd': 'buildsamplers', 'data': vars.sampler_order})
    elif(msg['cmd'] == 'usloaded'):
        vars.userscripts = []
        for userscript in msg['data']:
            if type(userscript) is not str:
                continue
            userscript = userscript.strip()
            if len(userscript) != 0 and all(q not in userscript for q in ("..", ":")) and all(userscript[0] not in q for q in ("/", "\\")) and os.path.exists(fileops.uspath(userscript)):
                vars.userscripts.append(userscript)
        settingschanged()
    elif(msg['cmd'] == 'usload'):
        load_lua_scripts()
        unloaded, loaded = getuslist()
        sendUSStatItems()
    elif(msg['cmd'] == 'samplers'):
        sampler_order = msg["data"]
        sampler_order_min_length = 6
        sampler_order_max_length = 7
        if(not isinstance(sampler_order, list)):
            raise ValueError(f"Sampler order must be a list, but got a {type(sampler_order)}")
        if(not (sampler_order_min_length <= len(sampler_order) <= sampler_order_max_length)):
            raise ValueError(f"Sampler order must be a list of length greater than or equal to {sampler_order_min_length} and less than or equal to {sampler_order_max_length}, but got a list of length {len(sampler_order)}")
        if(not all(isinstance(e, int) for e in sampler_order)):
            raise ValueError(f"Sampler order must be a list of ints, but got a list with at least one non-int element")
        if(min(sampler_order) != 0 or max(sampler_order) != len(sampler_order) - 1 or len(set(sampler_order)) != len(sampler_order)):
            raise ValueError(f"Sampler order list of length {len(sampler_order)} must be a permutation of the first {len(sampler_order)} nonnegative integers")
        vars.sampler_order = sampler_order
        settingschanged()
    elif(msg['cmd'] == 'list_model'):
        sendModelSelection(menu=msg['data'])
    elif(msg['cmd'] == 'load_model'):
        logger.debug(f"Selected Model: {vars.model_selected}")
        if not os.path.exists("settings/"):
            os.mkdir("settings")
        changed = True
        if not utils.HAS_ACCELERATE:
            msg['disk_layers'] = "0"
        if os.path.exists("settings/" + vars.model_selected.replace('/', '_') + ".breakmodel"):
            with open("settings/" + vars.model_selected.replace('/', '_') + ".breakmodel", "r") as file:
                data = file.read().split('\n')[:2]
                if len(data) < 2:
                    data.append("0")
                gpu_layers, disk_layers = data
                if gpu_layers == msg['gpu_layers'] and disk_layers == msg['disk_layers']:
                    changed = False
        if changed:
            if vars.model_selected in ["NeoCustom", "GPT2Custom"]:
                filename = "settings/{}.breakmodel".format(os.path.basename(os.path.normpath(vars.custmodpth)))
            else:
                filename = "settings/{}.breakmodel".format(vars.model_selected.replace('/', '_'))
            f = open(filename, "w")
            f.write(str(msg['gpu_layers']) + '\n' + str(msg['disk_layers']))
            f.close()
        vars.colaburl = msg['url'] + "/request"
        vars.model = vars.model_selected
        if vars.model == "CLUSTER":
            if type(msg['online_model']) is not list:
                if msg['online_model'] == '':
                    vars.cluster_requested_models = []
                else:
                    vars.cluster_requested_models = [msg['online_model']]
            else:
                vars.cluster_requested_models = msg['online_model']
        load_model(use_gpu=msg['use_gpu'], gpu_layers=msg['gpu_layers'], disk_layers=msg['disk_layers'], online_model=msg['online_model'])
    elif(msg['cmd'] == 'show_model'):
        logger.info(f"Model Name: {getmodelname()}")
        emit('from_server', {'cmd': 'show_model_name', 'data': getmodelname()}, broadcast=True)
    elif(msg['cmd'] == 'selectmodel'):
        # This is run when a model line is selected from the UI (line from the model_menu variable) that is tagged as not a menu
        # otherwise we should be running the msg['cmd'] == 'list_model'
        
        # We have to do a bit of processing though, if we select a custom path, we need to list out the contents of folders
        # But if we select something else, we need to potentially show model layers for each GPU
        # We might also need to show key input. All of that happens here
        
        # The data variable will contain the model name. But our Custom lines need a bit more processing
        # If we're on a custom line that we have selected a model for, the path variable will be in msg
        # so if that's missing we need to run the menu to show the model folders in the models folder
        if msg['data'] in ('NeoCustom', 'GPT2Custom') and 'path' not in msg and 'path_modelname' not in msg:
            if 'folder' not in msg or vars.host:
                folder = "./models"
            else:
                folder = msg['folder']
            sendModelSelection(menu=msg['data'], folder=folder)
        elif msg['data'] in ('NeoCustom', 'GPT2Custom') and 'path_modelname' in msg:
            #Here the user entered custom text in the text box. This could be either a model name or a path.
            if check_if_dir_is_model(msg['path_modelname']):
                vars.model_selected = msg['data']
                vars.custmodpth = msg['path_modelname']
                get_model_info(msg['data'], directory=msg['path'])
            else:
                vars.model_selected = msg['path_modelname']
                try:
                    get_model_info(vars.model_selected)
                except:
                    emit('from_server', {'cmd': 'errmsg', 'data': "The model entered doesn't exist."})
        elif msg['data'] in ('NeoCustom', 'GPT2Custom'):
            if check_if_dir_is_model(msg['path']):
                vars.model_selected = msg['data']
                vars.custmodpth = msg['path']
                get_model_info(msg['data'], directory=msg['path'])
            else:
                if vars.host:
                    sendModelSelection(menu=msg['data'], folder="./models")
                else:
                    sendModelSelection(menu=msg['data'], folder=msg['path'])
        else:
            vars.model_selected = msg['data'] 
            if 'path' in msg:
                vars.custmodpth = msg['path']
                get_model_info(msg['data'], directory=msg['path'])
            else:
                get_model_info(vars.model_selected)
    elif(msg['cmd'] == 'delete_model'):
        if "{}/models".format(os.getcwd()) in os.path.abspath(msg['data']) or "{}\\models".format(os.getcwd()) in os.path.abspath(msg['data']):
            if check_if_dir_is_model(msg['data']):
                logger.warning(f"Someone deleted {msg['data']}")
                import shutil
                shutil.rmtree(msg['data'])
                sendModelSelection(menu=msg['menu'])
            else:
                logger.error(f"Someone attempted to delete {msg['data']} but this is not a valid model")
        else:
            logger.critical(f"Someone maliciously attempted to delete {msg['data']}. The attempt has been blocked.")
    elif(msg['cmd'] == 'OAI_Key_Update'):
        get_oai_models(msg['key'])
    elif(msg['cmd'] == 'Cluster_Key_Update'):
        get_cluster_models(msg)
    elif(msg['cmd'] == 'loadselect'):
        vars.loadselect = msg["data"]
    elif(msg['cmd'] == 'spselect'):
        vars.spselect = msg["data"]
    elif(msg['cmd'] == 'loadrequest'):
        loadRequest(fileops.storypath(vars.loadselect))
    elif(msg['cmd'] == 'sprequest'):
        spRequest(vars.spselect)
    elif(msg['cmd'] == 'deletestory'):
        deletesave(msg['data'])
    elif(msg['cmd'] == 'renamestory'):
        renamesave(msg['data'], msg['newname'])
    elif(msg['cmd'] == 'clearoverwrite'):    
        vars.svowname = ""
        vars.saveow   = False
    elif(msg['cmd'] == 'seqsel'):
        selectsequence(msg['data'])
    elif(msg['cmd'] == 'seqpin'):
        pinsequence(msg['data'])
    elif(msg['cmd'] == 'setnumseq'):
        vars.numseqs = int(msg['data'])
        emit('from_server', {'cmd': 'setlabelnumseq', 'data': msg['data']})
        settingschanged()
        refresh_settings()
    elif(msg['cmd'] == 'setwidepth'):
        vars.widepth = int(msg['data'])
        emit('from_server', {'cmd': 'setlabelwidepth', 'data': msg['data']})
        settingschanged()
        refresh_settings()
    elif(msg['cmd'] == 'setuseprompt'):
        vars.useprompt = msg['data']
        settingschanged()
        refresh_settings()
    elif(msg['cmd'] == 'setadventure'):
        vars.adventure = msg['data']
        vars.chatmode = False
        settingschanged()
        refresh_settings()
    elif(msg['cmd'] == 'autosave'):
        vars.autosave = msg['data']
        settingschanged()
        refresh_settings()
    elif(msg['cmd'] == 'setchatmode'):
        vars.chatmode = msg['data']
        vars.adventure = False
        settingschanged()
        refresh_settings()
    elif(msg['cmd'] == 'setdynamicscan'):
        vars.dynamicscan = msg['data']
        settingschanged()
        refresh_settings()
    elif(msg['cmd'] == 'setnopromptgen'):
        vars.nopromptgen = msg['data']
        settingschanged()
        refresh_settings()
    elif(msg['cmd'] == 'setrngpersist'):
        vars.rngpersist = msg['data']
        settingschanged()
        refresh_settings()
    elif(msg['cmd'] == 'setnogenmod'):
        vars.nogenmod = msg['data']
        settingschanged()
        refresh_settings()
    elif(msg['cmd'] == 'setfulldeterminism'):
        vars.full_determinism = msg['data']
        settingschanged()
        refresh_settings()
    elif(msg['cmd'] == 'setoutputstreaming'):
        vars.output_streaming = msg['data']
        settingschanged()
        refresh_settings()
    elif(msg['cmd'] == 'setshowbudget'):
        vars.show_budget = msg['data']
        settingschanged()
        refresh_settings()
    elif(msg['cmd'] == 'setshowprobs'):
        vars.show_probs = msg['data']
        settingschanged()
        refresh_settings()
    elif(not vars.host and msg['cmd'] == 'importwi'):
        wiimportrequest()
    elif(msg['cmd'] == 'debug'):
        vars.debug = msg['data']
        emit('from_server', {'cmd': 'set_debug', 'data': msg['data']}, broadcast=True)
        if vars.debug:
            send_debug()
    elif(msg['cmd'] == 'getfieldbudget'):
        unencoded = msg["data"]["unencoded"]
        field = msg["data"]["field"]

        # Tokenizer may be undefined here when a model has not been chosen.
        if "tokenizer" not in globals():
            # We don't have a tokenizer, just return nulls.
            emit(
                'from_server',
                {'cmd': 'showfieldbudget', 'data': {"length": None, "max": None, "field": field}},
            )
            return

        header_length = len(tokenizer._koboldai_header)
        max_tokens = vars.max_length - header_length - vars.sp_length - vars.genamt

        if not unencoded:
            # Unencoded is empty, just return 0
            emit(
                'from_server',
                {'cmd': 'showfieldbudget', 'data': {"length": 0, "max": max_tokens, "field": field}},
                broadcast=True
            )
        else:
            if field == "anoteinput":
                unencoded = buildauthorsnote(unencoded, msg["data"]["anotetemplate"])
            tokens_length = len(tokenizer.encode(unencoded))

            emit(
                'from_server',
                {'cmd': 'showfieldbudget', 'data': {"length": tokens_length, "max": max_tokens, "field": field}},
                broadcast=True
            )

#==================================================================#
#  Send userscripts list to client
#==================================================================#
def sendUSStatItems():
    _, loaded = getuslist()
    loaded = loaded if vars.lua_running else []
    last_userscripts = [e["filename"] for e in loaded]
    emit('from_server', {'cmd': 'usstatitems', 'data': loaded, 'flash': last_userscripts != vars.last_userscripts}, broadcast=True)
    vars.last_userscripts = last_userscripts

#==================================================================#
#  KoboldAI Markup Formatting (Mixture of Markdown and sanitized html)
#==================================================================#
def kml(txt):
   txt = txt.replace('>', '&gt;')
   txt = bleach.clean(markdown.markdown(txt), tags = ['p', 'em', 'strong', 'code', 'h1', 'h2', 'h3', 'h4', 'h5', 'h6', 'li', 'ul', 'b', 'i', 'a', 'span', 'button'], styles = ['color', 'font-weight'], attributes=['id', 'class', 'style', 'href'])
   return txt

#==================================================================#
#  Send start message and tell Javascript to set UI state
#==================================================================#
def setStartState():
    if(vars.welcome):
        txt = kml(vars.welcome) + "<br/>"
    else:
        txt = "<span>Welcome to <span class=\"color_cyan\">KoboldAI</span>! You are running <span class=\"color_green\">"+getmodelname()+"</span>.<br/>"
    if(not vars.noai and not vars.welcome):
        txt = txt + "Please load a game or enter a prompt below to begin!</span>"
    if(vars.noai):
        txt = txt + "Please load or import a story to read. There is no AI in this mode."
    emit('from_server', {'cmd': 'updatescreen', 'gamestarted': vars.gamestarted, 'data': txt}, broadcast=True)
    emit('from_server', {'cmd': 'setgamestate', 'data': 'start'}, broadcast=True)

#==================================================================#
#  Transmit applicable settings to SocketIO to build UI sliders/toggles
#==================================================================#
def sendsettings():
    # Send settings for selected AI type
    emit('from_server', {'cmd': 'reset_menus'})
    if(vars.model != "InferKit"):
        for set in gensettings.gensettingstf:
            emit('from_server', {'cmd': 'addsetting', 'data': set})
    else:
        for set in gensettings.gensettingsik:
            emit('from_server', {'cmd': 'addsetting', 'data': set})
    
    # Send formatting options
    for frm in gensettings.formatcontrols:
        emit('from_server', {'cmd': 'addformat', 'data': frm})
        # Add format key to vars if it wasn't loaded with client.settings
        if(not frm["id"] in vars.formatoptns):
            vars.formatoptns[frm["id"]] = False;

#==================================================================#
#  Set value of gamesaved
#==================================================================#
def setgamesaved(gamesaved):
    assert type(gamesaved) is bool
    if(gamesaved != vars.gamesaved):
        emit('from_server', {'cmd': 'gamesaved', 'data': gamesaved}, broadcast=True)
    vars.gamesaved = gamesaved

#==================================================================#
#  Take input text from SocketIO and decide what to do with it
#==================================================================#

def check_for_backend_compilation():
    if(vars.checking):
        return
    vars.checking = True
    for _ in range(31):
        time.sleep(0.06276680299820175)
        if(vars.compiling):
            emit('from_server', {'cmd': 'warnmsg', 'data': 'Compiling TPU backend&mdash;this usually takes 1&ndash;2 minutes...'}, broadcast=True)
            break
    vars.checking = False

def actionsubmit(data, actionmode=0, force_submit=False, force_prompt_gen=False, disable_recentrng=False, no_generate=False, ignore_aibusy=False):
    # Ignore new submissions if the AI is currently busy
    if(not ignore_aibusy and vars.aibusy):
        return
    
    while(True):
        set_aibusy(1)

        if(vars.model in ["API","CLUSTER"]):
            global tokenizer
            if vars.model == "API":
                tokenizer_id = requests.get(
                    vars.colaburl[:-8] + "/api/v1/model",
                ).json()["result"]
            elif len(vars.cluster_requested_models) >= 1:
                # If the player has requested one or more models, we use the first one for the tokenizer
                tokenizer_id = vars.cluster_requested_models[0]
            # The cluster can return any number of possible models for each gen, but this happens after this step
            # So at this point, this is unknown
            else:
                tokenizer_id = ""
            if tokenizer_id != vars.api_tokenizer_id:
                try:
                    if(os.path.isdir(tokenizer_id)):
                        try:
                            tokenizer = AutoTokenizer.from_pretrained(tokenizer_id, revision=vars.revision, cache_dir="cache")
                        except:
                            tokenizer = AutoTokenizer.from_pretrained(tokenizer_id, revision=vars.revision, cache_dir="cache", use_fast=False)
                    elif(os.path.isdir("models/{}".format(tokenizer_id.replace('/', '_')))):
                        try:
                            tokenizer = AutoTokenizer.from_pretrained("models/{}".format(tokenizer_id.replace('/', '_')), revision=vars.revision, cache_dir="cache")
                        except:
                            tokenizer = AutoTokenizer.from_pretrained("models/{}".format(tokenizer_id.replace('/', '_')), revision=vars.revision, cache_dir="cache", use_fast=False)
                    else:
                        try:
                            tokenizer = AutoTokenizer.from_pretrained(tokenizer_id, revision=vars.revision, cache_dir="cache")
                        except:
                            tokenizer = AutoTokenizer.from_pretrained(tokenizer_id, revision=vars.revision, cache_dir="cache", use_fast=False)
                except:
                    logger.warning(f"Unknown tokenizer {repr(tokenizer_id)}")
                vars.api_tokenizer_id = tokenizer_id

        if(disable_recentrng):
            vars.recentrng = vars.recentrngm = None

        vars.recentback = False
        vars.recentedit = False
        vars.actionmode = actionmode

        # "Action" mode
        if(actionmode == 1):
            data = data.strip().lstrip('>')
            data = re.sub(r'\n+', ' ', data)
            if(len(data)):
                data = f"\n\n> {data}\n"
        
        # "Chat" mode
        if(vars.chatmode and vars.gamestarted):
            data = re.sub(r'\n+', ' ', data)
            if(len(data)):
                data = f"\n{vars.chatname}: {data}\n"
        
        # If we're not continuing, store a copy of the raw input
        if(data != ""):
            vars.lastact = data
        
        if(not vars.gamestarted):
            vars.submission = data
            if(not no_generate):
                execute_inmod()
            vars.submission = re.sub(r"[^\S\r\n]*([\r\n]*)$", r"\1", vars.submission)  # Remove trailing whitespace, excluding newlines
            data = vars.submission
            if(not force_submit and len(data.strip()) == 0):
                assert False
            # Start the game
            vars.gamestarted = True
            if(not no_generate and not vars.noai and vars.lua_koboldbridge.generating and (not vars.nopromptgen or force_prompt_gen)):
                # Save this first action as the prompt
                vars.prompt = data
                # Clear the startup text from game screen
                emit('from_server', {'cmd': 'updatescreen', 'gamestarted': False, 'data': 'Please wait, generating story...'}, broadcast=True)
                calcsubmit(data) # Run the first action through the generator
                if(not no_generate and not vars.abort and vars.lua_koboldbridge.restart_sequence is not None and len(vars.genseqs) == 0):
                    data = ""
                    force_submit = True
                    disable_recentrng = True
                    continue
                emit('from_server', {'cmd': 'scrolldown', 'data': ''}, broadcast=True)
                break
            else:
                # Save this first action as the prompt
                vars.prompt = data if len(data) > 0 else '"'
                for i in range(vars.numseqs):
                    vars.lua_koboldbridge.outputs[i+1] = ""
                if(not no_generate):
                    execute_outmod()
                vars.lua_koboldbridge.regeneration_required = False
                genout = []
                for i in range(vars.numseqs):
                    genout.append({"generated_text": vars.lua_koboldbridge.outputs[i+1]})
                    assert type(genout[-1]["generated_text"]) is str
                if(len(genout) == 1):
                    genresult(genout[0]["generated_text"], flash=False)
                    refresh_story()
                    if(len(vars.actions) > 0):
                        emit('from_server', {'cmd': 'texteffect', 'data': vars.actions.get_last_key() + 1}, broadcast=True)
                    if(not vars.abort and vars.lua_koboldbridge.restart_sequence is not None):
                        data = ""
                        force_submit = True
                        disable_recentrng = True
                        continue
                else:
                    if(not vars.abort and vars.lua_koboldbridge.restart_sequence is not None and vars.lua_koboldbridge.restart_sequence > 0):
                        genresult(genout[vars.lua_koboldbridge.restart_sequence-1]["generated_text"], flash=False)
                        refresh_story()
                        data = ""
                        force_submit = True
                        disable_recentrng = True
                        continue
                    genselect(genout)
                    refresh_story()
                set_aibusy(0)
                emit('from_server', {'cmd': 'scrolldown', 'data': ''}, broadcast=True)
                break
        else:
            # Apply input formatting & scripts before sending to tokenizer
            if(vars.actionmode == 0):
                data = applyinputformatting(data)
            vars.submission = data
            if(not no_generate):
                execute_inmod()
            vars.submission = re.sub(r"[^\S\r\n]*([\r\n]*)$", r"\1", vars.submission)  # Remove trailing whitespace, excluding newlines
            data = vars.submission
            # Dont append submission if it's a blank/continue action
            if(data != ""):
                # Store the result in the Action log
                if(len(vars.prompt.strip()) == 0):
                    vars.prompt = data
                else:
                    vars.actions.append(data)
                    # we now need to update the actions_metadata
                    # we'll have two conditions. 
                    # 1. This is totally new (user entered) 
                    if vars.actions.get_last_key() not in vars.actions_metadata:
                        vars.actions_metadata[vars.actions.get_last_key()] = {"Selected Text": data, "Alternative Text": []}
                    else:
                    # 2. We've selected a chunk of text that is was presented previously
                        try:
                            alternatives = [item['Text'] for item in vars.actions_metadata[len(vars.actions)-1]["Alternative Text"]]
                        except:
                            logger.debug(len(vars.actions))
                            logger.debug(vars.actions_metadata)
                            raise
                        if data in alternatives:
                            alternatives = [item for item in vars.actions_metadata[vars.actions.get_last_key() ]["Alternative Text"] if item['Text'] != data]
                            vars.actions_metadata[vars.actions.get_last_key()]["Alternative Text"] = alternatives
                        vars.actions_metadata[vars.actions.get_last_key()]["Selected Text"] = data
                update_story_chunk('last')
                send_debug()

            if(not no_generate and not vars.noai and vars.lua_koboldbridge.generating):
                # Off to the tokenizer!
                calcsubmit(data)
                if(not vars.abort and vars.lua_koboldbridge.restart_sequence is not None and len(vars.genseqs) == 0):
                    data = ""
                    force_submit = True
                    disable_recentrng = True
                    continue
                emit('from_server', {'cmd': 'scrolldown', 'data': ''}, broadcast=True)
                break
            else:
                if(not no_generate):
                    for i in range(vars.numseqs):
                        vars.lua_koboldbridge.outputs[i+1] = ""
                    execute_outmod()
                    vars.lua_koboldbridge.regeneration_required = False
                genout = []
                for i in range(vars.numseqs):
                    genout.append({"generated_text": vars.lua_koboldbridge.outputs[i+1] if not no_generate else ""})
                    assert type(genout[-1]["generated_text"]) is str
                if(len(genout) == 1):
                    genresult(genout[0]["generated_text"])
                    if(not no_generate and not vars.abort and vars.lua_koboldbridge.restart_sequence is not None):
                        data = ""
                        force_submit = True
                        disable_recentrng = True
                        continue
                else:
                    if(not no_generate and not vars.abort and vars.lua_koboldbridge.restart_sequence is not None and vars.lua_koboldbridge.restart_sequence > 0):
                        genresult(genout[vars.lua_koboldbridge.restart_sequence-1]["generated_text"])
                        data = ""
                        force_submit = True
                        disable_recentrng = True
                        continue
                    genselect(genout)
                set_aibusy(0)
                emit('from_server', {'cmd': 'scrolldown', 'data': ''}, broadcast=True)
                break

def apiactionsubmit_generate(txt, minimum, maximum):
    vars.generated_tkns = 0

    if not vars.quiet:
        logger.debug(f"Prompt Min:{minimum}, Max:{maximum}")
        logger.prompt(utils.decodenewlines(tokenizer.decode(txt)).encode("unicode_escape").decode("utf-8"))

    # Clear CUDA cache if using GPU
    if(vars.hascuda and (vars.usegpu or vars.breakmodel)):
        gc.collect()
        torch.cuda.empty_cache()

    # Submit input text to generator
    _genout, already_generated = tpool.execute(_generate, txt, minimum, maximum, set())

    genout = [applyoutputformatting(utils.decodenewlines(tokenizer.decode(tokens[-already_generated:]))) for tokens in _genout]

    # Clear CUDA cache again if using GPU
    if(vars.hascuda and (vars.usegpu or vars.breakmodel)):
        del _genout
        gc.collect()
        torch.cuda.empty_cache()

    return genout

def apiactionsubmit_tpumtjgenerate(txt, minimum, maximum):
    vars.generated_tkns = 0

    if(vars.full_determinism):
        tpu_mtj_backend.set_rng_seed(vars.seed)

    if not vars.quiet:
        logger.debug(f"Prompt Min:{minimum}, Max:{maximum}")
        logger.prompt(utils.decodenewlines(tokenizer.decode(txt)).encode("unicode_escape").decode("utf-8"))

    vars._actions = vars.actions
    vars._prompt = vars.prompt
    if(vars.dynamicscan):
        vars._actions = vars._actions.copy()

    # Submit input text to generator
    soft_tokens = tpumtjgetsofttokens()
    genout = tpool.execute(
        tpu_mtj_backend.infer_static,
        np.uint32(txt),
        gen_len = maximum-minimum+1,
        temp=vars.temp,
        top_p=vars.top_p,
        top_k=vars.top_k,
        tfs=vars.tfs,
        typical=vars.typical,
        top_a=vars.top_a,
        numseqs=vars.numseqs,
        repetition_penalty=vars.rep_pen,
        rpslope=vars.rep_pen_slope,
        rprange=vars.rep_pen_range,
        soft_embeddings=vars.sp,
        soft_tokens=soft_tokens,
        sampler_order=vars.sampler_order,
    )
    genout = [applyoutputformatting(utils.decodenewlines(tokenizer.decode(txt))) for txt in genout]

    return genout

def apiactionsubmit(data, use_memory=False, use_world_info=False, use_story=False, use_authors_note=False):
    if(vars.model == "Colab"):
        raise NotImplementedError("API generation is not supported in old Colab API mode.")
    elif(vars.model == "API"):
        raise NotImplementedError("API generation is not supported in API mode.")
    elif(vars.model == "CLUSTER"):
        raise NotImplementedError("API generation is not supported in API mode.")
    elif(vars.model == "OAI"):
        raise NotImplementedError("API generation is not supported in OpenAI/GooseAI mode.")
    elif(vars.model == "ReadOnly"):
        raise NotImplementedError("API generation is not supported in read-only mode; please load a model and then try again.")

    data = applyinputformatting(data)

    if(vars.memory != "" and vars.memory[-1] != "\n"):
        mem = vars.memory + "\n"
    else:
        mem = vars.memory
    if(use_authors_note and vars.authornote != ""):
        anotetxt  = ("\n" + vars.authornotetemplate + "\n").replace("<|>", vars.authornote)
    else:
        anotetxt = ""
    MIN_STORY_TOKENS = 8
    story_tokens = []
    mem_tokens = []
    wi_tokens = []
    story_budget = lambda: vars.max_length - vars.sp_length - vars.genamt - len(tokenizer._koboldai_header) - len(story_tokens) - len(mem_tokens) - len(wi_tokens)
    budget = lambda: story_budget() + MIN_STORY_TOKENS
    if budget() < 0:
        abort(Response(json.dumps({"detail": {
            "msg": f"Your Max Tokens setting is too low for your current soft prompt and tokenizer to handle. It needs to be at least {vars.max_length - budget()}.",
            "type": "token_overflow",
        }}), mimetype="application/json", status=500))
    if use_memory:
        mem_tokens = tokenizer.encode(utils.encodenewlines(mem))[-budget():]
    if use_world_info:
        world_info, _ = checkworldinfo(data, force_use_txt=True, scan_story=use_story)
        wi_tokens = tokenizer.encode(utils.encodenewlines(world_info))[-budget():]
    if use_story:
        if vars.useprompt:
            story_tokens = tokenizer.encode(utils.encodenewlines(vars.prompt))[-budget():]
    story_tokens = tokenizer.encode(utils.encodenewlines(data))[-story_budget():] + story_tokens
    if use_story:
        for i, action in enumerate(reversed(vars.actions.values())):
            if story_budget() <= 0:
                assert story_budget() == 0
                break
            story_tokens = tokenizer.encode(utils.encodenewlines(action))[-story_budget():] + story_tokens
            if i == vars.andepth - 1:
                story_tokens = tokenizer.encode(utils.encodenewlines(anotetxt))[-story_budget():] + story_tokens
        if not vars.useprompt:
            story_tokens = tokenizer.encode(utils.encodenewlines(vars.prompt))[-budget():] + story_tokens
    tokens = tokenizer._koboldai_header + mem_tokens + wi_tokens + story_tokens
    assert story_budget() >= 0
    minimum = len(tokens) + 1
    maximum = len(tokens) + vars.genamt

    if(not vars.use_colab_tpu and vars.model not in ["Colab", "API", "CLUSTER", "OAI", "TPUMeshTransformerGPTJ", "TPUMeshTransformerGPTNeoX"]):
        genout = apiactionsubmit_generate(tokens, minimum, maximum)
    elif(vars.use_colab_tpu or vars.model in ("TPUMeshTransformerGPTJ", "TPUMeshTransformerGPTNeoX")):
        genout = apiactionsubmit_tpumtjgenerate(tokens, minimum, maximum)

    return genout

#==================================================================#
#  
#==================================================================#
def actionretry(data):
    if(vars.noai):
        emit('from_server', {'cmd': 'errmsg', 'data': "Retry function unavailable in Read Only mode."})
        return
    if(vars.recentrng is not None):
        if(not vars.aibusy):
            randomGameRequest(vars.recentrng, memory=vars.recentrngm)
        return
    if actionback():
        actionsubmit("", actionmode=vars.actionmode, force_submit=True)
        send_debug()
    elif(not vars.useprompt):
        emit('from_server', {'cmd': 'errmsg', 'data': "Please enable \"Always Add Prompt\" to retry with your prompt."})

#==================================================================#
#  
#==================================================================#
def actionback():
    if(vars.aibusy):
        return
    # Remove last index of actions and refresh game screen
    if(len(vars.genseqs) == 0 and len(vars.actions) > 0):
        # We are going to move the selected text to alternative text in the actions_metadata variable so we can redo this action
        vars.actions_metadata[vars.actions.get_last_key() ]['Alternative Text'] = [{'Text': vars.actions_metadata[vars.actions.get_last_key() ]['Selected Text'],
                                                                    'Pinned': False,
                                                                    "Previous Selection": True,
                                                                    "Edited": False}] + vars.actions_metadata[vars.actions.get_last_key() ]['Alternative Text']
        vars.actions_metadata[vars.actions.get_last_key() ]['Selected Text'] = ""
    
        last_key = vars.actions.get_last_key()
        vars.actions.pop()
        vars.recentback = True
        remove_story_chunk(last_key + 1)
        #for the redo to not get out of whack, need to reset the max # in the actions sequence
        vars.actions.set_next_id(last_key)
        success = True
    elif(len(vars.genseqs) == 0):
        emit('from_server', {'cmd': 'errmsg', 'data': "Cannot delete the prompt."})
        success =  False
    else:
        vars.genseqs = []
        success = True
    send_debug()
    return success
        
def actionredo():
    i = 0
    #First we need to find the next valid key
    #We might have deleted text so we don't want to show a redo for that blank chunk
    
    restore_id = vars.actions.get_last_key()+1
    if restore_id in vars.actions_metadata:
        ok_to_use = False
        while not ok_to_use:
            for item in vars.actions_metadata[restore_id]['Alternative Text']:
                if item['Previous Selection'] and item['Text'] != "":
                    ok_to_use = True
            if not ok_to_use:
                restore_id+=1
                if restore_id not in vars.actions_metadata:
                    return
            else:
                vars.actions.set_next_id(restore_id)
                
    
    if restore_id in vars.actions_metadata:
        genout = [{"generated_text": item['Text']} for item in vars.actions_metadata[restore_id]['Alternative Text'] if (item["Previous Selection"]==True)]
        if len(genout) > 0:
            genout = genout + [{"generated_text": item['Text']} for item in vars.actions_metadata[restore_id]['Alternative Text'] if (item["Pinned"]==True) and (item["Previous Selection"]==False)]
            if len(genout) == 1:
                vars.actions_metadata[restore_id]['Alternative Text'] = [item for item in vars.actions_metadata[restore_id]['Alternative Text'] if (item["Previous Selection"]!=True)]
                genresult(genout[0]['generated_text'], flash=True, ignore_formatting=True)
            else:
                # Store sequences in memory until selection is made
                vars.genseqs = genout
                
                
                # Send sequences to UI for selection
                genout = [[item['Text'], "redo"] for item in vars.actions_metadata[restore_id]['Alternative Text'] if (item["Previous Selection"]==True)]
                
                emit('from_server', {'cmd': 'genseqs', 'data': genout}, broadcast=True)
    else:
        emit('from_server', {'cmd': 'popuperror', 'data': "There's nothing to undo"}, broadcast=True)
    send_debug()

#==================================================================#
#  
#==================================================================#
def buildauthorsnote(authorsnote, template):
    # Build Author's Note if set
    if authorsnote == "":
        return ""
    return ("\n" + template + "\n").replace("<|>", authorsnote)

def calcsubmitbudgetheader(txt, **kwargs):
    # Scan for WorldInfo matches
    winfo, found_entries = checkworldinfo(txt, **kwargs)

    # Add a newline to the end of memory
    if(vars.memory != "" and vars.memory[-1] != "\n"):
        mem = vars.memory + "\n"
    else:
        mem = vars.memory

    anotetxt = buildauthorsnote(vars.authornote, vars.authornotetemplate)

    return winfo, mem, anotetxt, found_entries

def calcsubmitbudget(actionlen, winfo, mem, anotetxt, actions, submission=None, budget_deduction=0):
    forceanote   = False # In case we don't have enough actions to hit A.N. depth
    anoteadded   = False # In case our budget runs out before we hit A.N. depth
    anotetkns    = []  # Placeholder for Author's Note tokens
    lnanote      = 0   # Placeholder for Author's Note length

    lnsp = vars.sp_length

    if("tokenizer" not in globals()):
        from transformers import GPT2Tokenizer
        global tokenizer
        tokenizer = GPT2Tokenizer.from_pretrained("gpt2", revision=vars.revision, cache_dir="cache")

    lnheader = len(tokenizer._koboldai_header)

    # Calculate token budget
    prompttkns = tokenizer.encode(utils.encodenewlines(vars.comregex_ai.sub('', vars.prompt)), max_length=int(2e9), truncation=True)
    lnprompt   = len(prompttkns)

    memtokens = tokenizer.encode(utils.encodenewlines(mem), max_length=int(2e9), truncation=True)
    lnmem     = len(memtokens)
    if(lnmem > vars.max_length - lnheader - lnsp - vars.genamt - budget_deduction):
        raise OverflowError("The memory in your story is too long. Please either write a shorter memory text or increase the Max Tokens setting. If you are using a soft prompt, additionally consider using a smaller soft prompt.")

    witokens  = tokenizer.encode(utils.encodenewlines(winfo), max_length=int(2e9), truncation=True)
    lnwi      = len(witokens)
    if(lnmem + lnwi > vars.max_length - lnheader - lnsp - vars.genamt - budget_deduction):
        raise OverflowError("The current active world info keys take up too many tokens. Please either write shorter world info, decrease World Info Depth or increase the Max Tokens setting. If you are using a soft prompt, additionally consider using a smaller soft prompt.")

    if(anotetxt != ""):
        anotetkns = tokenizer.encode(utils.encodenewlines(anotetxt), max_length=int(2e9), truncation=True)
        lnanote   = len(anotetkns)
        if(lnmem + lnwi + lnanote > vars.max_length - lnheader - lnsp - vars.genamt - budget_deduction):
            raise OverflowError("The author's note in your story is too long. Please either write a shorter author's note or increase the Max Tokens setting. If you are using a soft prompt, additionally consider using a smaller soft prompt.")

    if(vars.useprompt):
        budget = vars.max_length - lnheader - lnsp - lnprompt - lnmem - lnanote - lnwi - vars.genamt - budget_deduction
    else:
        budget = vars.max_length - lnheader - lnsp - lnmem - lnanote - lnwi - vars.genamt - budget_deduction

    lnsubmission = len(tokenizer.encode(utils.encodenewlines(vars.comregex_ai.sub('', submission)), max_length=int(2e9), truncation=True)) if submission is not None else 0
    maybe_lnprompt = lnprompt if vars.useprompt and actionlen > 0 else 0

    if(lnmem + lnwi + lnanote + maybe_lnprompt + lnsubmission > vars.max_length - lnheader - lnsp - vars.genamt - budget_deduction):
        raise OverflowError("Your submission is too long. Please either write a shorter submission or increase the Max Tokens setting. If you are using a soft prompt, additionally consider using a smaller soft prompt. If you are using the Always Add Prompt setting, turning it off may help.")

    assert budget >= 0

    if(actionlen == 0):
        # First/Prompt action
        tokens = (tokenizer._koboldai_header if vars.model not in ("Colab", "API", "CLUSTER", "OAI") else []) + memtokens + witokens + anotetkns + prompttkns
        assert len(tokens) <= vars.max_length - lnsp - vars.genamt - budget_deduction
        ln = len(tokens) + lnsp
        return tokens, ln+1, ln+vars.genamt
    else:
        tokens     = []
        
        # Check if we have the action depth to hit our A.N. depth
        if(anotetxt != "" and actionlen < vars.andepth):
            forceanote = True
        
        # Get most recent action tokens up to our budget
        n = 0
        for key in reversed(actions):
            chunk = vars.comregex_ai.sub('', actions[key])
            
            assert budget >= 0
            if(budget <= 0):
                break
            acttkns = tokenizer.encode(utils.encodenewlines(chunk), max_length=int(2e9), truncation=True)
            tknlen = len(acttkns)
            if(tknlen < budget):
                tokens = acttkns + tokens
                budget -= tknlen
            else:
                count = budget * -1
                tokens = acttkns[count:] + tokens
                budget = 0
                break
            
            # Inject Author's Note if we've reached the desired depth
            if(n == vars.andepth-1):
                if(anotetxt != ""):
                    tokens = anotetkns + tokens # A.N. len already taken from bdgt
                    anoteadded = True
            n += 1
        
        # If we're not using the prompt every time and there's still budget left,
        # add some prompt.
        if(not vars.useprompt):
            if(budget > 0):
                prompttkns = prompttkns[-budget:]
            else:
                prompttkns = []

        # Did we get to add the A.N.? If not, do it here
        if(anotetxt != ""):
            if((not anoteadded) or forceanote):
                tokens = (tokenizer._koboldai_header if vars.model not in ("Colab", "API", "CLUSTER", "OAI") else []) + memtokens + witokens + anotetkns + prompttkns + tokens
            else:
                tokens = (tokenizer._koboldai_header if vars.model not in ("Colab", "API", "CLUSTER", "OAI") else []) + memtokens + witokens + prompttkns + tokens
        else:
            # Prepend Memory, WI, and Prompt before action tokens
            tokens = (tokenizer._koboldai_header if vars.model not in ("Colab", "API", "CLUSTER", "OAI") else []) + memtokens + witokens + prompttkns + tokens

        # Send completed bundle to generator
        assert len(tokens) <= vars.max_length - lnsp - vars.genamt - budget_deduction
        ln = len(tokens) + lnsp
        return tokens, ln+1, ln+vars.genamt

#==================================================================#
# Take submitted text and build the text to be given to generator
#==================================================================#
def calcsubmit(txt):
    anotetxt     = ""    # Placeholder for Author's Note text
    forceanote   = False # In case we don't have enough actions to hit A.N. depth
    anoteadded   = False # In case our budget runs out before we hit A.N. depth
    actionlen    = len(vars.actions)

    winfo, mem, anotetxt, found_entries = calcsubmitbudgetheader(txt)
 
    # For all transformers models
    if(vars.model != "InferKit"):
        subtxt, min, max = calcsubmitbudget(actionlen, winfo, mem, anotetxt, vars.actions, submission=txt)
        if(actionlen == 0):
            if(not vars.use_colab_tpu and vars.model not in ["Colab", "API", "CLUSTER", "OAI", "TPUMeshTransformerGPTJ", "TPUMeshTransformerGPTNeoX"]):
                generate(subtxt, min, max, found_entries=found_entries)
            elif(vars.model == "Colab"):
                sendtocolab(utils.decodenewlines(tokenizer.decode(subtxt)), min, max)
            elif(vars.model == "API"):
                sendtoapi(utils.decodenewlines(tokenizer.decode(subtxt)), min, max)
            elif(vars.model == "CLUSTER"):
                sendtocluster(utils.decodenewlines(tokenizer.decode(subtxt)), min, max)
            elif(vars.model == "OAI"):
                oairequest(utils.decodenewlines(tokenizer.decode(subtxt)), min, max)
            elif(vars.use_colab_tpu or vars.model in ("TPUMeshTransformerGPTJ", "TPUMeshTransformerGPTNeoX")):
                tpumtjgenerate(subtxt, min, max, found_entries=found_entries)
        else:
            if(not vars.use_colab_tpu and vars.model not in ["Colab", "API", "CLUSTER", "OAI", "TPUMeshTransformerGPTJ", "TPUMeshTransformerGPTNeoX"]):
                generate(subtxt, min, max, found_entries=found_entries)
            elif(vars.model == "Colab"):
                sendtocolab(utils.decodenewlines(tokenizer.decode(subtxt)), min, max)
            elif(vars.model == "API"):
                sendtoapi(utils.decodenewlines(tokenizer.decode(subtxt)), min, max)
            elif(vars.model == "CLUSTER"):
                sendtocluster(utils.decodenewlines(tokenizer.decode(subtxt)), min, max)
            elif(vars.model == "OAI"):
                oairequest(utils.decodenewlines(tokenizer.decode(subtxt)), min, max)
            elif(vars.use_colab_tpu or vars.model in ("TPUMeshTransformerGPTJ", "TPUMeshTransformerGPTNeoX")):
                tpumtjgenerate(subtxt, min, max, found_entries=found_entries)
                    
    # For InferKit web API
    else:
        # Check if we have the action depth to hit our A.N. depth
        if(anotetxt != "" and actionlen < vars.andepth):
            forceanote = True
        
        if(vars.useprompt):
            budget = vars.ikmax - len(vars.comregex_ai.sub('', vars.prompt)) - len(anotetxt) - len(mem) - len(winfo) - 1
        else:
            budget = vars.ikmax - len(anotetxt) - len(mem) - len(winfo) - 1
            
        subtxt = ""
        prompt = vars.comregex_ai.sub('', vars.prompt)
        n = 0
        for key in reversed(vars.actions):
            chunk = vars.actions[key]
            
            if(budget <= 0):
                    break
            actlen = len(chunk)
            if(actlen < budget):
                subtxt = chunk + subtxt
                budget -= actlen
            else:
                count = budget * -1
                subtxt = chunk[count:] + subtxt
                budget = 0
                break
            
            # If we're not using the prompt every time and there's still budget left,
            # add some prompt.
            if(not vars.useprompt):
                if(budget > 0):
                    prompt = vars.comregex_ai.sub('', vars.prompt)[-budget:]
                else:
                    prompt = ""
            
            # Inject Author's Note if we've reached the desired depth
            if(n == vars.andepth-1):
                if(anotetxt != ""):
                    subtxt = anotetxt + subtxt # A.N. len already taken from bdgt
                    anoteadded = True
            n += 1
        
        # Did we get to add the A.N.? If not, do it here
        if(anotetxt != ""):
            if((not anoteadded) or forceanote):
                subtxt = mem + winfo + anotetxt + prompt + subtxt
            else:
                subtxt = mem + winfo + prompt + subtxt
        else:
            subtxt = mem + winfo + prompt + subtxt
        
        # Send it!
        ikrequest(subtxt)

#==================================================================#
# Send text to generator and deal with output
#==================================================================#

def _generate(txt, minimum, maximum, found_entries):
    if(vars.full_determinism):
        torch.manual_seed(vars.seed)

    gen_in = torch.tensor(txt, dtype=torch.long)[None]
    if(vars.sp is not None):
        soft_tokens = torch.arange(
            model.config.vocab_size,
            model.config.vocab_size + vars.sp.shape[0],
        )
        gen_in = torch.cat((soft_tokens[None], gen_in), dim=-1)
    assert gen_in.shape[-1] + vars.genamt <= vars.max_length

    if(vars.hascuda and vars.usegpu):
        gen_in = gen_in.to(vars.gpu_device)
    elif(vars.hascuda and vars.breakmodel):
        gen_in = gen_in.to(breakmodel.primary_device)
    else:
        gen_in = gen_in.to('cpu')

    model.kai_scanner_excluded_world_info = found_entries

    vars._actions = vars.actions
    vars._prompt = vars.prompt
    if(vars.dynamicscan):
        vars._actions = vars._actions.copy()

    with torch.no_grad():
        already_generated = 0
        numseqs = vars.numseqs
        while True:
            genout = generator(
                gen_in, 
                do_sample=True, 
                max_length=int(2e9),
                repetition_penalty=1.0,
                bad_words_ids=vars.badwordsids,
                use_cache=True,
                num_return_sequences=numseqs
                )
            already_generated += len(genout[0]) - len(gen_in[0])
            assert already_generated <= vars.genamt
            if(model.kai_scanner.halt or not model.kai_scanner.regeneration_required):
                break
            assert genout.ndim >= 2
            assert genout.shape[0] == vars.numseqs
            if(vars.lua_koboldbridge.generated_cols and vars.generated_tkns != vars.lua_koboldbridge.generated_cols):
                raise RuntimeError("Inconsistency detected between KoboldAI Python and Lua backends")
            if(already_generated != vars.generated_tkns):
                raise RuntimeError("WI scanning error")
            for r in range(vars.numseqs):
                for c in range(already_generated):
                    assert vars.lua_koboldbridge.generated[r+1][c+1] is not None
                    genout[r][genout.shape[-1] - already_generated + c] = vars.lua_koboldbridge.generated[r+1][c+1]
            encoded = []
            for i in range(vars.numseqs):
                txt = utils.decodenewlines(tokenizer.decode(genout[i, -already_generated:]))
                winfo, mem, anotetxt, _found_entries = calcsubmitbudgetheader(txt, force_use_txt=True, actions=vars._actions)
                found_entries[i].update(_found_entries)
                txt, _, _ = calcsubmitbudget(len(vars._actions), winfo, mem, anotetxt, vars._actions, submission=txt)
                encoded.append(torch.tensor(txt, dtype=torch.long, device=genout.device))
            max_length = len(max(encoded, key=len))
            encoded = torch.stack(tuple(torch.nn.functional.pad(e, (max_length - len(e), 0), value=model.config.pad_token_id or model.config.eos_token_id) for e in encoded))
            genout = torch.cat(
                (
                    encoded,
                    genout[..., -already_generated:],
                ),
                dim=-1
            )
            if(vars.sp is not None):
                soft_tokens = torch.arange(
                    model.config.vocab_size,
                    model.config.vocab_size + vars.sp.shape[0],
                    device=genout.device,
                )
                genout = torch.cat((soft_tokens.tile(vars.numseqs, 1), genout), dim=-1)
            assert genout.shape[-1] + vars.genamt - already_generated <= vars.max_length
            diff = genout.shape[-1] - gen_in.shape[-1]
            minimum += diff
            maximum += diff
            gen_in = genout
            numseqs = 1
    
    return genout, already_generated
    

def generate(txt, minimum, maximum, found_entries=None):    
    vars.generated_tkns = 0

    if(found_entries is None):
        found_entries = set()
    found_entries = tuple(found_entries.copy() for _ in range(vars.numseqs))

    if not vars.quiet:
        logger.debug(f"Prompt Min:{minimum}, Max:{maximum}")
        logger.prompt(utils.decodenewlines(tokenizer.decode(txt)).encode("unicode_escape").decode("utf-8"))

    # Store context in memory to use it for comparison with generated content
    vars.lastctx = utils.decodenewlines(tokenizer.decode(txt))

    # Clear CUDA cache if using GPU
    if(vars.hascuda and (vars.usegpu or vars.breakmodel)):
        gc.collect()
        torch.cuda.empty_cache()

    # Submit input text to generator
    try:
        genout, already_generated = tpool.execute(_generate, txt, minimum, maximum, found_entries)
    except Exception as e:
        if(issubclass(type(e), lupa.LuaError)):
            vars.lua_koboldbridge.obliterate_multiverse()
            vars.lua_running = False
            emit('from_server', {'cmd': 'errmsg', 'data': 'Lua script error; please check console.'}, broadcast=True)
            sendUSStatItems()
            logger.debug('LUA ERROR: ' + str(e).replace("\033", ""))
            logger.warning("Lua engine stopped; please open 'Userscripts' and press Load to reinitialize scripts.")
        else:
            emit('from_server', {'cmd': 'errmsg', 'data': 'Error occurred during generator call; please check console.'}, broadcast=True)
            logger.error(traceback.format_exc().replace("\033", ""))
        set_aibusy(0)
        return

    for i in range(vars.numseqs):
        vars.lua_koboldbridge.generated[i+1][vars.generated_tkns] = int(genout[i, -1].item())
        vars.lua_koboldbridge.outputs[i+1] = utils.decodenewlines(tokenizer.decode(genout[i, -already_generated:]))

    execute_outmod()
    if(vars.lua_koboldbridge.regeneration_required):
        vars.lua_koboldbridge.regeneration_required = False
        genout = []
        for i in range(vars.numseqs):
            genout.append({"generated_text": vars.lua_koboldbridge.outputs[i+1]})
            assert type(genout[-1]["generated_text"]) is str
    else:
        genout = [{"generated_text": utils.decodenewlines(tokenizer.decode(tokens[-already_generated:]))} for tokens in genout]
    
    if(len(genout) == 1):
        genresult(genout[0]["generated_text"])
    else:
        if(vars.lua_koboldbridge.restart_sequence is not None and vars.lua_koboldbridge.restart_sequence > 0):
            genresult(genout[vars.lua_koboldbridge.restart_sequence-1]["generated_text"])
        else:
            genselect(genout)
    
    # Clear CUDA cache again if using GPU
    if(vars.hascuda and (vars.usegpu or vars.breakmodel)):
        del genout
        gc.collect()
        torch.cuda.empty_cache()
    
    set_aibusy(0)

#==================================================================#
#  Deal with a single return sequence from generate()
#==================================================================#
def genresult(genout, flash=True, ignore_formatting=False):
    if not vars.quiet:
        logger.generation(genout.encode("unicode_escape").decode("utf-8"))
    
    # Format output before continuing
    if not ignore_formatting:
        genout = applyoutputformatting(genout)

    vars.lua_koboldbridge.feedback = genout

    if(len(genout) == 0):
        return
    
    # Add formatted text to Actions array and refresh the game screen
    if(len(vars.prompt.strip()) == 0):
        vars.prompt = genout
    else:
        vars.actions.append(genout)
        if vars.actions.get_last_key() not in vars.actions_metadata:
            vars.actions_metadata[vars.actions.get_last_key()] = {'Selected Text': genout, 'Alternative Text': []}
        else:
            vars.actions_metadata[vars.actions.get_last_key()]['Selected Text'] = genout
    update_story_chunk('last')
    if(flash):
        emit('from_server', {'cmd': 'texteffect', 'data': vars.actions.get_last_key() + 1 if len(vars.actions) else 0}, broadcast=True)
    send_debug()

#==================================================================#
#  Send generator sequences to the UI for selection
#==================================================================#
def genselect(genout):
    i = 0
    for result in genout:
        # Apply output formatting rules to sequences
        result["generated_text"] = applyoutputformatting(result["generated_text"])
        if not vars.quiet:
            logger.info(f"Generation Result {i}")
            logger.generation(result["generated_text"].encode("unicode_escape").decode("utf-8"))
        i += 1
    
    # Add the options to the actions metadata
    # If we've already generated text for this action but haven't selected one we'll want to kill all non-pinned, non-previous selection, and non-edited options then add the new ones
    if vars.actions.get_next_id() in vars.actions_metadata:
        if (vars.actions_metadata[vars.actions.get_next_id()]['Selected Text'] == ""):
            vars.actions_metadata[vars.actions.get_next_id()]['Alternative Text'] = [{"Text": item['Text'], "Pinned": item['Pinned'], 
                                                                             "Previous Selection": item["Previous Selection"], 
                                                                             "Edited": item["Edited"]} for item in vars.actions_metadata[vars.actions.get_next_id()]['Alternative Text'] 
                                                                             if item['Pinned'] or item["Previous Selection"] or item["Edited"]] + [{"Text": text["generated_text"], 
                                                                                    "Pinned": False, "Previous Selection": False, "Edited": False} for text in genout]
        else:
            vars.actions_metadata[vars.actions.get_next_id()] = {'Selected Text': '', 'Alternative Text': [{"Text": text["generated_text"], "Pinned": False, "Previous Selection": False, "Edited": False} for text in genout]}
    else:
        vars.actions_metadata[vars.actions.get_next_id()] = {'Selected Text': '', 'Alternative Text': [{"Text": text["generated_text"], "Pinned": False, "Previous Selection": False, "Edited": False} for text in genout]}
    
    genout = [{"generated_text": item['Text']} for item in vars.actions_metadata[vars.actions.get_next_id()]['Alternative Text'] if (item["Previous Selection"]==False) and (item["Edited"]==False)]

    # Store sequences in memory until selection is made
    vars.genseqs = genout
    
    genout = [[item['Text'], "pinned" if item['Pinned'] else "normal"] for item in vars.actions_metadata[vars.actions.get_next_id()]['Alternative Text']  if (item["Previous Selection"]==False) and (item["Edited"]==False)]

    # Send sequences to UI for selection
    emit('from_server', {'cmd': 'genseqs', 'data': genout}, broadcast=True)
    send_debug()

#==================================================================#
#  Send selected sequence to action log and refresh UI
#==================================================================#
def selectsequence(n):
    if(len(vars.genseqs) == 0):
        return
    vars.lua_koboldbridge.feedback = vars.genseqs[int(n)]["generated_text"]
    if(len(vars.lua_koboldbridge.feedback) != 0):
        vars.actions.append(vars.lua_koboldbridge.feedback)
        #We'll want to remove the option from the alternative text and put it in selected text
        vars.actions_metadata[vars.actions.get_last_key() ]['Alternative Text'] = [item for item in vars.actions_metadata[vars.actions.get_last_key()]['Alternative Text'] if item['Text'] != vars.lua_koboldbridge.feedback]
        vars.actions_metadata[vars.actions.get_last_key() ]['Selected Text'] = vars.lua_koboldbridge.feedback
        update_story_chunk('last')
        emit('from_server', {'cmd': 'texteffect', 'data': vars.actions.get_last_key() + 1 if len(vars.actions) else 0}, broadcast=True)
    emit('from_server', {'cmd': 'hidegenseqs', 'data': ''}, broadcast=True)
    vars.genseqs = []

    if(vars.lua_koboldbridge.restart_sequence is not None):
        actionsubmit("", actionmode=vars.actionmode, force_submit=True, disable_recentrng=True)
    send_debug()

#==================================================================#
#  Pin/Unpin the selected sequence
#==================================================================#
def pinsequence(n):
    if n.isnumeric():
        text = vars.genseqs[int(n)]['generated_text']
        if text in [item['Text'] for item in vars.actions_metadata[vars.actions.get_next_id()]['Alternative Text']]:
            alternatives = vars.actions_metadata[vars.actions.get_next_id()]['Alternative Text']
            for i in range(len(alternatives)):
                if alternatives[i]['Text'] == text:
                    alternatives[i]['Pinned'] = not alternatives[i]['Pinned']
                    break
            vars.actions_metadata[vars.actions.get_next_id()]['Alternative Text'] = alternatives
    send_debug()


#==================================================================#
#  Send transformers-style request to ngrok/colab host
#==================================================================#
def sendtocolab(txt, min, max):
    # Log request to console
    if not vars.quiet:
        print("{0}Tokens:{1}, Txt:{2}{3}".format(colors.YELLOW, min-1, txt, colors.END))
    
    # Store context in memory to use it for comparison with generated content
    vars.lastctx = txt
    
    # Build request JSON data
    reqdata = {
        'text': txt,
        'min': min,
        'max': max,
        'rep_pen': vars.rep_pen,
        'rep_pen_slope': vars.rep_pen_slope,
        'rep_pen_range': vars.rep_pen_range,
        'temperature': vars.temp,
        'top_p': vars.top_p,
        'top_k': vars.top_k,
        'tfs': vars.tfs,
        'typical': vars.typical,
        'topa': vars.top_a,
        'numseqs': vars.numseqs,
        'retfultxt': False
    }
    
    # Create request
    req = requests.post(
        vars.colaburl, 
        json = reqdata
        )
    
    # Deal with the response
    if(req.status_code == 200):
        js = req.json()["data"]
        
        # Try to be backwards compatible with outdated colab
        if("text" in js):
            genout = [getnewcontent(js["text"])]
        else:
            genout = js["seqs"]
        
        for i in range(vars.numseqs):
            vars.lua_koboldbridge.outputs[i+1] = genout[i]

        execute_outmod()
        if(vars.lua_koboldbridge.regeneration_required):
            vars.lua_koboldbridge.regeneration_required = False
            genout = []
            for i in range(vars.numseqs):
                genout.append(vars.lua_koboldbridge.outputs[i+1])
                assert type(genout[-1]) is str

        if(len(genout) == 1):
            genresult(genout[0])
        else:
            # Convert torch output format to transformers
            seqs = []
            for seq in genout:
                seqs.append({"generated_text": seq})
            if(vars.lua_koboldbridge.restart_sequence is not None and vars.lua_koboldbridge.restart_sequence > 0):
                genresult(genout[vars.lua_koboldbridge.restart_sequence-1]["generated_text"])
            else:
                genselect(genout)
        
        # Format output before continuing
        #genout = applyoutputformatting(getnewcontent(genout))
        
        # Add formatted text to Actions array and refresh the game screen
        #vars.actions.append(genout)
        #refresh_story()
        #emit('from_server', {'cmd': 'texteffect', 'data': vars.actions.get_last_key() + 1 if len(vars.actions) else 0})
        
        set_aibusy(0)
    else:
        errmsg = "Colab API Error: Failed to get a reply from the server. Please check the colab console."
        print("{0}{1}{2}".format(colors.RED, errmsg, colors.END))
        emit('from_server', {'cmd': 'errmsg', 'data': errmsg}, broadcast=True)
        set_aibusy(0)


#==================================================================#
#  Send transformers-style request to KoboldAI API
#==================================================================#
def sendtoapi(txt, min, max):
    # Log request to console
    if not vars.quiet:
        print("{0}Tokens:{1}, Txt:{2}{3}".format(colors.YELLOW, min-1, txt, colors.END))
    
    # Store context in memory to use it for comparison with generated content
    vars.lastctx = txt
    
    # Build request JSON data
    reqdata = {
        'prompt': txt,
        'max_length': max - min + 1,
        'max_context_length': vars.max_length,
        'rep_pen': vars.rep_pen,
        'rep_pen_slope': vars.rep_pen_slope,
        'rep_pen_range': vars.rep_pen_range,
        'temperature': vars.temp,
        'top_p': vars.top_p,
        'top_k': vars.top_k,
        'top_a': vars.top_a,
        'tfs': vars.tfs,
        'typical': vars.typical,
        'n': vars.numseqs,
    }
    
    # Create request
    while True:
        req = requests.post(
            vars.colaburl[:-8] + "/api/v1/generate",
            json=reqdata,
        )
        if(req.status_code == 503):  # Server is currently generating something else so poll until it's our turn
            time.sleep(1)
            continue
        js = req.json()
        if(req.status_code != 200):
            errmsg = "KoboldAI API Error: Failed to get a reply from the server. Please check the console."
            print("{0}{1}{2}".format(colors.RED, json.dumps(js, indent=2), colors.END))
            emit('from_server', {'cmd': 'errmsg', 'data': errmsg}, broadcast=True)
            set_aibusy(0)
            return

        genout = [obj["text"] for obj in js["results"]]

        for i in range(vars.numseqs):
            vars.lua_koboldbridge.outputs[i+1] = genout[i]

        execute_outmod()
        if(vars.lua_koboldbridge.regeneration_required):
            vars.lua_koboldbridge.regeneration_required = False
            genout = []
            for i in range(vars.numseqs):
                genout.append(vars.lua_koboldbridge.outputs[i+1])
                assert type(genout[-1]) is str

        if(len(genout) == 1):
            genresult(genout[0])
        else:
            adjusted_genout = []
            for item in genout:
                adjusted_genout.append({"generated_text": item})
            # Convert torch output format to transformers
            seqs = []
            for seq in adjusted_genout:
                seqs.append({"generated_text": seq})
            if(vars.lua_koboldbridge.restart_sequence is not None and vars.lua_koboldbridge.restart_sequence > 0):
                genresult(adjusted_genout[vars.lua_koboldbridge.restart_sequence-1]["generated_text"])
            else:
                genselect(adjusted_genout)

        set_aibusy(0)
        return

#==================================================================#
#  Send transformers-style request to KoboldAI Cluster
#==================================================================#
def sendtocluster(txt, min, max):
    # Log request to console
    if not vars.quiet:
        logger.debug(f"Tokens Min:{min-1}")
        logger.prompt(txt.encode("unicode_escape").decode("utf-8"))

    # Store context in memory to use it for comparison with generated content
    vars.lastctx = txt
    # Build request JSON data
    reqdata = {
        'max_length': max - min + 1,
        'max_context_length': vars.max_length,
        'rep_pen': vars.rep_pen,
        'rep_pen_slope': vars.rep_pen_slope,
        'rep_pen_range': vars.rep_pen_range,
        'temperature': vars.temp,
        'top_p': vars.top_p,
        'top_k': vars.top_k,
        'top_a': vars.top_a,
        'tfs': vars.tfs,
        'typical': vars.typical,
        'n': vars.numseqs,
    }
    cluster_metadata = {
        'prompt': txt,
        'params': reqdata,
        'api_key': vars.apikey,
        'models': vars.cluster_requested_models,
    }
    logger.debug(f"Horde Payload: {cluster_metadata}")
    try:
        # Create request
        req = requests.post(
            vars.colaburl[:-8] + "/api/v1/generate/sync",
            json=cluster_metadata,
        )
    except requests.exceptions.ConnectionError:
        errmsg = f"Horde unavailable. Please try again later"
        logger.error(errmsg)
        emit('from_server', {'cmd': 'errmsg', 'data': errmsg}, broadcast=True)
        set_aibusy(0)
        return
    if(req.status_code == 503):
        errmsg = f"KoboldAI API Error: No available KoboldAI servers found in Horde to fulfil this request using the selected models or other properties."
        logger.error(req.text)
        emit('from_server', {'cmd': 'errmsg', 'data': errmsg}, broadcast=True)
        set_aibusy(0)
        return
    if(not req.ok):
        errmsg = f"KoboldAI API Error: Failed to get a standard reply from the Horde. Please check the console."
        logger.error(req.text)
        emit('from_server', {'cmd': 'errmsg', 'data': errmsg}, broadcast=True)
        set_aibusy(0)
        return
    try:
        js = req.json()
    except requests.exceptions.JSONDecodeError:
        errmsg = f"Unexpected message received from the Horde: '{req.text}'"
        logger.error(errmsg)
        emit('from_server', {'cmd': 'errmsg', 'data': errmsg}, broadcast=True)
        set_aibusy(0)
        return
    gen_servers = [(cgen['server_name'],cgen['server_id']) for cgen in js]
    logger.info(f"Generations by: {gen_servers}")
    # Just in case we want to announce it to the user
    if len(js) == 1:        
        warnmsg = f"Text generated by {js[0]['server_name']}"
        emit('from_server', {'cmd': 'warnmsg', 'data': warnmsg}, broadcast=True)
    genout = [cgen['text'] for cgen in js]

    for i in range(vars.numseqs):
        vars.lua_koboldbridge.outputs[i+1] = genout[i]

    execute_outmod()
    if(vars.lua_koboldbridge.regeneration_required):
        vars.lua_koboldbridge.regeneration_required = False
        genout = []
        for i in range(vars.numseqs):
            genout.append(vars.lua_koboldbridge.outputs[i+1])
            assert type(genout[-1]) is str

    if(len(genout) == 1):
        genresult(genout[0])
    else:
        adjusted_genout = []
        for item in genout:
            adjusted_genout.append({"generated_text": item})
        # Convert torch output format to transformers
        seqs = []
        for seq in adjusted_genout:
            seqs.append({"generated_text": seq})
        if(vars.lua_koboldbridge.restart_sequence is not None and vars.lua_koboldbridge.restart_sequence > 0):
            genresult(adjusted_genout[vars.lua_koboldbridge.restart_sequence-1]["generated_text"])
        else:
            genselect(adjusted_genout)

    set_aibusy(0)
    return

#==================================================================#
#  Send text to TPU mesh transformer backend
#==================================================================#
def tpumtjgenerate(txt, minimum, maximum, found_entries=None):
    if(vars.full_determinism):
        tpu_mtj_backend.set_rng_seed(vars.seed)

    vars.generated_tkns = 0

    if(found_entries is None):
        found_entries = set()
    found_entries = tuple(found_entries.copy() for _ in range(vars.numseqs))

    if not vars.quiet:
        logger.debug(f"Prompt Min:{minimum}, Max:{maximum}")
        logger.prompt(utils.decodenewlines(tokenizer.decode(txt)).encode("unicode_escape").decode("utf-8"))

    vars._actions = vars.actions
    vars._prompt = vars.prompt
    if(vars.dynamicscan):
        vars._actions = vars._actions.copy()

    # Submit input text to generator
    try:
        soft_tokens = tpumtjgetsofttokens()

        global past

        socketio.start_background_task(copy_current_request_context(check_for_backend_compilation))

        if(vars.dynamicscan or (not vars.nogenmod and vars.has_genmod)):

            context = np.tile(np.uint32(txt), (vars.numseqs, 1))
            past = np.empty((vars.numseqs, 0), dtype=np.uint32)

            while(True):
                genout, n_generated, regeneration_required, halt = tpool.execute(
                    tpu_mtj_backend.infer_dynamic,
                    context,
                    gen_len = maximum-minimum+1,
                    numseqs=vars.numseqs,
                    soft_embeddings=vars.sp,
                    soft_tokens=soft_tokens,
                    excluded_world_info=found_entries,
                )

                past = np.pad(past, ((0, 0), (0, n_generated)))
                for r in range(vars.numseqs):
                    for c in range(vars.lua_koboldbridge.generated_cols):
                        assert vars.lua_koboldbridge.generated[r+1][c+1] is not None
                        past[r, c] = vars.lua_koboldbridge.generated[r+1][c+1]

                if(vars.abort or halt or not regeneration_required):
                    break
                print("(regeneration triggered)")

                encoded = []
                for i in range(vars.numseqs):
                    txt = utils.decodenewlines(tokenizer.decode(past[i]))
                    winfo, mem, anotetxt, _found_entries = calcsubmitbudgetheader(txt, force_use_txt=True, actions=vars._actions)
                    found_entries[i].update(_found_entries)
                    txt, _, _ = calcsubmitbudget(len(vars._actions), winfo, mem, anotetxt, vars._actions, submission=txt)
                    encoded.append(np.array(txt, dtype=np.uint32))
                max_length = len(max(encoded, key=len))
                encoded = np.stack(tuple(np.pad(e, (max_length - len(e), 0), constant_values=tpu_mtj_backend.pad_token_id) for e in encoded))
                context = np.concatenate(
                    (
                        encoded,
                        past,
                    ),
                    axis=-1,
                )

        else:
            genout = tpool.execute(
                tpu_mtj_backend.infer_static,
                np.uint32(txt),
                gen_len = maximum-minimum+1,
                temp=vars.temp,
                top_p=vars.top_p,
                top_k=vars.top_k,
                tfs=vars.tfs,
                typical=vars.typical,
                top_a=vars.top_a,
                numseqs=vars.numseqs,
                repetition_penalty=vars.rep_pen,
                rpslope=vars.rep_pen_slope,
                rprange=vars.rep_pen_range,
                soft_embeddings=vars.sp,
                soft_tokens=soft_tokens,
                sampler_order=vars.sampler_order,
            )
            past = genout
            for i in range(vars.numseqs):
                vars.lua_koboldbridge.generated[i+1] = vars.lua_state.table(*genout[i].tolist())
            vars.lua_koboldbridge.generated_cols = vars.generated_tkns = genout[0].shape[-1]

    except Exception as e:
        if(issubclass(type(e), lupa.LuaError)):
            vars.lua_koboldbridge.obliterate_multiverse()
            vars.lua_running = False
            emit('from_server', {'cmd': 'errmsg', 'data': 'Lua script error; please check console.'}, broadcast=True)
            sendUSStatItems()
            logger.debug('LUA ERROR: ' + str(e).replace("\033", ""))
            logger.warning("Lua engine stopped; please open 'Userscripts' and press Load to reinitialize scripts.")
        else:
            emit('from_server', {'cmd': 'errmsg', 'data': 'Error occurred during generator call; please check console.'}, broadcast=True)
            print("{0}{1}{2}".format(colors.RED, traceback.format_exc().replace("\033", ""), colors.END), file=sys.stderr)
        set_aibusy(0)
        return

    for i in range(vars.numseqs):
        vars.lua_koboldbridge.outputs[i+1] = utils.decodenewlines(tokenizer.decode(past[i]))
    genout = past

    execute_outmod()
    if(vars.lua_koboldbridge.regeneration_required):
        vars.lua_koboldbridge.regeneration_required = False
        genout = []
        for i in range(vars.numseqs):
            genout.append({"generated_text": vars.lua_koboldbridge.outputs[i+1]})
            assert type(genout[-1]["generated_text"]) is str
    else:
        genout = [{"generated_text": utils.decodenewlines(tokenizer.decode(txt))} for txt in genout]

    if(len(genout) == 1):
        genresult(genout[0]["generated_text"])
    else:
        if(vars.lua_koboldbridge.restart_sequence is not None and vars.lua_koboldbridge.restart_sequence > 0):
            genresult(genout[vars.lua_koboldbridge.restart_sequence-1]["generated_text"])
        else:
            genselect(genout)

    set_aibusy(0)


#==================================================================#
# Replaces returns and newlines with HTML breaks
#==================================================================#
def formatforhtml(txt):
    return txt.replace("\\r\\n", "<br/>").replace("\\r", "<br/>").replace("\\n", "<br/>").replace("\r\n", "<br/>").replace('\n', '<br/>').replace('\r', '<br/>').replace('&lt;/s&gt;', '<br/>')

#==================================================================#
# Strips submitted text from the text returned by the AI
#==================================================================#
def getnewcontent(txt):
    # If the submitted context was blank, then everything is new
    if(vars.lastctx == ""):
        return txt
    
    # Tokenize the last context and the generated content
    ctxtokens = tokenizer.encode(utils.encodenewlines(vars.lastctx), max_length=int(2e9), truncation=True)
    txttokens = tokenizer.encode(utils.encodenewlines(txt), max_length=int(2e9), truncation=True)
    dif       = (len(txttokens) - len(ctxtokens)) * -1
    
    # Remove the context from the returned text
    newtokens = txttokens[dif:]
    
    return utils.decodenewlines(tokenizer.decode(newtokens))

#==================================================================#
# Applies chosen formatting options to text submitted to AI
#==================================================================#
def applyinputformatting(txt):
    # Add sentence spacing
    if(vars.formatoptns["frmtadsnsp"]):
        txt = utils.addsentencespacing(txt, vars)
 
    return txt

#==================================================================#
# Applies chosen formatting options to text returned from AI
#==================================================================#
def applyoutputformatting(txt):
    # Use standard quotes and apostrophes
    txt = utils.fixquotes(txt)

    # Adventure mode clipping of all characters after '>'
    if(vars.adventure):
        txt = vars.acregex_ai.sub('', txt)
    
    # Trim incomplete sentences
    if(vars.formatoptns["frmttriminc"] and not vars.chatmode):
        txt = utils.trimincompletesentence(txt)
    # Replace blank lines
    if(vars.formatoptns["frmtrmblln"] or vars.chatmode):
        txt = utils.replaceblanklines(txt)
    # Remove special characters
    if(vars.formatoptns["frmtrmspch"]):
        txt = utils.removespecialchars(txt, vars)
	# Single Line Mode
    if(vars.formatoptns["singleline"] or vars.chatmode):
        txt = utils.singlelineprocessing(txt, vars)
    
    return txt

#==================================================================#
# Sends the current story content to the Game Screen
#==================================================================#
def refresh_story():
    text_parts = ['<chunk n="0" id="n0" tabindex="-1">', vars.comregex_ui.sub(lambda m: '\n'.join('<comment>' + l + '</comment>' for l in m.group().split('\n')), html.escape(vars.prompt)), '</chunk>']
    for idx in vars.actions:
        item = vars.actions[idx]
        idx += 1
        item = html.escape(item)
        item = vars.comregex_ui.sub(lambda m: '\n'.join('<comment>' + l + '</comment>' for l in m.group().split('\n')), item)  # Add special formatting to comments
        item = vars.acregex_ui.sub('<action>\\1</action>', item)  # Add special formatting to adventure actions
        text_parts.extend(('<chunk n="', str(idx), '" id="n', str(idx), '" tabindex="-1">', item, '</chunk>'))
    emit('from_server', {'cmd': 'updatescreen', 'gamestarted': vars.gamestarted, 'data': formatforhtml(''.join(text_parts))}, broadcast=True)


#==================================================================#
# Signals the Game Screen to update one of the chunks
#==================================================================#
def update_story_chunk(idx: Union[int, str]):
    if idx == 'last':
        if len(vars.actions) <= 1:
            # In this case, we are better off just refreshing the whole thing as the
            # prompt might not have been shown yet (with a "Generating story..."
            # message instead).
            refresh_story()
            setgamesaved(False)
            return

        idx = (vars.actions.get_last_key() if len(vars.actions) else 0) + 1

    if idx == 0:
        text = vars.prompt
    else:
        # Actions are 0 based, but in chunks 0 is the prompt.
        # So the chunk index is one more than the corresponding action index.
        if(idx - 1 not in vars.actions):
            return
        text = vars.actions[idx - 1]

    item = html.escape(text)
    item = vars.comregex_ui.sub(lambda m: '\n'.join('<comment>' + l + '</comment>' for l in m.group().split('\n')), item)  # Add special formatting to comments
    item = vars.acregex_ui.sub('<action>\\1</action>', item)  # Add special formatting to adventure actions

    chunk_text = f'<chunk n="{idx}" id="n{idx}" tabindex="-1">{formatforhtml(item)}</chunk>'
    emit('from_server', {'cmd': 'updatechunk', 'data': {'index': idx, 'html': chunk_text}}, broadcast=True)

    setgamesaved(False)

    #If we've set the auto save flag, we'll now save the file
    if vars.autosave and (".json" in vars.savedir):
        save()


#==================================================================#
# Signals the Game Screen to remove one of the chunks
#==================================================================#
def remove_story_chunk(idx: int):
    emit('from_server', {'cmd': 'removechunk', 'data': idx}, broadcast=True)
    setgamesaved(False)


#==================================================================#
# Sends the current generator settings to the Game Menu
#==================================================================#
def refresh_settings():
    # Suppress toggle change events while loading state
    emit('from_server', {'cmd': 'allowtoggle', 'data': False}, broadcast=True)
    
    if(vars.model != "InferKit"):
        emit('from_server', {'cmd': 'updatetemp', 'data': vars.temp}, broadcast=True)
        emit('from_server', {'cmd': 'updatetopp', 'data': vars.top_p}, broadcast=True)
        emit('from_server', {'cmd': 'updatetopk', 'data': vars.top_k}, broadcast=True)
        emit('from_server', {'cmd': 'updatetfs', 'data': vars.tfs}, broadcast=True)
        emit('from_server', {'cmd': 'updatetypical', 'data': vars.typical}, broadcast=True)
        emit('from_server', {'cmd': 'updatetopa', 'data': vars.top_a}, broadcast=True)
        emit('from_server', {'cmd': 'updatereppen', 'data': vars.rep_pen}, broadcast=True)
        emit('from_server', {'cmd': 'updatereppenslope', 'data': vars.rep_pen_slope}, broadcast=True)
        emit('from_server', {'cmd': 'updatereppenrange', 'data': vars.rep_pen_range}, broadcast=True)
        emit('from_server', {'cmd': 'updateoutlen', 'data': vars.genamt}, broadcast=True)
        emit('from_server', {'cmd': 'updatetknmax', 'data': vars.max_length}, broadcast=True)
        emit('from_server', {'cmd': 'updatenumseq', 'data': vars.numseqs}, broadcast=True)
    else:
        emit('from_server', {'cmd': 'updatetemp', 'data': vars.temp}, broadcast=True)
        emit('from_server', {'cmd': 'updatetopp', 'data': vars.top_p}, broadcast=True)
        emit('from_server', {'cmd': 'updateikgen', 'data': vars.ikgen}, broadcast=True)
    
    emit('from_server', {'cmd': 'updateanotedepth', 'data': vars.andepth}, broadcast=True)
    emit('from_server', {'cmd': 'updatewidepth', 'data': vars.widepth}, broadcast=True)
    emit('from_server', {'cmd': 'updateuseprompt', 'data': vars.useprompt}, broadcast=True)
    emit('from_server', {'cmd': 'updateadventure', 'data': vars.adventure}, broadcast=True)
    emit('from_server', {'cmd': 'updatechatmode', 'data': vars.chatmode}, broadcast=True)
    emit('from_server', {'cmd': 'updatedynamicscan', 'data': vars.dynamicscan}, broadcast=True)
    emit('from_server', {'cmd': 'updateautosave', 'data': vars.autosave}, broadcast=True)
    emit('from_server', {'cmd': 'updatenopromptgen', 'data': vars.nopromptgen}, broadcast=True)
    emit('from_server', {'cmd': 'updaterngpersist', 'data': vars.rngpersist}, broadcast=True)
    emit('from_server', {'cmd': 'updatenogenmod', 'data': vars.nogenmod}, broadcast=True)
    emit('from_server', {'cmd': 'updatefulldeterminism', 'data': vars.full_determinism}, broadcast=True)
    
    emit('from_server', {'cmd': 'updatefrmttriminc', 'data': vars.formatoptns["frmttriminc"]}, broadcast=True)
    emit('from_server', {'cmd': 'updatefrmtrmblln', 'data': vars.formatoptns["frmtrmblln"]}, broadcast=True)
    emit('from_server', {'cmd': 'updatefrmtrmspch', 'data': vars.formatoptns["frmtrmspch"]}, broadcast=True)
    emit('from_server', {'cmd': 'updatefrmtadsnsp', 'data': vars.formatoptns["frmtadsnsp"]}, broadcast=True)
    emit('from_server', {'cmd': 'updatesingleline', 'data': vars.formatoptns["singleline"]}, broadcast=True)
    emit('from_server', {'cmd': 'updateoutputstreaming', 'data': vars.output_streaming}, broadcast=True)
    emit('from_server', {'cmd': 'updateshowbudget', 'data': vars.show_budget}, broadcast=True)
    emit('from_server', {'cmd': 'updateshowprobs', 'data': vars.show_probs}, broadcast=True)
    
    # Allow toggle events again
    emit('from_server', {'cmd': 'allowtoggle', 'data': True}, broadcast=True)

#==================================================================#
#  Sets the logical and display states for the AI Busy condition
#==================================================================#
def set_aibusy(state):
    if(vars.disable_set_aibusy):
        return
    if(state):
        vars.aibusy = True
        emit('from_server', {'cmd': 'setgamestate', 'data': 'wait'}, broadcast=True)
    else:
        vars.aibusy = False
        emit('from_server', {'cmd': 'setgamestate', 'data': 'ready'}, broadcast=True)

#==================================================================#
# 
#==================================================================#
def editrequest(n):
    if(n == 0):
        txt = vars.prompt
    else:
        txt = vars.actions[n-1]
    
    vars.editln = n
    emit('from_server', {'cmd': 'setinputtext', 'data': txt}, broadcast=True)
    emit('from_server', {'cmd': 'enablesubmit', 'data': ''}, broadcast=True)

#==================================================================#
# 
#==================================================================#
def editsubmit(data):
    vars.recentedit = True
    if(vars.editln == 0):
        vars.prompt = data
    else:
        vars.actions_metadata[vars.editln-1]['Alternative Text'] = vars.actions_metadata[vars.editln-1]['Alternative Text'] + [{"Text": vars.actions[vars.editln-1], "Pinned": False, 
                                                                         "Previous Selection": False, 
                                                                         "Edited": True}]
        vars.actions_metadata[vars.editln-1]['Selected Text'] = data
        vars.actions[vars.editln-1] = data
    
    vars.mode = "play"
    update_story_chunk(vars.editln)
    emit('from_server', {'cmd': 'texteffect', 'data': vars.editln}, broadcast=True)
    emit('from_server', {'cmd': 'editmode', 'data': 'false'})
    send_debug()

#==================================================================#
#  
#==================================================================#
def deleterequest():
    vars.recentedit = True
    # Don't delete prompt
    if(vars.editln == 0):
        # Send error message
        pass
    else:
        vars.actions_metadata[vars.editln-1]['Alternative Text'] = [{"Text": vars.actions[vars.editln-1], "Pinned": False, 
                                                      "Previous Selection": True, "Edited": False}] + vars.actions_metadata[vars.editln-1]['Alternative Text']
        vars.actions_metadata[vars.editln-1]['Selected Text'] = ''
        vars.actions[vars.editln-1] = ''
        vars.mode = "play"
        remove_story_chunk(vars.editln)
        emit('from_server', {'cmd': 'editmode', 'data': 'false'})
    send_debug()

#==================================================================#
# 
#==================================================================#
def inlineedit(chunk, data):
    vars.recentedit = True
    chunk = int(chunk)
    if(chunk == 0):
        if(len(data.strip()) == 0):
            return
        vars.prompt = data
    else:
        if(chunk-1 in vars.actions):
            vars.actions_metadata[chunk-1]['Alternative Text'] = vars.actions_metadata[chunk-1]['Alternative Text'] + [{"Text": vars.actions[chunk-1], "Pinned": False, 
                                                                             "Previous Selection": False, 
                                                                             "Edited": True}]
            vars.actions_metadata[chunk-1]['Selected Text'] = data
            vars.actions[chunk-1] = data
        else:
            logger.warning(f"Attempted to edit non-existent chunk {chunk}")

    setgamesaved(False)
    update_story_chunk(chunk)
    emit('from_server', {'cmd': 'texteffect', 'data': chunk}, broadcast=True)
    emit('from_server', {'cmd': 'editmode', 'data': 'false'}, broadcast=True)
    send_debug()

#==================================================================#
#  
#==================================================================#
def inlinedelete(chunk):
    vars.recentedit = True
    chunk = int(chunk)
    # Don't delete prompt
    if(chunk == 0):
        # Send error message
        update_story_chunk(chunk)
        emit('from_server', {'cmd': 'errmsg', 'data': "Cannot delete the prompt."})
        emit('from_server', {'cmd': 'editmode', 'data': 'false'}, broadcast=True)
    else:
        if(chunk-1 in vars.actions):
            vars.actions_metadata[chunk-1]['Alternative Text'] = [{"Text": vars.actions[chunk-1], "Pinned": False, 
                                                                             "Previous Selection": True, 
                                                                             "Edited": False}] + vars.actions_metadata[chunk-1]['Alternative Text']
            vars.actions_metadata[chunk-1]['Selected Text'] = ''
            del vars.actions[chunk-1]
        else:
            logger.warning(f"Attempted to delete non-existent chunk {chunk}")
        setgamesaved(False)
        remove_story_chunk(chunk)
        emit('from_server', {'cmd': 'editmode', 'data': 'false'}, broadcast=True)
    send_debug()

#==================================================================#
#   Toggles the game mode for memory editing and sends UI commands
#==================================================================#
def togglememorymode():
    if(vars.mode == "play"):
        vars.mode = "memory"
        emit('from_server', {'cmd': 'memmode', 'data': 'true'}, broadcast=True)
        emit('from_server', {'cmd': 'setinputtext', 'data': vars.memory}, broadcast=True)
        emit('from_server', {'cmd': 'setanote', 'data': vars.authornote}, broadcast=True)
        emit('from_server', {'cmd': 'setanotetemplate', 'data': vars.authornotetemplate}, broadcast=True)
    elif(vars.mode == "memory"):
        vars.mode = "play"
        emit('from_server', {'cmd': 'memmode', 'data': 'false'}, broadcast=True)

#==================================================================#
#   Toggles the game mode for WI editing and sends UI commands
#==================================================================#
def togglewimode():
    if(vars.mode == "play"):
        vars.mode = "wi"
        emit('from_server', {'cmd': 'wimode', 'data': 'true'}, broadcast=True)
    elif(vars.mode == "wi"):
        # Commit WI fields first
        requestwi()
        # Then set UI state back to Play
        vars.mode = "play"
        emit('from_server', {'cmd': 'wimode', 'data': 'false'}, broadcast=True)
    sendwi()

#==================================================================#
#   
#==================================================================#
def addwiitem(folder_uid=None):
    assert folder_uid is None or folder_uid in vars.wifolders_d
    ob = {"key": "", "keysecondary": "", "content": "", "comment": "", "folder": folder_uid, "num": len(vars.worldinfo), "init": False, "selective": False, "constant": False}
    vars.worldinfo.append(ob)
    while(True):
        uid = int.from_bytes(os.urandom(4), "little", signed=True)
        if(uid not in vars.worldinfo_u):
            break
    vars.worldinfo_u[uid] = vars.worldinfo[-1]
    vars.worldinfo[-1]["uid"] = uid
    if(folder_uid is not None):
        vars.wifolders_u[folder_uid].append(vars.worldinfo[-1])
    emit('from_server', {'cmd': 'addwiitem', 'data': ob}, broadcast=True)

#==================================================================#
#   Creates a new WI folder with an unused cryptographically secure random UID
#==================================================================#
def addwifolder():
    while(True):
        uid = int.from_bytes(os.urandom(4), "little", signed=True)
        if(uid not in vars.wifolders_d):
            break
    ob = {"name": "", "collapsed": False}
    vars.wifolders_d[uid] = ob
    vars.wifolders_l.append(uid)
    vars.wifolders_u[uid] = []
    emit('from_server', {'cmd': 'addwifolder', 'uid': uid, 'data': ob}, broadcast=True)
    addwiitem(folder_uid=uid)

#==================================================================#
#   Move the WI entry with UID src so that it immediately precedes
#   the WI entry with UID dst
#==================================================================#
def movewiitem(dst, src):
    setgamesaved(False)
    if(vars.worldinfo_u[src]["folder"] is not None):
        for i, e in enumerate(vars.wifolders_u[vars.worldinfo_u[src]["folder"]]):
            if(e is vars.worldinfo_u[src]):
                vars.wifolders_u[vars.worldinfo_u[src]["folder"]].pop(i)
                break
    if(vars.worldinfo_u[dst]["folder"] is not None):
        vars.wifolders_u[vars.worldinfo_u[dst]["folder"]].append(vars.worldinfo_u[src])
    vars.worldinfo_u[src]["folder"] = vars.worldinfo_u[dst]["folder"]
    for i, e in enumerate(vars.worldinfo):
        if(e is vars.worldinfo_u[src]):
            _src = i
        elif(e is vars.worldinfo_u[dst]):
            _dst = i
    vars.worldinfo.insert(_dst - (_dst >= _src), vars.worldinfo.pop(_src))
    sendwi()

#==================================================================#
#   Move the WI folder with UID src so that it immediately precedes
#   the WI folder with UID dst
#==================================================================#
def movewifolder(dst, src):
    setgamesaved(False)
    vars.wifolders_l.remove(src)
    if(dst is None):
        # If dst is None, that means we should move src to be the last folder
        vars.wifolders_l.append(src)
    else:
        vars.wifolders_l.insert(vars.wifolders_l.index(dst), src)
    sendwi()

#==================================================================#
#   
#==================================================================#
def sendwi():
    # Cache len of WI
    ln = len(vars.worldinfo)

    # Clear contents of WI container
    emit('from_server', {'cmd': 'wistart', 'wifolders_d': vars.wifolders_d, 'wifolders_l': vars.wifolders_l, 'data': ''}, broadcast=True)

    # Stable-sort WI entries in order of folder
    stablesortwi()

    vars.worldinfo_i = [wi for wi in vars.worldinfo if wi["init"]]

    # If there are no WI entries, send an empty WI object
    if(ln == 0):
        addwiitem()
    else:
        # Send contents of WI array
        last_folder = ...
        for wi in vars.worldinfo:
            if(wi["folder"] != last_folder):
                emit('from_server', {'cmd': 'addwifolder', 'uid': wi["folder"], 'data': vars.wifolders_d[wi["folder"]] if wi["folder"] is not None else None}, broadcast=True)
                last_folder = wi["folder"]
            ob = wi
            emit('from_server', {'cmd': 'addwiitem', 'data': ob}, broadcast=True)
    
    emit('from_server', {'cmd': 'wifinish', 'data': ''}, broadcast=True)

#==================================================================#
#  Request current contents of all WI HTML elements
#==================================================================#
def requestwi():
    list = []
    for wi in vars.worldinfo:
        list.append(wi["num"])
    emit('from_server', {'cmd': 'requestwiitem', 'data': list})

#==================================================================#
#  Stable-sort WI items so that items in the same folder are adjacent,
#  and items in different folders are sorted based on the order of the folders
#==================================================================#
def stablesortwi():
    mapping = {uid: index for index, uid in enumerate(vars.wifolders_l)}
    vars.worldinfo.sort(key=lambda x: mapping[x["folder"]] if x["folder"] is not None else float("inf"))
    last_folder = ...
    last_wi = None
    for i, wi in enumerate(vars.worldinfo):
        wi["num"] = i
        wi["init"] = True
        if(wi["folder"] != last_folder):
            if(last_wi is not None and last_folder is not ...):
                last_wi["init"] = False
            last_folder = wi["folder"]
        last_wi = wi
    if(last_wi is not None):
        last_wi["init"] = False
    for folder in vars.wifolders_u:
        vars.wifolders_u[folder].sort(key=lambda x: x["num"])

#==================================================================#
#  Extract object from server and send it to WI objects
#==================================================================#
def commitwi(ar):
    for ob in ar:
        ob["uid"] = int(ob["uid"])
        vars.worldinfo_u[ob["uid"]]["key"]          = ob["key"]
        vars.worldinfo_u[ob["uid"]]["keysecondary"] = ob["keysecondary"]
        vars.worldinfo_u[ob["uid"]]["content"]      = ob["content"]
        vars.worldinfo_u[ob["uid"]]["comment"]      = ob.get("comment", "")
        vars.worldinfo_u[ob["uid"]]["folder"]       = ob.get("folder", None)
        vars.worldinfo_u[ob["uid"]]["selective"]    = ob["selective"]
        vars.worldinfo_u[ob["uid"]]["constant"]     = ob.get("constant", False)
    stablesortwi()
    vars.worldinfo_i = [wi for wi in vars.worldinfo if wi["init"]]

#==================================================================#
#  
#==================================================================#
def deletewi(uid):
    if(uid in vars.worldinfo_u):
        setgamesaved(False)
        # Store UID of deletion request
        vars.deletewi = uid
        if(vars.deletewi is not None):
            if(vars.worldinfo_u[vars.deletewi]["folder"] is not None):
                for i, e in enumerate(vars.wifolders_u[vars.worldinfo_u[vars.deletewi]["folder"]]):
                    if(e is vars.worldinfo_u[vars.deletewi]):
                        vars.wifolders_u[vars.worldinfo_u[vars.deletewi]["folder"]].pop(i)
            for i, e in enumerate(vars.worldinfo):
                if(e is vars.worldinfo_u[vars.deletewi]):
                    del vars.worldinfo[i]
                    break
            del vars.worldinfo_u[vars.deletewi]
            # Send the new WI array structure
            sendwi()
            # And reset deletewi
            vars.deletewi = None

#==================================================================#
#  
#==================================================================#
def deletewifolder(uid):
    uid = int(uid)
    del vars.wifolders_u[uid]
    del vars.wifolders_d[uid]
    del vars.wifolders_l[vars.wifolders_l.index(uid)]
    setgamesaved(False)
    # Delete uninitialized entries in the folder we're going to delete
    vars.worldinfo = [wi for wi in vars.worldinfo if wi["folder"] != uid or wi["init"]]
    vars.worldinfo_i = [wi for wi in vars.worldinfo if wi["init"]]
    # Move WI entries that are inside of the folder we're going to delete
    # so that they're outside of all folders
    for wi in vars.worldinfo:
        if(wi["folder"] == uid):
            wi["folder"] = None

    sendwi()

#==================================================================#
#  Look for WI keys in text to generator 
#==================================================================#
def checkworldinfo(txt, allowed_entries=None, allowed_folders=None, force_use_txt=False, scan_story=True, actions=None):
    original_txt = txt

    if(actions is None):
        actions = vars.actions

    # Dont go any further if WI is empty
    if(len(vars.worldinfo) == 0):
        return "", set()
    
    # Cache actions length
    ln = len(actions)
    
    # Don't bother calculating action history if widepth is 0
    if(vars.widepth > 0 and scan_story):
        depth = vars.widepth
        # If this is not a continue, add 1 to widepth since submitted
        # text is already in action history @ -1
        if(not force_use_txt and (txt != "" and vars.prompt != txt)):
            txt    = ""
            depth += 1
        
        if(ln > 0):
            chunks = collections.deque()
            i = 0
            for key in reversed(actions):
                chunk = actions[key]
                chunks.appendleft(chunk)
                i += 1
                if(i == depth):
                    break
        
        if(ln >= depth):
            txt = "".join(chunks)
        elif(ln > 0):
            txt = vars.comregex_ai.sub('', vars.prompt) + "".join(chunks)
        elif(ln == 0):
            txt = vars.comregex_ai.sub('', vars.prompt)

    if(force_use_txt):
        txt += original_txt

    # Scan text for matches on WI keys
    wimem = ""
    found_entries = set()
    for wi in vars.worldinfo:
        if(allowed_entries is not None and wi["uid"] not in allowed_entries):
            continue
        if(allowed_folders is not None and wi["folder"] not in allowed_folders):
            continue

        if(wi.get("constant", False)):
            wimem = wimem + wi["content"] + "\n"
            found_entries.add(id(wi))
            continue

        if(len(wi["key"].strip()) > 0 and (not wi.get("selective", False) or len(wi.get("keysecondary", "").strip()) > 0)):
            # Split comma-separated keys
            keys = wi["key"].split(",")
            keys_secondary = wi.get("keysecondary", "").split(",")

            for k in keys:
                ky = k
                # Remove leading/trailing spaces if the option is enabled
                if(vars.wirmvwhtsp):
                    ky = k.strip()
                if ky.lower() in txt.lower():
                    if wi.get("selective", False) and len(keys_secondary):
                        found = False
                        for ks in keys_secondary:
                            ksy = ks
                            if(vars.wirmvwhtsp):
                                ksy = ks.strip()
                            if ksy.lower() in txt.lower():
                                wimem = wimem + wi["content"] + "\n"
                                found_entries.add(id(wi))
                                found = True
                                break
                        if found:
                            break
                    else:
                        wimem = wimem + wi["content"] + "\n"
                        found_entries.add(id(wi))
                        break
    
    return wimem, found_entries
    
#==================================================================#
#  Commit changes to Memory storage
#==================================================================#
def memsubmit(data):
    emit('from_server', {'cmd': 'setinputtext', 'data': data}, broadcast=True)
    # Maybe check for length at some point
    # For now just send it to storage
    if(data != vars.memory):
        setgamesaved(False)
    vars.memory = data
    vars.mode = "play"
    emit('from_server', {'cmd': 'memmode', 'data': 'false'}, broadcast=True)
    
    # Ask for contents of Author's Note field
    emit('from_server', {'cmd': 'getanote', 'data': ''})

#==================================================================#
#  Commit changes to Author's Note
#==================================================================#
def anotesubmit(data, template=""):
    assert type(data) is str and type(template) is str
    # Maybe check for length at some point
    # For now just send it to storage
    if(data != vars.authornote):
        setgamesaved(False)
    vars.authornote = data

    if(vars.authornotetemplate != template):
        vars.setauthornotetemplate = template
        settingschanged()
    vars.authornotetemplate = template

    emit('from_server', {'cmd': 'setanote', 'data': vars.authornote}, broadcast=True)
    emit('from_server', {'cmd': 'setanotetemplate', 'data': vars.authornotetemplate}, broadcast=True)

#==================================================================#
#  Assembles game data into a request to InferKit API
#==================================================================#
def ikrequest(txt):
    # Log request to console
    if not vars.quiet:
        print("{0}Len:{1}, Txt:{2}{3}".format(colors.YELLOW, len(txt), txt, colors.END))
    
    # Build request JSON data
    reqdata = {
        'forceNoEnd': True,
        'length': vars.ikgen,
        'prompt': {
            'isContinuation': False,
            'text': txt
        },
        'startFromBeginning': False,
        'streamResponse': False,
        'temperature': vars.temp,
        'topP': vars.top_p
    }
    
    # Create request
    req = requests.post(
        vars.url, 
        json    = reqdata,
        headers = {
            'Authorization': 'Bearer '+vars.apikey
            }
        )
    
    # Deal with the response
    if(req.status_code == 200):
        genout = req.json()["data"]["text"]

        vars.lua_koboldbridge.outputs[1] = genout

        execute_outmod()
        if(vars.lua_koboldbridge.regeneration_required):
            vars.lua_koboldbridge.regeneration_required = False
            genout = vars.lua_koboldbridge.outputs[1]
            assert genout is str

        if not vars.quiet:
            print("{0}{1}{2}".format(colors.CYAN, genout, colors.END))
        vars.actions.append(genout)
        if vars.actions.get_last_key() in vars.actions_metadata:
            vars.actions_metadata[vars.actions.get_last_key()] = {"Selected Text": genout, "Alternative Text": []}
        else:
        # 2. We've selected a chunk of text that is was presented previously
            alternatives = [item['Text'] for item in vars.actions_metadata[vars.actions.get_last_key()]["Alternative Text"]]
            if genout in alternatives:
                alternatives = [item for item in vars.actions_metadata[vars.actions.get_last_key()]["Alternative Text"] if item['Text'] != genout]
                vars.actions_metadata[vars.actions.get_last_key()]["Alternative Text"] = alternatives
            vars.actions_metadata[vars.actions.get_last_key()]["Selected Text"] = genout
        update_story_chunk('last')
        emit('from_server', {'cmd': 'texteffect', 'data': vars.actions.get_last_key() + 1 if len(vars.actions) else 0}, broadcast=True)
        send_debug()
        set_aibusy(0)
    else:
        # Send error message to web client
        er = req.json()
        if("error" in er):
            code = er["error"]["extensions"]["code"]
        elif("errors" in er):
            code = er["errors"][0]["extensions"]["code"]
            
        errmsg = "InferKit API Error: {0} - {1}".format(req.status_code, code)
        emit('from_server', {'cmd': 'errmsg', 'data': errmsg}, broadcast=True)
        set_aibusy(0)

#==================================================================#
#  Assembles game data into a request to OpenAI API
#==================================================================#
def oairequest(txt, min, max):
    # Log request to console
    if not vars.quiet:
        print("{0}Len:{1}, Txt:{2}{3}".format(colors.YELLOW, len(txt), txt, colors.END))
    
    # Store context in memory to use it for comparison with generated content
    vars.lastctx = txt
    
    # Build request JSON data
    # GooseAI is a subntype of OAI. So to check if it's this type, we check the configname as a workaround
    # as the vars.model will always be OAI
    if 'GooseAI' in vars.configname:
        reqdata = {
            'prompt': txt,
            'max_tokens': vars.genamt,
            'temperature': vars.temp,
            'top_a': vars.top_a,
            'top_p': vars.top_p,
            'top_k': vars.top_k,
            'tfs': vars.tfs,
            'typical_p': vars.typical,
            'repetition_penalty': vars.rep_pen,
            'repetition_penalty_slope': vars.rep_pen_slope,
            'repetition_penalty_range': vars.rep_pen_range,
            'n': vars.numseqs,
            'stream': False
        }
    else:
        reqdata = {
            'prompt': txt,
            'max_tokens': vars.genamt,
            'temperature': vars.temp,
            'top_p': vars.top_p,
            'n': vars.numseqs,
            'stream': False
        }
    
    req = requests.post(
        vars.oaiurl, 
        json    = reqdata,
        headers = {
            'Authorization': 'Bearer '+vars.oaiapikey,
            'Content-Type': 'application/json'
            }
        )
    
    # Deal with the response
    if(req.status_code == 200):
        outputs = [out["text"] for out in req.json()["choices"]]

        for idx in range(len(outputs)):
            vars.lua_koboldbridge.outputs[idx+1] = outputs[idx]

        execute_outmod()
        if (vars.lua_koboldbridge.regeneration_required):
            vars.lua_koboldbridge.regeneration_required = False
            genout = []
            for i in range(len(outputs)):
                genout.append(
                    {"generated_text": vars.lua_koboldbridge.outputs[i + 1]})
                assert type(genout[-1]["generated_text"]) is str
        else:
            genout = [
                {"generated_text": utils.decodenewlines(txt)}
                for txt in outputs]

        if vars.actions.get_last_key() not in vars.actions_metadata:
            vars.actions_metadata[vars.actions.get_last_key()] = {
                "Selected Text": genout[0], "Alternative Text": []}
        else:
        # 2. We've selected a chunk of text that is was presented previously
            try:
                alternatives = [item['Text'] for item in vars.actions_metadata[len(vars.actions)-1]["Alternative Text"]]
            except:
                print(len(vars.actions))
                print(vars.actions_metadata)
                raise
            if genout in alternatives:
                alternatives = [item for item in vars.actions_metadata[vars.actions.get_last_key() ]["Alternative Text"] if item['Text'] != genout]
                vars.actions_metadata[vars.actions.get_last_key()]["Alternative Text"] = alternatives
            vars.actions_metadata[vars.actions.get_last_key()]["Selected Text"] = genout

        if (len(genout) == 1):
            genresult(genout[0]["generated_text"])
        else:
            if (vars.lua_koboldbridge.restart_sequence is not None and
                    vars.lua_koboldbridge.restart_sequence > 0):
                genresult(genout[vars.lua_koboldbridge.restart_sequence - 1][
                              "generated_text"])
            else:
                genselect(genout)

        if not vars.quiet:
            print("{0}{1}{2}".format(colors.CYAN, genout, colors.END))

        set_aibusy(0)
    else:
        # Send error message to web client            
        er = req.json()
        if("error" in er):
            type    = er["error"]["type"]
            message = er["error"]["message"]
            
        errmsg = "OpenAI API Error: {0} - {1}".format(type, message)
        emit('from_server', {'cmd': 'errmsg', 'data': errmsg}, broadcast=True)
        set_aibusy(0)

#==================================================================#
#  Forces UI to Play mode
#==================================================================#
def exitModes():
    if(vars.mode == "edit"):
        emit('from_server', {'cmd': 'editmode', 'data': 'false'}, broadcast=True)
    elif(vars.mode == "memory"):
        emit('from_server', {'cmd': 'memmode', 'data': 'false'}, broadcast=True)
    elif(vars.mode == "wi"):
        emit('from_server', {'cmd': 'wimode', 'data': 'false'}, broadcast=True)
    vars.mode = "play"

#==================================================================#
#  Launch in-browser save prompt
#==================================================================#
def saveas(data):
    
    name = data['name']
    savepins = data['pins']
    # Check if filename exists already
    name = utils.cleanfilename(name)
    if(not fileops.saveexists(name) or (vars.saveow and vars.svowname == name)):
        # All clear to save
        e = saveRequest(fileops.storypath(name), savepins=savepins)
        vars.saveow = False
        vars.svowname = ""
        if(e is None):
            emit('from_server', {'cmd': 'hidesaveas', 'data': ''})
        else:
            print("{0}{1}{2}".format(colors.RED, str(e), colors.END))
            emit('from_server', {'cmd': 'popuperror', 'data': str(e)})
    else:
        # File exists, prompt for overwrite
        vars.saveow   = True
        vars.svowname = name
        emit('from_server', {'cmd': 'askforoverwrite', 'data': ''})

#==================================================================#
#  Launch in-browser story-delete prompt
#==================================================================#
def deletesave(name):
    name = utils.cleanfilename(name)
    e = fileops.deletesave(name)
    if(e is None):
        if(vars.smandelete):
            emit('from_server', {'cmd': 'hidepopupdelete', 'data': ''})
            getloadlist()
        else:
            emit('from_server', {'cmd': 'popuperror', 'data': "The server denied your request to delete this story"})
    else:
        print("{0}{1}{2}".format(colors.RED, str(e), colors.END))
        emit('from_server', {'cmd': 'popuperror', 'data': str(e)})

#==================================================================#
#  Launch in-browser story-rename prompt
#==================================================================#
def renamesave(name, newname):
    # Check if filename exists already
    name = utils.cleanfilename(name)
    newname = utils.cleanfilename(newname)
    if(not fileops.saveexists(newname) or name == newname or (vars.saveow and vars.svowname == newname)):
        e = fileops.renamesave(name, newname)
        vars.saveow = False
        vars.svowname = ""
        if(e is None):
            if(vars.smanrename):
                emit('from_server', {'cmd': 'hidepopuprename', 'data': ''})
                getloadlist()
            else:
                emit('from_server', {'cmd': 'popuperror', 'data': "The server denied your request to rename this story"})
        else:
            print("{0}{1}{2}".format(colors.RED, str(e), colors.END))
            emit('from_server', {'cmd': 'popuperror', 'data': str(e)})
    else:
        # File exists, prompt for overwrite
        vars.saveow   = True
        vars.svowname = newname
        emit('from_server', {'cmd': 'askforoverwrite', 'data': ''})

#==================================================================#
#  Save the currently running story
#==================================================================#
def save():
    # Check if a file is currently open
    if(".json" in vars.savedir):
        saveRequest(vars.savedir)
    else:
        emit('from_server', {'cmd': 'saveas', 'data': ''})

#==================================================================#
#  Save the story via file browser
#==================================================================#
def savetofile():
    savpath = fileops.getsavepath(vars.savedir, "Save Story As", [("Json", "*.json")])
    saveRequest(savpath)

#==================================================================#
#  Save the story to specified path
#==================================================================#
def saveRequest(savpath, savepins=True):    
    if(savpath):
        # Leave Edit/Memory mode before continuing
        exitModes()
        
        # Save path for future saves
        vars.savedir = savpath
        txtpath = os.path.splitext(savpath)[0] + ".txt"
        # Build json to write
        js = {}
        js["gamestarted"] = vars.gamestarted
        js["prompt"]      = vars.prompt
        js["memory"]      = vars.memory
        js["authorsnote"] = vars.authornote
        js["anotetemplate"] = vars.authornotetemplate
        js["actions"]     = tuple(vars.actions.values())
        if savepins:
            js["actions_metadata"]     = vars.actions_metadata
        js["worldinfo"]   = []
        js["wifolders_d"] = vars.wifolders_d
        js["wifolders_l"] = vars.wifolders_l
		
        # Extract only the important bits of WI
        for wi in vars.worldinfo_i:
            if(True):
                js["worldinfo"].append({
                    "key": wi["key"],
                    "keysecondary": wi["keysecondary"],
                    "content": wi["content"],
                    "comment": wi["comment"],
                    "folder": wi["folder"],
                    "selective": wi["selective"],
                    "constant": wi["constant"]
                })
                
        txt = vars.prompt + "".join(vars.actions.values())

        # Write it
        try:
            file = open(savpath, "w")
        except Exception as e:
            return e
        try:
            file.write(json.dumps(js, indent=3))
        except Exception as e:
            file.close()
            return e
        file.close()
        
        try:
            file = open(txtpath, "w")
        except Exception as e:
            return e
        try:
            file.write(txt)
        except Exception as e:
            file.close()
            return e
        file.close()

        filename = path.basename(savpath)
        if(filename.endswith('.json')):
            filename = filename[:-5]
        vars.laststory = filename
        emit('from_server', {'cmd': 'setstoryname', 'data': vars.laststory}, broadcast=True)
        setgamesaved(True)
        print("{0}Story saved to {1}!{2}".format(colors.GREEN, path.basename(savpath), colors.END))

#==================================================================#
#  Show list of saved stories
#==================================================================#
def getloadlist():
    emit('from_server', {'cmd': 'buildload', 'data': fileops.getstoryfiles()})

#==================================================================#
#  Show list of soft prompts
#==================================================================#
def getsplist():
    if(vars.allowsp):
        emit('from_server', {'cmd': 'buildsp', 'data': fileops.getspfiles(vars.modeldim)})

#==================================================================#
#  Get list of userscripts
#==================================================================#
def getuslist():
    files = {i: v for i, v in enumerate(fileops.getusfiles())}
    loaded = []
    unloaded = []
    userscripts = set(vars.userscripts)
    for i in range(len(files)):
        if files[i]["filename"] not in userscripts:
            unloaded.append(files[i])
    files = {files[k]["filename"]: files[k] for k in files}
    userscripts = set(files.keys())
    for filename in vars.userscripts:
        if filename in userscripts:
            loaded.append(files[filename])
    return unloaded, loaded

#==================================================================#
#  Load a saved story via file browser
#==================================================================#
def loadfromfile():
    loadpath = fileops.getloadpath(vars.savedir, "Select Story File", [("Json", "*.json")])
    loadRequest(loadpath)

#==================================================================#
#  Load a stored story from a file
#==================================================================#
def loadRequest(loadpath, filename=None):
    if(loadpath):
        # Leave Edit/Memory mode before continuing
        exitModes()
        
        # Read file contents into JSON object
        if(isinstance(loadpath, str)):
            with open(loadpath, "r") as file:
                js = json.load(file)
            if(filename is None):
                filename = path.basename(loadpath)
        else:
            js = loadpath
            if(filename is None):
                filename = "untitled.json"
        
        # Copy file contents to vars
        vars.gamestarted = js["gamestarted"]
        vars.prompt      = js["prompt"]
        vars.memory      = js["memory"]
        vars.worldinfo   = []
        vars.worldinfo   = []
        vars.worldinfo_u = {}
        vars.wifolders_d = {int(k): v for k, v in js.get("wifolders_d", {}).items()}
        vars.wifolders_l = js.get("wifolders_l", [])
        vars.wifolders_u = {uid: [] for uid in vars.wifolders_d}
        vars.lastact     = ""
        vars.submission  = ""
        vars.lastctx     = ""
        vars.genseqs = []

        del vars.actions
        vars.actions = structures.KoboldStoryRegister()
        actions = collections.deque(js["actions"])
        

        if "actions_metadata" in js:
            
            if type(js["actions_metadata"]) == dict:
                temp = js["actions_metadata"]
                vars.actions_metadata = {}
                #we need to redo the numbering of the actions_metadata since the actions list doesn't preserve it's number on saving
                if len(temp) > 0:
                    counter = 0
                    temp = {int(k):v for k,v in temp.items()}
                    for i in range(max(temp)+1):
                        if i in temp:
                            vars.actions_metadata[counter] = temp[i]
                            counter += 1
                del temp
            else:
                #fix if we're using the old metadata format
                vars.actions_metadata = {}
                i = 0
                
                for text in js['actions']:
                    vars.actions_metadata[i] = {'Selected Text': text, 'Alternative Text': []}
                    i+=1
        else:
            vars.actions_metadata = {}
            i = 0
            
            for text in js['actions']:
                vars.actions_metadata[i] = {'Selected Text': text, 'Alternative Text': []}
                i+=1

        footer = ""                

        if(len(vars.prompt.strip()) == 0):
            while(len(actions)):
                action = actions.popleft()
                if(len(action.strip()) != 0):
                    vars.prompt = action
                    break
            else:
                vars.gamestarted = False
        vars.prompt = vars.prompt.lstrip()
        ln = len(vars.prompt.rstrip())
        footer += vars.prompt[ln:]
        vars.prompt = vars.prompt[:ln]
        if(vars.gamestarted):
            for s in actions:
                if(len(s.strip()) == 0):
                    # If this action only contains whitespace, we merge it with the next action
                    footer += s
                    continue
                vars.actions.append(footer + s)
                footer = ""
                # If there is trailing whitespace at the end of an action, we move that whitespace to the beginning of the next action
                ln = len(vars.actions[vars.actions.get_last_key()].rstrip())
                footer += vars.actions[vars.actions.get_last_key()][ln:]
                vars.actions[vars.actions.get_last_key()] = vars.actions[vars.actions.get_last_key()][:ln]
        
        # Try not to break older save files
        if("authorsnote" in js):
            vars.authornote = js["authorsnote"]
        else:
            vars.authornote = ""
        if("anotetemplate" in js):
            vars.authornotetemplate = js["anotetemplate"]
        else:
            vars.authornotetemplate = "[Author's note: <|>]"
        
        if("worldinfo" in js):
            num = 0
            for wi in js["worldinfo"]:
                vars.worldinfo.append({
                    "key": wi["key"],
                    "keysecondary": wi.get("keysecondary", ""),
                    "content": wi["content"],
                    "comment": wi.get("comment", ""),
                    "folder": wi.get("folder", None),
                    "num": num,
                    "init": True,
                    "selective": wi.get("selective", False),
                    "constant": wi.get("constant", False),
                    "uid": None,
                })
                while(True):
                    uid = int.from_bytes(os.urandom(4), "little", signed=True)
                    if(uid not in vars.worldinfo_u):
                        break
                vars.worldinfo_u[uid] = vars.worldinfo[-1]
                vars.worldinfo[-1]["uid"] = uid
                if(vars.worldinfo[-1]["folder"] is not None):
                    vars.wifolders_u[vars.worldinfo[-1]["folder"]].append(vars.worldinfo[-1])
                num += 1

        for uid in vars.wifolders_l + [None]:
            vars.worldinfo.append({"key": "", "keysecondary": "", "content": "", "comment": "", "folder": uid, "num": None, "init": False, "selective": False, "constant": False, "uid": None})
            while(True):
                uid = int.from_bytes(os.urandom(4), "little", signed=True)
                if(uid not in vars.worldinfo_u):
                    break
            vars.worldinfo_u[uid] = vars.worldinfo[-1]
            vars.worldinfo[-1]["uid"] = uid
            if(vars.worldinfo[-1]["folder"] is not None):
                vars.wifolders_u[vars.worldinfo[-1]["folder"]].append(vars.worldinfo[-1])
        stablesortwi()
        vars.worldinfo_i = [wi for wi in vars.worldinfo if wi["init"]]

        # Save path for save button
        vars.savedir = loadpath
        
        # Clear loadselect var
        vars.loadselect = ""
        
        # Refresh game screen
        _filename = filename
        if(filename.endswith('.json')):
            _filename = filename[:-5]
        vars.laststory = _filename
        emit('from_server', {'cmd': 'setstoryname', 'data': vars.laststory}, broadcast=True)
        setgamesaved(True)
        sendwi()
        emit('from_server', {'cmd': 'setmemory', 'data': vars.memory}, broadcast=True)
        emit('from_server', {'cmd': 'setanote', 'data': vars.authornote}, broadcast=True)
        emit('from_server', {'cmd': 'setanotetemplate', 'data': vars.authornotetemplate}, broadcast=True)
        refresh_story()
        emit('from_server', {'cmd': 'setgamestate', 'data': 'ready'}, broadcast=True)
        emit('from_server', {'cmd': 'hidegenseqs', 'data': ''}, broadcast=True)
        print("{0}Story loaded from {1}!{2}".format(colors.GREEN, filename, colors.END))
        
        send_debug()

#==================================================================#
# Import an AIDungon game exported with Mimi's tool
#==================================================================#
def importRequest():
    importpath = fileops.getloadpath(vars.savedir, "Select AID CAT File", [("Json", "*.json")])
    
    if(importpath):
        # Leave Edit/Memory mode before continuing
        exitModes()
        
        # Read file contents into JSON object
        file = open(importpath, "rb")
        vars.importjs = json.load(file)
        
        # If a bundle file is being imported, select just the Adventures object
        if type(vars.importjs) is dict and "stories" in vars.importjs:
            vars.importjs = vars.importjs["stories"]
        
        # Clear Popup Contents
        emit('from_server', {'cmd': 'clearpopup', 'data': ''}, broadcast=True)
        
        # Initialize vars
        num = 0
        vars.importnum = -1
        
        # Get list of stories
        for story in vars.importjs:
            ob = {}
            ob["num"]   = num
            if(story["title"] != "" and story["title"] != None):
                ob["title"] = story["title"]
            else:
                ob["title"] = "(No Title)"
            if(story["description"] != "" and story["description"] != None):
                ob["descr"] = story["description"]
            else:
                ob["descr"] = "(No Description)"
            if("actions" in story):
                ob["acts"]  = len(story["actions"])
            elif("actionWindow" in story):
                ob["acts"]  = len(story["actionWindow"])
            emit('from_server', {'cmd': 'addimportline', 'data': ob})
            num += 1
        
        # Show Popup
        emit('from_server', {'cmd': 'popupshow', 'data': True})

#==================================================================#
# Import an AIDungon game selected in popup
#==================================================================#
def importgame():
    if(vars.importnum >= 0):
        # Cache reference to selected game
        ref = vars.importjs[vars.importnum]
        
        # Copy game contents to vars
        vars.gamestarted = True
        
        # Support for different versions of export script
        if("actions" in ref):
            if(len(ref["actions"]) > 0):
                vars.prompt = ref["actions"][0]["text"]
            else:
                vars.prompt = ""
        elif("actionWindow" in ref):
            if(len(ref["actionWindow"]) > 0):
                vars.prompt = ref["actionWindow"][0]["text"]
            else:
                vars.prompt = ""
        else:
            vars.prompt = ""
        vars.memory      = ref["memory"]
        vars.authornote  = ref["authorsNote"] if type(ref["authorsNote"]) is str else ""
        vars.authornotetemplate = "[Author's note: <|>]"
        vars.actions     = structures.KoboldStoryRegister()
        vars.actions_metadata = {}
        vars.worldinfo   = []
        vars.worldinfo_i = []
        vars.worldinfo_u = {}
        vars.wifolders_d = {}
        vars.wifolders_l = []
        vars.wifolders_u = {uid: [] for uid in vars.wifolders_d}
        vars.lastact     = ""
        vars.submission  = ""
        vars.lastctx     = ""
        
        # Get all actions except for prompt
        if("actions" in ref):
            if(len(ref["actions"]) > 1):
                for act in ref["actions"][1:]:
                    vars.actions.append(act["text"])
        elif("actionWindow" in ref):
            if(len(ref["actionWindow"]) > 1):
                for act in ref["actionWindow"][1:]:
                    vars.actions.append(act["text"])
        
        # Get just the important parts of world info
        if(ref["worldInfo"] != None):
            if(len(ref["worldInfo"]) > 1):
                num = 0
                for wi in ref["worldInfo"]:
                    vars.worldinfo.append({
                        "key": wi["keys"],
                        "keysecondary": wi.get("keysecondary", ""),
                        "content": wi["entry"],
                        "comment": wi.get("comment", ""),
                        "folder": wi.get("folder", None),
                        "num": num,
                        "init": True,
                        "selective": wi.get("selective", False),
                        "constant": wi.get("constant", False),
                        "uid": None,
                    })
                    while(True):
                        uid = int.from_bytes(os.urandom(4), "little", signed=True)
                        if(uid not in vars.worldinfo_u):
                            break
                    vars.worldinfo_u[uid] = vars.worldinfo[-1]
                    vars.worldinfo[-1]["uid"] = uid
                    if(vars.worldinfo[-1]["folder"]) is not None:
                        vars.wifolders_u[vars.worldinfo[-1]["folder"]].append(vars.worldinfo[-1])
                    num += 1

        for uid in vars.wifolders_l + [None]:
            vars.worldinfo.append({"key": "", "keysecondary": "", "content": "", "comment": "", "folder": uid, "num": None, "init": False, "selective": False, "constant": False, "uid": None})
            while(True):
                uid = int.from_bytes(os.urandom(4), "little", signed=True)
                if(uid not in vars.worldinfo_u):
                    break
            vars.worldinfo_u[uid] = vars.worldinfo[-1]
            vars.worldinfo[-1]["uid"] = uid
            if(vars.worldinfo[-1]["folder"] is not None):
                vars.wifolders_u[vars.worldinfo[-1]["folder"]].append(vars.worldinfo[-1])
        stablesortwi()
        vars.worldinfo_i = [wi for wi in vars.worldinfo if wi["init"]]
        
        # Clear import data
        vars.importjs = {}
        
        # Reset current save
        vars.savedir = getcwd()+"\\stories"
        
        # Refresh game screen
        vars.laststory = None
        emit('from_server', {'cmd': 'setstoryname', 'data': vars.laststory}, broadcast=True)
        setgamesaved(False)
        sendwi()
        emit('from_server', {'cmd': 'setmemory', 'data': vars.memory}, broadcast=True)
        emit('from_server', {'cmd': 'setanote', 'data': vars.authornote}, broadcast=True)
        emit('from_server', {'cmd': 'setanotetemplate', 'data': vars.authornotetemplate}, broadcast=True)
        refresh_story()
        emit('from_server', {'cmd': 'setgamestate', 'data': 'ready'}, broadcast=True)
        emit('from_server', {'cmd': 'hidegenseqs', 'data': ''}, broadcast=True)

#==================================================================#
# Import an aidg.club prompt and start a new game with it.
#==================================================================#
def importAidgRequest(id):    
    exitModes()
    
    urlformat = "https://aetherroom.club/api/"
    req = requests.get(urlformat+id)

    if(req.status_code == 200):
        js = req.json()
        
        # Import game state
        vars.gamestarted = True
        vars.prompt      = js["promptContent"]
        vars.memory      = js["memory"]
        vars.authornote  = js["authorsNote"]
        vars.authornotetemplate = "[Author's note: <|>]"
        vars.actions     = structures.KoboldStoryRegister()
        vars.actions_metadata = {}
        vars.worldinfo   = []
        vars.worldinfo_i = []
        vars.worldinfo_u = {}
        vars.wifolders_d = {}
        vars.wifolders_l = []
        vars.wifolders_u = {uid: [] for uid in vars.wifolders_d}
        vars.lastact     = ""
        vars.submission  = ""
        vars.lastctx     = ""
        
        if not vars.memory:
            vars.memory = ""
        if not vars.authornote:
            vars.authornote = ""
        
        num = 0
        for wi in js["worldInfos"]:
            vars.worldinfo.append({
                "key": wi["keys"],
                "keysecondary": wi.get("keysecondary", ""),
                "content": wi["entry"],
                "comment": wi.get("comment", ""),
                "folder": wi.get("folder", None),
                "num": num,
                "init": True,
                "selective": wi.get("selective", False),
                "constant": wi.get("constant", False),
                "uid": None,
            })
            while(True):
                uid = int.from_bytes(os.urandom(4), "little", signed=True)
                if(uid not in vars.worldinfo_u):
                    break
            vars.worldinfo_u[uid] = vars.worldinfo[-1]
            vars.worldinfo[-1]["uid"] = uid
            if(vars.worldinfo[-1]["folder"]) is not None:
                vars.wifolders_u[vars.worldinfo[-1]["folder"]].append(vars.worldinfo[-1])
            num += 1

        for uid in vars.wifolders_l + [None]:
            vars.worldinfo.append({"key": "", "keysecondary": "", "content": "", "comment": "", "folder": uid, "num": None, "init": False, "selective": False, "constant": False, "uid": None})
            while(True):
                uid = int.from_bytes(os.urandom(4), "little", signed=True)
                if(uid not in vars.worldinfo_u):
                    break
            vars.worldinfo_u[uid] = vars.worldinfo[-1]
            vars.worldinfo[-1]["uid"] = uid
            if(vars.worldinfo[-1]["folder"] is not None):
                vars.wifolders_u[vars.worldinfo[-1]["folder"]].append(vars.worldinfo[-1])
        stablesortwi()
        vars.worldinfo_i = [wi for wi in vars.worldinfo if wi["init"]]

        # Reset current save
        vars.savedir = getcwd()+"\\stories"
        
        # Refresh game screen
        vars.laststory = None
        emit('from_server', {'cmd': 'setstoryname', 'data': vars.laststory}, broadcast=True)
        setgamesaved(False)
        sendwi()
        emit('from_server', {'cmd': 'setmemory', 'data': vars.memory}, broadcast=True)
        emit('from_server', {'cmd': 'setanote', 'data': vars.authornote}, broadcast=True)
        emit('from_server', {'cmd': 'setanotetemplate', 'data': vars.authornotetemplate}, broadcast=True)
        refresh_story()
        emit('from_server', {'cmd': 'setgamestate', 'data': 'ready'}, broadcast=True)

#==================================================================#
#  Import World Info JSON file
#==================================================================#
def wiimportrequest():
    importpath = fileops.getloadpath(vars.savedir, "Select World Info File", [("Json", "*.json")])
    if(importpath):
        file = open(importpath, "rb")
        js = json.load(file)
        if(len(js) > 0):
            # If the most recent WI entry is blank, remove it.
            if(not vars.worldinfo[-1]["init"]):
                del vars.worldinfo[-1]
            # Now grab the new stuff
            num = len(vars.worldinfo)
            for wi in js:
                vars.worldinfo.append({
                    "key": wi["keys"],
                    "keysecondary": wi.get("keysecondary", ""),
                    "content": wi["entry"],
                    "comment": wi.get("comment", ""),
                    "folder": wi.get("folder", None),
                    "num": num,
                    "init": True,
                    "selective": wi.get("selective", False),
                    "constant": wi.get("constant", False),
                    "uid": None,
                })
                while(True):
                    uid = int.from_bytes(os.urandom(4), "little", signed=True)
                    if(uid not in vars.worldinfo_u):
                        break
                vars.worldinfo_u[uid] = vars.worldinfo[-1]
                vars.worldinfo[-1]["uid"] = uid
                if(vars.worldinfo[-1]["folder"]) is not None:
                    vars.wifolders_u[vars.worldinfo[-1]["folder"]].append(vars.worldinfo[-1])
                num += 1
            for uid in [None]:
                vars.worldinfo.append({"key": "", "keysecondary": "", "content": "", "comment": "", "folder": uid, "num": None, "init": False, "selective": False, "constant": False, "uid": None})
                while(True):
                    uid = int.from_bytes(os.urandom(4), "little", signed=True)
                    if(uid not in vars.worldinfo_u):
                        break
                vars.worldinfo_u[uid] = vars.worldinfo[-1]
                vars.worldinfo[-1]["uid"] = uid
                if(vars.worldinfo[-1]["folder"] is not None):
                    vars.wifolders_u[vars.worldinfo[-1]["folder"]].append(vars.worldinfo[-1])
        
        if not vars.quiet:
            print("{0}".format(vars.worldinfo[0]))
                
        # Refresh game screen
        setgamesaved(False)
        sendwi()

#==================================================================#
#  Starts a new story
#==================================================================#
def newGameRequest(): 
    # Leave Edit/Memory mode before continuing
    exitModes()
    
    # Clear vars values
    vars.gamestarted = False
    vars.prompt      = ""
    vars.memory      = ""
    vars.actions     = structures.KoboldStoryRegister()
    vars.actions_metadata = {}
    
    vars.authornote  = ""
    vars.authornotetemplate = vars.setauthornotetemplate
    vars.worldinfo   = []
    vars.worldinfo_i = []
    vars.worldinfo_u = {}
    vars.wifolders_d = {}
    vars.wifolders_l = []
    vars.lastact     = ""
    vars.submission  = ""
    vars.lastctx     = ""
    
    # Reset current save
    vars.savedir = getcwd()+"\\stories"
    
    # Refresh game screen
    vars.laststory = None
    emit('from_server', {'cmd': 'setstoryname', 'data': vars.laststory}, broadcast=True)
    setgamesaved(True)
    sendwi()
    emit('from_server', {'cmd': 'setmemory', 'data': vars.memory}, broadcast=True)
    emit('from_server', {'cmd': 'setanote', 'data': vars.authornote}, broadcast=True)
    emit('from_server', {'cmd': 'setanotetemplate', 'data': vars.authornotetemplate}, broadcast=True)
    setStartState()

def randomGameRequest(topic, memory=""): 
    if(vars.noai):
        newGameRequest()
        vars.memory = memory
        emit('from_server', {'cmd': 'setmemory', 'data': vars.memory}, broadcast=True)
        return
    vars.recentrng = topic
    vars.recentrngm = memory
    newGameRequest()
    setgamesaved(False)
    _memory = memory
    if(len(memory) > 0):
        _memory = memory.rstrip() + "\n\n"
    vars.memory      = _memory + "You generate the following " + topic + " story concept :"
    vars.lua_koboldbridge.feedback = None
    actionsubmit("", force_submit=True, force_prompt_gen=True)
    vars.memory      = memory
    emit('from_server', {'cmd': 'setmemory', 'data': vars.memory}, broadcast=True)

def final_startup():
    # Prevent tokenizer from taking extra time the first time it's used
    def __preempt_tokenizer():
        if("tokenizer" not in globals()):
            return
        utils.decodenewlines(tokenizer.decode([25678, 559]))
        tokenizer.encode(utils.encodenewlines("eunoia"))
    threading.Thread(target=__preempt_tokenizer).start()

    # Load soft prompt specified by the settings file, if applicable
    if(path.exists(get_config_filename())):
        file = open(get_config_filename(), "r")
        js   = json.load(file)
        if(vars.allowsp and "softprompt" in js and type(js["softprompt"]) is str and all(q not in js["softprompt"] for q in ("..", ":")) and (len(js["softprompt"]) == 0 or all(js["softprompt"][0] not in q for q in ("/", "\\")))):
            spRequest(js["softprompt"])
        else:
            vars.spfilename = ""
        file.close()

    # Precompile TPU backend if required
    if(vars.use_colab_tpu or vars.model in ("TPUMeshTransformerGPTJ", "TPUMeshTransformerGPTNeoX")):
        soft_tokens = tpumtjgetsofttokens()
        if(vars.dynamicscan or (not vars.nogenmod and vars.has_genmod)):
            threading.Thread(
                target=tpu_mtj_backend.infer_dynamic,
                args=(np.tile(np.uint32((23403, 727, 20185)), (vars.numseqs, 1)),),
                kwargs={
                    "soft_embeddings": vars.sp,
                    "soft_tokens": soft_tokens,
                    "gen_len": 1,
                    "use_callback": False,
                    "numseqs": vars.numseqs,
                    "excluded_world_info": list(set() for _ in range(vars.numseqs)),
                },
            ).start()
        else:
            threading.Thread(
                target=tpu_mtj_backend.infer_static,
                args=(np.uint32((23403, 727, 20185)),),
                kwargs={
                    "soft_embeddings": vars.sp,
                    "soft_tokens": soft_tokens,
                    "gen_len": 1,
                    "numseqs": vars.numseqs,
                },
            ).start()

    # Set the initial RNG seed
    if(vars.seed is not None):
        if(vars.use_colab_tpu):
            if(vars.seed_specified):
                __import__("tpu_mtj_backend").set_rng_seed(vars.seed)
            else:
                __import__("tpu_mtj_backend").randomize_rng_seed()
        else:
            if(vars.seed_specified):
                __import__("torch").manual_seed(vars.seed)
            else:
                __import__("torch").seed()
    vars.seed = __import__("tpu_mtj_backend").get_rng_seed() if vars.use_colab_tpu else __import__("torch").initial_seed()

def send_debug():
    if vars.debug:
        debug_info = ""
        try:
            debug_info = "{}Seed: {} ({})\n".format(debug_info, repr(__import__("tpu_mtj_backend").get_rng_seed() if vars.use_colab_tpu else __import__("torch").initial_seed()), "specified by user in settings file" if vars.seed_specified else "randomly generated")
        except:
            pass
        try:
            debug_info = "{}Newline Mode: {}\n".format(debug_info, vars.newlinemode)
        except:
            pass
        try:
            debug_info = "{}Action Length: {}\n".format(debug_info, vars.actions.get_last_key())
        except:
            pass
        try:
            debug_info = "{}Actions Metadata Length: {}\n".format(debug_info, max(vars.actions_metadata) if len(vars.actions_metadata) > 0 else 0)
        except:
            pass
        try:
            debug_info = "{}Actions: {}\n".format(debug_info, [k for k in vars.actions])
        except:
            pass
        try:
            debug_info = "{}Actions Metadata: {}\n".format(debug_info, [k for k in vars.actions_metadata])
        except:
            pass
        try:
            debug_info = "{}Last Action: {}\n".format(debug_info, vars.actions[vars.actions.get_last_key()])
        except:
            pass
        try:
            debug_info = "{}Last Metadata: {}\n".format(debug_info, vars.actions_metadata[max(vars.actions_metadata)])
        except:
            pass

        emit('from_server', {'cmd': 'debug_info', 'data': debug_info}, broadcast=True)

#==================================================================#
# Load file browser for soft prompts
#==================================================================#
@socketio.on('show_folder_soft_prompt')
def show_folder_soft_prompt(data):
    file_popup("Load Softprompt", "./softprompts", "", renameable=True, folder_only=False, editable=False, deleteable=True, jailed=True, item_check=None)

#==================================================================#
# Load file browser for user scripts
#==================================================================#
@socketio.on('show_folder_usersripts')
def show_folder_usersripts(data):
    file_popup("Load Softprompt", "./userscripts", "", renameable=True, folder_only=False, editable=True, deleteable=True, jailed=True, item_check=None)



#==================================================================#
# File Popup options
#==================================================================#

@socketio.on('upload_file')
def upload_file(data):
    print("upload_file {}".format(data['filename']))
    print('current_folder' in session)
    print('popup_jailed_dir' not in session)
    print(session['popup_jailed_dir'])
    print(session['current_folder'])    
    if 'current_folder' in session:
        path = os.path.abspath(os.path.join(session['current_folder'], data['filename']).replace("\\", "/")).replace("\\", "/")
        print(path)
        print(os.path.exists(path))
        if 'popup_jailed_dir' not in session:
            print("Someone is trying to upload a file to your server. Blocked.")
        elif session['popup_jailed_dir'] is None:
            if os.path.exists(path):
                print("popup error")
                emit("error_popup", "The file already exists. Please delete it or rename the file before uploading", room="UI_2");
            else:
                with open(path, "wb") as f:
                    f.write(data['data'])
                get_files_folders(session['current_folder'])
                print("saved")
        elif session['popup_jailed_dir'] in session['current_folder']:
            if os.path.exists(path):
                print("popup error")
                emit("error_popup", "The file already exists. Please delete it or rename the file before uploading", room="UI_2");
            else:
                with open(path, "wb") as f:
                    f.write(data['data'])
                get_files_folders(session['current_folder'])
                print("saved")

@socketio.on('popup_change_folder')
def popup_change_folder(data):
    print("Doing popup change folder: {}".format(data))
    if 'popup_jailed_dir' not in session:
        print("Someone is trying to get at files in your server. Blocked.")
        return
    if session['popup_jailed_dir'] is None:
        get_files_folders(data)
    elif session['popup_jailed_dir'] in data:
        get_files_folders(data)
    else:
        print("User is trying to get at files in your server outside the jail. Blocked. Jailed Dir: {}  Requested Dir: {}".format(session['popup_jailed_dir'], data))

@socketio.on('popup_rename')
def popup_rename(data):
    if 'popup_renameable' not in session:
        print("Someone is trying to rename a file in your server. Blocked.")
        return
    if not session['popup_renameable']:
        print("Someone is trying to rename a file in your server. Blocked.")
        return
    
    if session['popup_jailed_dir'] is None:
        os.rename(data['file'], data['new_name'])
        get_files_folders(os.path.dirname(data['file']))
    elif session['popup_jailed_dir'] in data:
        os.rename(data['file'], data['new_name'])
        get_files_folders(os.path.dirname(data['file']))
    else:
        print("User is trying to rename files in your server outside the jail. Blocked. Jailed Dir: {}  Requested Dir: {}".format(session['popup_jailed_dir'], data['file']))


@socketio.on('popup_delete')
def popup_delete(data):
    if 'popup_deletable' not in session:
        print("Someone is trying to delete a file in your server. Blocked.")
        return
    if not session['popup_deletable']:
        print("Someone is trying to delete a file in your server. Blocked.")
        return
    
    if session['popup_jailed_dir'] is None:
        import shutil
        if os.path.isdir(data):
            shutil.rmtree(data)
        else:
            os.remove(data)
        path = os.path.abspath(data).replace("\\", "/")
        if path[-1] == "/":
            path = path[:-1]
        path = "/".join(path.split("/")[:-1])
        get_files_folders(path)
    elif session['popup_jailed_dir'] in data:
        import shutil
        if os.path.isdir(data):
            shutil.rmtree(data)
        else:
            os.remove(data)
        path = os.path.abspath(data).replace("\\", "/")
        if path[-1] == "/":
            path = path[:-1]
        path = "/".join(path.split("/")[:-1])
        get_files_folders(path)
    else:
        print("User is trying to delete files in your server outside the jail. Blocked. Jailed Dir: {}  Requested Dir: {}".format(session['popup_jailed_dir'], data))

@socketio.on('popup_edit')
def popup_edit(data):
    if 'popup_editable' not in session:
        print("Someone is trying to edit a file in your server. Blocked.")
        return
    if not session['popup_editable']:
        print("Someone is trying to edit a file in your server. Blocked.")
        return
    
    if session['popup_jailed_dir'] is None:
        emit("popup_edit_file", {"file": data, "text": open(data, 'r', encoding='utf-8').read()});
    elif session['popup_jailed_dir'] in data:
        emit("popup_edit_file", {"file": data, "text": open(data, 'r', encoding='utf-8').read()});
    else:
        print("User is trying to delete files in your server outside the jail. Blocked. Jailed Dir: {}  Requested Dir: {}".format(session['popup_jailed_dir'], data))

@socketio.on('popup_change_file')
def popup_change_file(data):
    if 'popup_editable' not in session:
        print("Someone is trying to edit a file in your server. Blocked.")
        return
    if not session['popup_editable']:
        print("Someone is trying to edit a file in your server. Blocked.")
        return
    
    if session['popup_jailed_dir'] is None:
        with open(data['file'], 'w') as f:
            f.write(data['data'])
    elif session['popup_jailed_dir'] in data['file']:
        with open(data['file'], 'w') as f:
            f.write(data['data'])
    else:
        print("User is trying to delete files in your server outside the jail. Blocked. Jailed Dir: {}  Requested Dir: {}".format(session['popup_jailed_dir'], data))

def file_popup(popup_title, starting_folder, return_event, upload=True, jailed=True, folder_only=True, renameable=False, deleteable=False, editable=False, show_breadcrumbs=True, item_check=None, show_hidden=False):
    #starting_folder = The folder we're going to get folders and/or items from
    #return_event = the socketio event that will be emitted when the load button is clicked
    #jailed = if set to true will look for the session variable jailed_folder and prevent navigation outside of that folder
    #folder_only = will only show folders, no files
    #deletable = will show the delete icons/methods.
    #editable = will show the edit icons/methods
    #show_breadcrumbs = will show the breadcrumbs at the top of the screen
    #item_check will call this function to check if the item is valid as a selection if not none. Will pass absolute directory as only argument to function
    #show_hidden = ... really, you have to ask?
    if jailed:
        session['popup_jailed_dir'] = os.path.abspath(starting_folder).replace("\\", "/")
    else:
        session['popup_jailed_dir'] = None
    session['popup_deletable'] = deleteable
    session['popup_renameable'] = renameable
    session['popup_editable'] = editable
    session['popup_show_hidden'] = show_hidden
    session['popup_item_check'] = item_check
    session['popup_folder_only'] = folder_only
    session['popup_show_breadcrumbs'] = show_breadcrumbs
    session['upload'] = upload
    
    socketio.emit("load_popup", {"popup_title": popup_title, "call_back": return_event, "renameable": renameable, "deleteable": deleteable, "editable": editable, 'upload': upload}, broadcast=True)
    
    get_files_folders(starting_folder)
    
    
def get_files_folders(starting_folder):
    import stat
    session['current_folder'] = os.path.abspath(starting_folder).replace("\\", "/")
    item_check = session['popup_item_check']
    show_breadcrumbs = session['popup_show_breadcrumbs']
    show_hidden = session['popup_show_hidden']
    folder_only = session['popup_folder_only']
    
    if starting_folder == 'This PC':
        breadcrumbs = [['This PC', 'This PC']]
        items = [["{}:/".format(chr(i)), "{}:\\".format(chr(i))] for i in range(65, 91) if os.path.exists("{}:".format(chr(i)))]
    else:
        path = os.path.abspath(starting_folder).replace("\\", "/")
        if path[-1] == "/":
            path = path[:-1]
        breadcrumbs = []
        for i in range(len(path.split("/"))):
            breadcrumbs.append(["/".join(path.split("/")[:i+1]),
                                 path.split("/")[i]])
        if len(breadcrumbs) == 1:
            breadcrumbs = [["{}:/".format(chr(i)), "{}:\\".format(chr(i))] for i in range(65, 91) if os.path.exists("{}:".format(chr(i)))]
        else:
            if len([["{}:/".format(chr(i)), "{}:\\".format(chr(i))] for i in range(65, 91) if os.path.exists("{}:".format(chr(i)))]) > 0:
                breadcrumbs.insert(0, ['This PC', 'This PC'])
        
        #if we're jailed, remove the stuff before the jail from the breadcrumbs
        if session['popup_jailed_dir'] is not None:
            
            breadcrumbs = breadcrumbs[len(session['popup_jailed_dir'].split("/")):]
        
        folders = []
        files = []
        base_path = os.path.abspath(starting_folder).replace("\\", "/")
        for item in os.listdir(base_path):
            item_full_path = os.path.join(base_path, item).replace("\\", "/")
            if hasattr(os.stat(item_full_path), "st_file_attributes"):
                hidden = bool(os.stat(item_full_path).st_file_attributes & stat.FILE_ATTRIBUTE_HIDDEN)
            else:
                hidden = item[0] == "."
            if item_check is None:
                valid_selection = True
            else:
                valid_selection = item_check(item_full_path)
                
            if (show_hidden and hidden) or not hidden:
                if os.path.isdir(os.path.join(base_path, item)):
                    folders.append([True, item_full_path, item,  valid_selection])
                else:
                    files.append([False, item_full_path, item,  valid_selection])
        items = folders
        if not folder_only:
            items += files
            
    socketio.emit("popup_items", items, broadcast=True, include_self=True)
    if show_breadcrumbs:
        socketio.emit("popup_breadcrumbs", breadcrumbs, broadcast=True)


class EmptySchema(KoboldSchema):
    pass

class BasicTextResultInnerSchema(KoboldSchema):
    text: str = fields.String(required=True)

class BasicTextResultSchema(KoboldSchema):
    result: BasicTextResultInnerSchema = fields.Nested(BasicTextResultInnerSchema)

class BasicResultInnerSchema(KoboldSchema):
    result: str = fields.String(required=True)

class BasicResultSchema(KoboldSchema):
    result: BasicResultInnerSchema = fields.Nested(BasicResultInnerSchema, required=True)

class BasicResultsSchema(KoboldSchema):
    results: BasicResultInnerSchema = fields.List(fields.Nested(BasicResultInnerSchema), required=True)

class BasicStringSchema(KoboldSchema):
    value: str = fields.String(required=True)

class BasicBooleanSchema(KoboldSchema):
    value: bool = fields.Boolean(required=True)

class BasicUIDSchema(KoboldSchema):
    uid: str = fields.Integer(required=True, validate=validate.Range(min=-2147483648, max=2147483647), metadata={"description": "32-bit signed integer unique to this world info entry/folder."})

class BasicErrorSchema(KoboldSchema):
    msg: str = fields.String(required=True)
    type: str = fields.String(required=True)

class StoryEmptyErrorSchema(KoboldSchema):
    detail: BasicErrorSchema = fields.Nested(BasicErrorSchema, required=True)

class StoryTooShortErrorSchema(KoboldSchema):
    detail: BasicErrorSchema = fields.Nested(BasicErrorSchema, required=True)

class OutOfMemoryErrorSchema(KoboldSchema):
    detail: BasicErrorSchema = fields.Nested(BasicErrorSchema, required=True)

class NotFoundErrorSchema(KoboldSchema):
    detail: BasicErrorSchema = fields.Nested(BasicErrorSchema, required=True)

api_out_of_memory_response = """507:
          description: Out of memory
          content:
            application/json:
              schema: OutOfMemoryErrorSchema
              examples:
                gpu.cuda:
                  value:
                    detail:
                      msg: "KoboldAI ran out of memory: CUDA out of memory. Tried to allocate 20.00 MiB (GPU 0; 4.00 GiB total capacity; 2.97 GiB already allocated; 0 bytes free; 2.99 GiB reserved in total by PyTorch)"
                      type: out_of_memory.gpu.cuda
                gpu.hip:
                  value:
                    detail:
                      msg: "KoboldAI ran out of memory: HIP out of memory. Tried to allocate 20.00 MiB (GPU 0; 4.00 GiB total capacity; 2.97 GiB already allocated; 0 bytes free; 2.99 GiB reserved in total by PyTorch)"
                      type: out_of_memory.gpu.hip
                tpu.hbm:
                  value:
                    detail:
                      msg: "KoboldAI ran out of memory: Compilation failed: Compilation failure: Ran out of memory in memory space hbm. Used 8.83G of 8.00G hbm. Exceeded hbm capacity by 848.88M."
                      type: out_of_memory.tpu.hbm
                cpu.default_cpu_allocator:
                  value:
                    detail:
                      msg: "KoboldAI ran out of memory: DefaultCPUAllocator: not enough memory: you tried to allocate 209715200 bytes."
                      type: out_of_memory.cpu.default_cpu_allocator
                unknown.unknown:
                  value:
                    detail:
                      msg: "KoboldAI ran out of memory."
                      type: out_of_memory.unknown.unknown"""

class ValidationErrorSchema(KoboldSchema):
    detail: Dict[str, List[str]] = fields.Dict(keys=fields.String(), values=fields.List(fields.String(), validate=validate.Length(min=1)), required=True)

api_validation_error_response = """422:
          description: Validation error
          content:
            application/json:
              schema: ValidationErrorSchema"""

class ServerBusyErrorSchema(KoboldSchema):
    detail: BasicErrorSchema = fields.Nested(BasicErrorSchema, required=True)

api_server_busy_response = """503:
          description: Server is busy
          content:
            application/json:
              schema: ServerBusyErrorSchema
              example:
                detail:
                  msg: Server is busy; please try again later.
                  type: service_unavailable"""

class NotImplementedErrorSchema(KoboldSchema):
    detail: BasicErrorSchema = fields.Nested(BasicErrorSchema, required=True)

api_not_implemented_response = """501:
          description: Not implemented
          content:
            application/json:
              schema: NotImplementedErrorSchema
              example:
                detail:
                  msg: API generation is not supported in read-only mode; please load a model and then try again.
                  type: not_implemented"""

class SamplerSettingsSchema(KoboldSchema):
    rep_pen: Optional[float] = fields.Float(validate=validate.Range(min=1), metadata={"description": "Base repetition penalty value."})
    rep_pen_range: Optional[int] = fields.Integer(validate=validate.Range(min=0), metadata={"description": "Repetition penalty range."})
    rep_pen_slope: Optional[float] = fields.Float(validate=validate.Range(min=0), metadata={"description": "Repetition penalty slope."})
    top_k: Optional[int] = fields.Integer(validate=validate.Range(min=0), metadata={"description": "Top-k sampling value."})
    top_a: Optional[float] = fields.Float(validate=validate.Range(min=0), metadata={"description": "Top-a sampling value."})
    top_p: Optional[float] = fields.Float(validate=validate.Range(min=0, max=1), metadata={"description": "Top-p sampling value."})
    tfs: Optional[float] = fields.Float(validate=validate.Range(min=0, max=1), metadata={"description": "Tail free sampling value."})
    typical: Optional[float] = fields.Float(validate=validate.Range(min=0, max=1), metadata={"description": "Typical sampling value."})
    temperature: Optional[float] = fields.Float(validate=validate.Range(min=0, min_inclusive=False), metadata={"description": "Temperature value."})

def soft_prompt_validator(soft_prompt: str):
    if len(soft_prompt.strip()) == 0:
        return
    if not vars.allowsp:
        raise ValidationError("Cannot use soft prompts with current backend.")
    if any(q in soft_prompt for q in ("/", "\\")):
        return
    z, _, _, _, _ = fileops.checksp(soft_prompt.strip(), vars.modeldim)
    if isinstance(z, int):
        raise ValidationError("Must be a valid soft prompt name.")
    z.close()
    return True

def story_load_validator(name: str):
    if any(q in name for q in ("/", "\\")):
        return
    if len(name.strip()) == 0 or not os.path.isfile(fileops.storypath(name)):
        raise ValidationError("Must be a valid story name.")
    return True

class GenerationInputSchema(SamplerSettingsSchema):
    prompt: str = fields.String(required=True, metadata={"description": "This is the submission."})
    use_memory: bool = fields.Boolean(load_default=False, metadata={"description": "Whether or not to use the memory from the KoboldAI GUI when generating text."})
    use_story: bool = fields.Boolean(load_default=False, metadata={"description": "Whether or not to use the story from the KoboldAI GUI when generating text."})
    use_authors_note: bool = fields.Boolean(load_default=False, metadata={"description": "Whether or not to use the author's note from the KoboldAI GUI when generating text. This has no effect unless `use_story` is also enabled."})
    use_world_info: bool = fields.Boolean(load_default=False, metadata={"description": "Whether or not to use the world info from the KoboldAI GUI when generating text."})
    use_userscripts: bool = fields.Boolean(load_default=False, metadata={"description": "Whether or not to use the userscripts from the KoboldAI GUI when generating text."})
    soft_prompt: Optional[str] = fields.String(metadata={"description": "Soft prompt to use when generating. If set to the empty string or any other string containing no non-whitespace characters, uses no soft prompt."}, validate=[soft_prompt_validator, validate.Regexp(r"^[^/\\]*$")])
    max_length: int = fields.Integer(validate=validate.Range(min=1, max=512), metadata={"description": "Number of tokens to generate."})
    max_context_length: int = fields.Integer(validate=validate.Range(min=512, max=2048), metadata={"description": "Maximum number of tokens to send to the model."})
    n: int = fields.Integer(validate=validate.Range(min=1, max=5), metadata={"description": "Number of outputs to generate."})
    disable_output_formatting: bool = fields.Boolean(load_default=True, metadata={"description": "When enabled, all output formatting options default to `false` instead of the value in the KoboldAI GUI."})
    frmttriminc: Optional[bool] = fields.Boolean(metadata={"description": "Output formatting option. When enabled, removes some characters from the end of the output such that the output doesn't end in the middle of a sentence. If the output is less than one sentence long, does nothing.\n\nIf `disable_output_formatting` is `true`, this defaults to `false` instead of the value in the KoboldAI GUI."})
    frmtrmblln: Optional[bool] = fields.Boolean(metadata={"description": "Output formatting option. When enabled, replaces all occurrences of two or more consecutive newlines in the output with one newline.\n\nIf `disable_output_formatting` is `true`, this defaults to `false` instead of the value in the KoboldAI GUI."})
    frmtrmspch: Optional[bool] = fields.Boolean(metadata={"description": "Output formatting option. When enabled, removes `#/@%{}+=~|\^<>` from the output.\n\nIf `disable_output_formatting` is `true`, this defaults to `false` instead of the value in the KoboldAI GUI."})
    singleline: Optional[bool] = fields.Boolean(metadata={"description": "Output formatting option. When enabled, removes everything after the first line of the output, including the newline.\n\nIf `disable_output_formatting` is `true`, this defaults to `false` instead of the value in the KoboldAI GUI."})
    disable_input_formatting: bool = fields.Boolean(load_default=True, metadata={"description": "When enabled, all input formatting options default to `false` instead of the value in the KoboldAI GUI"})
    frmtadsnsp: Optional[bool] = fields.Boolean(metadata={"description": "Input formatting option. When enabled, adds a leading space to your input if there is no trailing whitespace at the end of the previous action.\n\nIf `disable_input_formatting` is `true`, this defaults to `false` instead of the value in the KoboldAI GUI."})
    quiet: Optional[bool] = fields.Boolean(metadata={"description": "When enabled, Generated output will not be displayed in the console."})

class GenerationResultSchema(KoboldSchema):
    text: str = fields.String(required=True, metadata={"description": "Generated output as plain text."})

class GenerationOutputSchema(KoboldSchema):
    results: List[GenerationResultSchema] = fields.List(fields.Nested(GenerationResultSchema), required=True, metadata={"description": "Array of generated outputs."})

class StoryNumsChunkSchema(KoboldSchema):
    num: int = fields.Integer(required=True, metadata={"description": "Guaranteed to not equal the `num` of any other active story chunk. Equals 0 iff this is the first action of the story (the prompt)."})

class StoryChunkSchema(StoryNumsChunkSchema, KoboldSchema):
    text: str = fields.String(required=True, metadata={"description": "The text inside this story chunk."})

class StorySchema(KoboldSchema):
    results: List[StoryChunkSchema] = fields.List(fields.Nested(StoryChunkSchema), required=True, metadata={"description": "Array of story actions. The array is sorted such that actions closer to the end of this array are closer to the end of the story."})

class BasicBooleanSchema(KoboldSchema):
    result: bool = fields.Boolean(required=True)

class StoryNumsSchema(KoboldSchema):
    results: List[int] = fields.List(fields.Integer(), required=True, metadata={"description": "Array of story action nums. The array is sorted such that actions closer to the end of this array are closer to the end of the story."})

class StoryChunkResultSchema(KoboldSchema):
    result: StoryChunkSchema = fields.Nested(StoryChunkSchema, required=True)

class StoryChunkNumSchema(KoboldSchema):
    value: int = fields.Integer(required=True)

class StoryChunkTextSchema(KoboldSchema):
    value: str = fields.String(required=True)

class StoryChunkSetTextSchema(KoboldSchema):
    value: str = fields.String(required=True, validate=validate.Regexp(r"^(.|\n)*\S$"))

class StoryLoadSchema(KoboldSchema):
    name: str = fields.String(required=True, validate=[story_load_validator, validate.Regexp(r"^[^/\\]*$")])

class StorySaveSchema(KoboldSchema):
    name: str = fields.String(required=True, validate=validate.Regexp(r"^(?=.*\S)(?!.*[/\\]).*$"))

class WorldInfoEntrySchema(KoboldSchema):
    uid: int = fields.Integer(required=True, validate=validate.Range(min=-2147483648, max=2147483647), metadata={"description": "32-bit signed integer unique to this world info entry."})
    content: str = fields.String(required=True, metadata={"description": "The \"What To Remember\" for this entry."})
    key: str = fields.String(required=True, metadata={"description": "Comma-separated list of keys, or of primary keys if selective mode is enabled."})
    keysecondary: str = fields.String(metadata={"description": "Comma-separated list of secondary keys if selective mode is enabled."})
    selective: bool = fields.Boolean(required=True, metadata={"description": "Whether or not selective mode is enabled for this world info entry."})
    constant: bool = fields.Boolean(required=True, metadata={"description": "Whether or not constant mode is enabled for this world info entry."})
    comment: bool = fields.String(required=True, metadata={"description": "The comment/description/title for this world info entry."})

class WorldInfoEntryResultSchema(KoboldSchema):
    result: WorldInfoEntrySchema = fields.Nested(WorldInfoEntrySchema, required=True)

class WorldInfoFolderBasicSchema(KoboldSchema):
    uid: int = fields.Integer(required=True, validate=validate.Range(min=-2147483648, max=2147483647), metadata={"description": "32-bit signed integer unique to this world info folder."})
    name: str = fields.String(required=True, metadata={"description": "Name of this world info folder."})

class WorldInfoFolderSchema(WorldInfoFolderBasicSchema):
    entries: List[WorldInfoEntrySchema] = fields.List(fields.Nested(WorldInfoEntrySchema), required=True)

class WorldInfoFolderUIDsSchema(KoboldSchema):
    uid: int = fields.Integer(required=True, validate=validate.Range(min=-2147483648, max=2147483647), metadata={"description": "32-bit signed integer unique to this world info folder."})
    entries: List[int] = fields.List(fields.Integer(required=True, validate=validate.Range(min=-2147483648, max=2147483647), metadata={"description": "32-bit signed integer unique to this world info entry."}), required=True)

class WorldInfoEntriesSchema(KoboldSchema):
    entries: List[WorldInfoEntrySchema] = fields.List(fields.Nested(WorldInfoEntrySchema), required=True)

class WorldInfoFoldersSchema(KoboldSchema):
    folders: List[WorldInfoFolderBasicSchema] = fields.List(fields.Nested(WorldInfoFolderBasicSchema), required=True)

class WorldInfoSchema(WorldInfoEntriesSchema):
    folders: List[WorldInfoFolderSchema] = fields.List(fields.Nested(WorldInfoFolderSchema), required=True)

class WorldInfoEntriesUIDsSchema(KoboldSchema):
    entries: List[int] = fields.List(fields.Integer(required=True, validate=validate.Range(min=-2147483648, max=2147483647), metadata={"description": "32-bit signed integer unique to this world info entry."}), required=True)

class WorldInfoFoldersUIDsSchema(KoboldSchema):
    folders: List[int] = fields.List(fields.Integer(required=True, validate=validate.Range(min=-2147483648, max=2147483647), metadata={"description": "32-bit signed integer unique to this world info folder."}), required=True)

class WorldInfoUIDsSchema(WorldInfoEntriesUIDsSchema):
    folders: List[WorldInfoFolderSchema] = fields.List(fields.Nested(WorldInfoFolderUIDsSchema), required=True)

class ModelSelectionSchema(KoboldSchema):
    model: str = fields.String(required=True, validate=validate.Regexp(r"^(?!\s*NeoCustom)(?!\s*GPT2Custom)(?!\s*TPUMeshTransformerGPTJ)(?!\s*TPUMeshTransformerGPTNeoX)(?!\s*GooseAI)(?!\s*OAI)(?!\s*InferKit)(?!\s*Colab)(?!\s*API).*$"), metadata={"description": 'Hugging Face model ID, the path to a model folder (relative to the "models" folder in the KoboldAI root folder) or "ReadOnly" for no model'})

def _generate_text(body: GenerationInputSchema):
    if vars.aibusy or vars.genseqs:
        abort(Response(json.dumps({"detail": {
            "msg": "Server is busy; please try again later.",
            "type": "service_unavailable",
        }}), mimetype="application/json", status=503))
    # This maps each property of the setting to use when sending the generate idempotently
    # To the object which typically contains it's value
    # This allows to set the property only for the API generation, and then revert the setting
    # To what it was before.
    mapping = {
        "disable_input_formatting": ("vars", "disable_input_formatting", None),
        "disable_output_formatting": ("vars", "disable_output_formatting", None),
        "rep_pen": ("vars", "rep_pen", None),
        "rep_pen_range": ("vars", "rep_pen_range", None),
        "rep_pen_slope": ("vars", "rep_pen_slope", None),
        "top_k": ("vars", "top_k", None),
        "top_a": ("vars", "top_a", None),
        "top_p": ("vars", "top_p", None),
        "tfs": ("vars", "tfs", None),
        "typical": ("vars", "typical", None),
        "temperature": ("vars", "temp", None),
        "frmtadsnsp": ("vars.formatoptns", "@frmtadsnsp", "input"),
        "frmttriminc": ("vars.formatoptns", "@frmttriminc", "output"),
        "frmtrmblln": ("vars.formatoptns", "@frmtrmblln", "output"),
        "frmtrmspch": ("vars.formatoptns", "@frmtrmspch", "output"),
        "singleline": ("vars.formatoptns", "@singleline", "output"),
        "max_length": ("vars", "genamt", None),
        "max_context_length": ("vars", "max_length", None),
        "n": ("vars", "numseqs", None),
        "quiet": ("vars", "quiet", None),
    }
    saved_settings = {}
    set_aibusy(1)
    disable_set_aibusy = vars.disable_set_aibusy
    vars.disable_set_aibusy = True
    _standalone = vars.standalone
    vars.standalone = True
    show_probs = vars.show_probs
    vars.show_probs = False
    output_streaming = vars.output_streaming
    vars.output_streaming = False
    for key, entry in mapping.items():
        obj = {"vars": vars, "vars.formatoptns": vars.formatoptns}[entry[0]]
        if entry[2] == "input" and vars.disable_input_formatting and not hasattr(body, key):
            setattr(body, key, False)
        if entry[2] == "output" and vars.disable_output_formatting and not hasattr(body, key):
            setattr(body, key, False)
        if getattr(body, key, None) is not None:
            if entry[1].startswith("@"):
                saved_settings[key] = obj[entry[1][1:]]
                obj[entry[1][1:]] = getattr(body, key)
            else:
                saved_settings[key] = getattr(obj, entry[1])
                setattr(obj, entry[1], getattr(body, key))
    try:
        if vars.allowsp and getattr(body, "soft_prompt", None) is not None:
            if any(q in body.soft_prompt for q in ("/", "\\")):
                raise RuntimeError
            old_spfilename = vars.spfilename
            spRequest(body.soft_prompt.strip())
        genout = apiactionsubmit(body.prompt, use_memory=body.use_memory, use_story=body.use_story, use_world_info=body.use_world_info, use_authors_note=body.use_authors_note)
        output = {"results": [{"text": txt} for txt in genout]}
    finally:
        for key in saved_settings:
            entry = mapping[key]
            obj = {"vars": vars, "vars.formatoptns": vars.formatoptns}[entry[0]]
            if getattr(body, key, None) is not None:
                if entry[1].startswith("@"):
                    if obj[entry[1][1:]] == getattr(body, key):
                        obj[entry[1][1:]] = saved_settings[key]
                else:
                    if getattr(obj, entry[1]) == getattr(body, key):
                        setattr(obj, entry[1], saved_settings[key])
        vars.disable_set_aibusy = disable_set_aibusy
        vars.standalone = _standalone
        vars.show_probs = show_probs
        vars.output_streaming = output_streaming
        if vars.allowsp and getattr(body, "soft_prompt", None) is not None:
            spRequest(old_spfilename)
        set_aibusy(0)
    return output


@api_v1.get("/info/version")
@api_schema_wrap
def get_version():
    """---
    get:
      summary: Current API version
      tags:
        - info
      description: |-2
        Returns the version of the API that you are currently using.
      responses:
        200:
          description: Successful request
          content:
            application/json:
              schema: BasicResultSchema
              example:
                result: 1.0.0
    """
    return {"result": api_version}


@api_v1.get("/info/version/latest")
@api_schema_wrap
def get_version_latest():
    """---
    get:
      summary: Latest API version
      tags:
        - info
      description: |-2
        Returns the latest API version available.
      responses:
        200:
          description: Successful request
          content:
            application/json:
              schema: BasicResultSchema
              example:
                result: 1.0.0
    """
    return {"result": api_versions[-1]}


@api_v1.get("/info/version/list")
@api_schema_wrap
def get_version_list():
    """---
    get:
      summary: List API versions
      tags:
        - info
      description: |-2
        Returns a list of available API versions sorted in ascending order.
      responses:
        200:
          description: Successful request
          content:
            application/json:
              schema: BasicResultsSchema
              example:
                results:
                  - 1.0.0
    """
    return {"results": api_versions}


@api_v1.post("/generate")
@api_schema_wrap
def post_generate(body: GenerationInputSchema):
    """---
    post:
      summary: Generate text
      tags:
        - generate
      description: |-2
        Generates text given a submission, sampler settings, soft prompt and number of return sequences.

        By default, the story, userscripts, memory, author's note and world info are disabled.

        Unless otherwise specified, optional values default to the values in the KoboldAI GUI.
      requestBody:
        required: true
        content:
          application/json:
            schema: GenerationInputSchema
            example:
              prompt: |-2
                Niko the kobold stalked carefully down the alley, his small scaly figure obscured by a dusky cloak that fluttered lightly in the cold winter breeze.
              top_p: 0.9
              temperature: 0.5
      responses:
        200:
          description: Successful request
          content:
            application/json:
              schema: GenerationOutputSchema
              example:
                results:
                  - text: |-2
                       Holding up his tail to keep it from dragging in the dirty snow that covered the cobblestone, he waited patiently for the butcher to turn his attention from his stall so that he could pilfer his next meal: a tender-looking chicken.
        {api_validation_error_response}
        {api_not_implemented_response}
        {api_server_busy_response}
        {api_out_of_memory_response}
    """
    return _generate_text(body)


@api_v1.get("/model")
@api_schema_wrap
def get_model():
    """---
    get:
      summary: Retrieve the current model string
      description: |-2
        Gets the current model string, which is shown in the title of the KoboldAI GUI in parentheses, e.g. "KoboldAI Client (KoboldAI/fairseq-dense-13B-Nerys-v2)".
      tags:
        - model
      responses:
        200:
          description: Successful request
          content:
            application/json:
              schema: BasicResultSchema
              example:
                result: KoboldAI/fairseq-dense-13B-Nerys-v2
    """
    return {"result": vars.model}


@api_v1.put("/model")
@api_schema_wrap
def put_model(body: ModelSelectionSchema):
    """---
    put:
      summary: Load a model
      description: |-2
        Loads a model given its Hugging Face model ID, the path to a model folder (relative to the "models" folder in the KoboldAI root folder) or "ReadOnly" for no model.
      tags:
        - model
      requestBody:
        required: true
        content:
          application/json:
            schema: ModelSelectionSchema
            example:
              model: ReadOnly
      responses:
        200:
          description: Successful request
          content:
            application/json:
              schema: EmptySchema
        {api_validation_error_response}
        {api_server_busy_response}
    """
    if vars.aibusy or vars.genseqs:
        abort(Response(json.dumps({"detail": {
            "msg": "Server is busy; please try again later.",
            "type": "service_unavailable",
        }}), mimetype="application/json", status=503))
    set_aibusy(1)
    old_model = vars.model
    vars.model = body.model.strip()
    try:
        load_model(use_breakmodel_args=True, breakmodel_args_default_to_cpu=True)
    except Exception as e:
        vars.model = old_model
        raise e
    set_aibusy(0)
    return {}


def prompt_validator(prompt: str):
    if len(prompt.strip()) == 0:
        raise ValidationError("String does not match expected pattern.")

class SubmissionInputSchema(KoboldSchema):
    prompt: str = fields.String(required=True, validate=prompt_validator, metadata={"pattern": r"^.*\S.*$", "description": "This is the submission."})
    disable_input_formatting: bool = fields.Boolean(load_default=True, metadata={"description": "When enabled, disables all input formatting options, overriding their individual enabled/disabled states."})
    frmtadsnsp: Optional[bool] = fields.Boolean(metadata={"description": "Input formatting option. When enabled, adds a leading space to your input if there is no trailing whitespace at the end of the previous action."})

@api_v1.post("/story/end")
@api_schema_wrap
def post_story_end(body: SubmissionInputSchema):
    """---
    post:
      summary: Add an action to the end of the story
      tags:
        - story
      description: |-2
        Inserts a single action at the end of the story in the KoboldAI GUI without generating text.
      requestBody:
        required: true
        content:
          application/json:
            schema: SubmissionInputSchema
            example:
              prompt: |-2
                 This is some text to put at the end of the story.
      responses:
        200:
          description: Successful request
          content:
            application/json:
              schema: EmptySchema
        {api_validation_error_response}
        {api_server_busy_response}
    """
    if vars.aibusy or vars.genseqs:
        abort(Response(json.dumps({"detail": {
            "msg": "Server is busy; please try again later.",
            "type": "service_unavailable",
        }}), mimetype="application/json", status=503))
    set_aibusy(1)
    disable_set_aibusy = vars.disable_set_aibusy
    vars.disable_set_aibusy = True
    _standalone = vars.standalone
    vars.standalone = True
    numseqs = vars.numseqs
    vars.numseqs = 1
    try:
        actionsubmit(body.prompt, force_submit=True, no_generate=True, ignore_aibusy=True)
    finally:
        vars.disable_set_aibusy = disable_set_aibusy
        vars.standalone = _standalone
        vars.numseqs = numseqs
    set_aibusy(0)
    return {}


@api_v1.get("/story/end")
@api_schema_wrap
def get_story_end():
    """---
    get:
      summary: Retrieve the last action of the story
      tags:
        - story
      description: |-2
        Returns the last action of the story in the KoboldAI GUI.
      responses:
        200:
          description: Successful request
          content:
            application/json:
              schema: StoryChunkResultSchema
        510:
          description: Story is empty
          content:
            application/json:
              schema: StoryEmptyErrorSchema
              example:
                detail:
                  msg: Could not retrieve the last action of the story because the story is empty.
                  type: story_empty
    """
    if not vars.gamestarted:
        abort(Response(json.dumps({"detail": {
            "msg": "Could not retrieve the last action of the story because the story is empty.",
            "type": "story_empty",
        }}), mimetype="application/json", status=510))
    if len(vars.actions) == 0:
        return {"result": {"text": vars.prompt, "num": 0}}
    return {"result": {"text": vars.actions[vars.actions.get_last_key()], "num": vars.actions.get_last_key() + 1}}


@api_v1.get("/story/end/num")
@api_schema_wrap
def get_story_end_num():
    """---
    get:
      summary: Retrieve the num of the last action of the story
      tags:
        - story
      description: |-2
        Returns the `num` of the last action of the story in the KoboldAI GUI.
      responses:
        200:
          description: Successful request
          content:
            application/json:
              schema: StoryChunkNumSchema
        510:
          description: Story is empty
          content:
            application/json:
              schema: StoryEmptyErrorSchema
              example:
                detail:
                  msg: Could not retrieve the last action of the story because the story is empty.
                  type: story_empty
    """
    if not vars.gamestarted:
        abort(Response(json.dumps({"detail": {
            "msg": "Could not retrieve the last action of the story because the story is empty.",
            "type": "story_empty",
        }}), mimetype="application/json", status=510))
    if len(vars.actions) == 0:
        return {"result": {"text": 0}}
    return {"result": {"text": vars.actions.get_last_key() + 1}}


@api_v1.get("/story/end/text")
@api_schema_wrap
def get_story_end_text():
    """---
    get:
      summary: Retrieve the text of the last action of the story
      tags:
        - story
      description: |-2
        Returns the text of the last action of the story in the KoboldAI GUI.
      responses:
        200:
          description: Successful request
          content:
            application/json:
              schema: StoryChunkTextSchema
        510:
          description: Story is empty
          content:
            application/json:
              schema: StoryEmptyErrorSchema
              example:
                detail:
                  msg: Could not retrieve the last action of the story because the story is empty.
                  type: story_empty
    """
    if not vars.gamestarted:
        abort(Response(json.dumps({"detail": {
            "msg": "Could not retrieve the last action of the story because the story is empty.",
            "type": "story_empty",
        }}), mimetype="application/json", status=510))
    if len(vars.actions) == 0:
        return {"result": {"text": vars.prompt}}
    return {"result": {"text": vars.actions[vars.actions.get_last_key()]}}


@api_v1.put("/story/end/text")
@api_schema_wrap
def put_story_end_text(body: StoryChunkSetTextSchema):
    """---
    put:
      summary: Set the text of the last action of the story
      tags:
        - story
      description: |-2
        Sets the text of the last action of the story in the KoboldAI GUI to the desired value.
      requestBody:
        required: true
        content:
          application/json:
            schema: StoryChunkSetTextSchema
            example:
              value: string
      responses:
        200:
          description: Successful request
          content:
            application/json:
              schema: EmptySchema
        510:
          description: Story is empty
          content:
            application/json:
              schema: StoryEmptyErrorSchema
              example:
                detail:
                  msg: Could not retrieve the last action of the story because the story is empty.
                  type: story_empty
        {api_validation_error_response}
    """
    if not vars.gamestarted:
        abort(Response(json.dumps({"detail": {
            "msg": "Could not retrieve the last action of the story because the story is empty.",
            "type": "story_empty",
        }}), mimetype="application/json", status=510))
    value = body.value.rstrip()
    if len(vars.actions) == 0:
        inlineedit(0, value)
    else:
        inlineedit(vars.actions.get_last_key() + 1, value)
    return {}


@api_v1.post("/story/end/delete")
@api_schema_wrap
def post_story_end_delete(body: EmptySchema):
    """---
    post:
      summary: Remove the last action of the story
      tags:
        - story
      description: |-2
        Removes the last action of the story in the KoboldAI GUI.
      requestBody:
        required: true
        content:
          application/json:
            schema: EmptySchema
      responses:
        200:
          description: Successful request
          content:
            application/json:
              schema: EmptySchema
        510:
          description: Story too short
          content:
            application/json:
              schema: StoryTooShortErrorSchema
              example:
                detail:
                  msg: Could not delete the last action of the story because the number of actions in the story is less than or equal to 1.
                  type: story_too_short
        {api_validation_error_response}
        {api_server_busy_response}
    """
    if vars.aibusy or vars.genseqs:
        abort(Response(json.dumps({"detail": {
            "msg": "Server is busy; please try again later.",
            "type": "service_unavailable",
        }}), mimetype="application/json", status=503))
    if not vars.gamestarted or not len(vars.actions):
        abort(Response(json.dumps({"detail": {
            "msg": "Could not delete the last action of the story because the number of actions in the story is less than or equal to 1.",
            "type": "story_too_short",
        }}), mimetype="application/json", status=510))
    actionback()
    return {}


@api_v1.get("/story")
@api_schema_wrap
def get_story():
    """---
    get:
      summary: Retrieve the entire story
      tags:
        - story
      description: |-2
        Returns the entire story currently shown in the KoboldAI GUI.
      responses:
        200:
          description: Successful request
          content:
            application/json:
              schema: StorySchema
    """
    chunks = []
    if vars.gamestarted:
        chunks.append({"num": 0, "text": vars.prompt})
    for num, action in vars.actions.items():
        chunks.append({"num": num + 1, "text": action})
    return {"results": chunks}


@api_v1.get("/story/nums")
@api_schema_wrap
def get_story_nums():
    """---
    get:
      summary: Retrieve a list of the nums of the chunks in the current story
      tags:
        - story
      description: |-2
        Returns the `num`s of the story chunks currently shown in the KoboldAI GUI.
      responses:
        200:
          description: Successful request
          content:
            application/json:
              schema: StorySchema
    """
    chunks = []
    if vars.gamestarted:
        chunks.append(0)
    for num in vars.actions.keys():
        chunks.append(num + 1)
    return {"results": chunks}


@api_v1.get("/story/nums/<int(signed=True):num>")
@api_schema_wrap
def get_story_nums_num(num: int):
    """---
    get:
      summary: Determine whether or not there is a story chunk with the given num
      tags:
        - story
      parameters:
        - name: num
          in: path
          description: |-2
            `num` of the desired story chunk.
          schema:
            type: integer
      responses:
        200:
          description: Successful request
          content:
            application/json:
              schema: BasicBooleanSchema
    """
    if num == 0:
        return {"result": vars.gamestarted}
    return {"result": num - 1 in vars.actions}


@api_v1.get("/story/<int(signed=True):num>")
@api_schema_wrap
def get_story_num(num: int):
    """---
    get:
      summary: Retrieve a story chunk
      tags:
        - story
      description: |-2
        Returns information about a story chunk given its `num`.
      parameters:
        - name: num
          in: path
          description: |-2
            `num` of the desired story chunk.
          schema:
            type: integer
      responses:
        200:
          description: Successful request
          content:
            application/json:
              schema: StoryChunkResultSchema
        404:
          description: Not found
          content:
            application/json:
              schema: NotFoundErrorSchema
              example:
                detail:
                  msg: No chunk with the given num exists.
                  type: key_error
    """
    if num == 0:
        if not vars.gamestarted:
            abort(Response(json.dumps({"detail": {
                "msg": "No chunk with the given num exists.",
                "type": "key_error",
            }}), mimetype="application/json", status=404))
        return {"result": {"text": vars.prompt, "num": num}}
    if num - 1 not in vars.actions:
        abort(Response(json.dumps({"detail": {
            "msg": "No chunk with the given num exists.",
            "type": "key_error",
        }}), mimetype="application/json", status=404))
    return {"result": {"text": vars.actions[num - 1], "num": num}}


@api_v1.get("/story/<int(signed=True):num>/text")
@api_schema_wrap
def get_story_num_text(num: int):
    """---
    get:
      summary: Retrieve the text of a story chunk
      tags:
        - story
      description: |-2
        Returns the text inside a story chunk given its `num`.
      parameters:
        - name: num
          in: path
          description: |-2
            `num` of the desired story chunk.
          schema:
            type: integer
      responses:
        200:
          description: Successful request
          content:
            application/json:
              schema: StoryChunkTextSchema
        404:
          description: Not found
          content:
            application/json:
              schema: NotFoundErrorSchema
              example:
                detail:
                  msg: No chunk with the given num exists.
                  type: key_error
    """
    if num == 0:
        if not vars.gamestarted:
            abort(Response(json.dumps({"detail": {
                "msg": "No chunk with the given num exists.",
                "type": "key_error",
            }}), mimetype="application/json", status=404))
        return {"value": vars.prompt}
    if num - 1 not in vars.actions:
        abort(Response(json.dumps({"detail": {
            "msg": "No chunk with the given num exists.",
            "type": "key_error",
        }}), mimetype="application/json", status=404))
    return {"value": vars.actions[num - 1]}


@api_v1.put("/story/<int(signed=True):num>/text")
@api_schema_wrap
def put_story_num_text(body: StoryChunkSetTextSchema, num: int):
    """---
    put:
      summary: Set the text of a story chunk
      tags:
        - story
      description: |-2
        Sets the text inside a story chunk given its `num`.
      parameters:
        - name: num
          in: path
          description: |-2
            `num` of the desired story chunk.
          schema:
            type: integer
      requestBody:
        required: true
        content:
          application/json:
            schema: StoryChunkSetTextSchema
            example:
              value: string
      responses:
        200:
          description: Successful request
          content:
            application/json:
              schema: EmptySchema
        404:
          description: Not found
          content:
            application/json:
              schema: NotFoundErrorSchema
              example:
                detail:
                  msg: No chunk with the given num exists.
                  type: key_error
        {api_validation_error_response}
    """
    if num == 0:
        if not vars.gamestarted:
            abort(Response(json.dumps({"detail": {
                "msg": "No chunk with the given num exists.",
                "type": "key_error",
            }}), mimetype="application/json", status=404))
        inlineedit(0, body.value.rstrip())
        return {}
    if num - 1 not in vars.actions:
        abort(Response(json.dumps({"detail": {
            "msg": "No chunk with the given num exists.",
            "type": "key_error",
        }}), mimetype="application/json", status=404))
    inlineedit(num, body.value.rstrip())
    return {}


@api_v1.delete("/story/<int(signed=True):num>")
@api_schema_wrap
def post_story_num_delete(num: int):
    """---
    delete:
      summary: Remove a story chunk
      tags:
        - story
      description: |-2
        Removes a story chunk from the story in the KoboldAI GUI given its `num`. Cannot be used to delete the first action (the prompt).
      parameters:
        - name: num
          in: path
          description: |-2
            `num` of the desired story chunk. Must be larger than or equal to 1.
          schema:
            type: integer
            minimum: 1
      responses:
        200:
          description: Successful request
          content:
            application/json:
              schema: EmptySchema
        404:
          description: Not found
          content:
            application/json:
              schema: NotFoundErrorSchema
              example:
                detail:
                  msg: No chunk with the given num exists.
                  type: key_error
        {api_server_busy_response}
    """
    if num < 1:
        abort(Response(json.dumps({"detail": {
            "num": ["Must be greater than or equal to 1."],
        }}), mimetype="application/json", status=422))
    if num - 1 not in vars.actions:
        abort(Response(json.dumps({"detail": {
            "msg": "No chunk with the given num exists.",
            "type": "key_error",
        }}), mimetype="application/json", status=404))
    if vars.aibusy or vars.genseqs:
        abort(Response(json.dumps({"detail": {
            "msg": "Server is busy; please try again later.",
            "type": "service_unavailable",
        }}), mimetype="application/json", status=503))
    inlinedelete(num)
    return {}


@api_v1.delete("/story")
@api_schema_wrap
def delete_story():
    """---
    delete:
      summary: Clear the story
      tags:
        - story
      description: |-2
        Starts a new blank story.
      responses:
        200:
          description: Successful request
          content:
            application/json:
              schema: EmptySchema
        {api_server_busy_response}
    """
    if vars.aibusy or vars.genseqs:
        abort(Response(json.dumps({"detail": {
            "msg": "Server is busy; please try again later.",
            "type": "service_unavailable",
        }}), mimetype="application/json", status=503))
    newGameRequest()
    return {}


@api_v1.put("/story/load")
@api_schema_wrap
def put_story_load(body: StoryLoadSchema):
    """---
    put:
      summary: Load a story
      tags:
        - story
      description: |-2
        Loads a story given its filename (without the .json).
      requestBody:
        required: true
        content:
          application/json:
            schema: StoryLoadSchema
            example:
              name: string
      responses:
        200:
          description: Successful request
          content:
            application/json:
              schema: EmptySchema
        {api_validation_error_response}
        {api_server_busy_response}
    """
    if vars.aibusy or vars.genseqs:
        abort(Response(json.dumps({"detail": {
            "msg": "Server is busy; please try again later.",
            "type": "service_unavailable",
        }}), mimetype="application/json", status=503))
    loadRequest(fileops.storypath(body.name.strip()))
    return {}


@api_v1.put("/story/save")
@api_schema_wrap
def put_story_save(body: StorySaveSchema):
    """---
    put:
      summary: Save the current story
      tags:
        - story
      description: |-2
        Saves the current story given its destination filename (without the .json).
      requestBody:
        required: true
        content:
          application/json:
            schema: StorySaveSchema
            example:
              name: string
      responses:
        200:
          description: Successful request
          content:
            application/json:
              schema: EmptySchema
        {api_validation_error_response}
    """
    saveRequest(fileops.storypath(body.name.strip()))
    return {}


@api_v1.get("/world_info")
@api_schema_wrap
def get_world_info():
    """---
    get:
      summary: Retrieve all world info entries
      tags:
        - world_info
      description: |-2
        Returns all world info entries currently shown in the KoboldAI GUI.

        The `folders` are sorted in the same order as they are in the GUI and the `entries` within the folders and within the parent `result` object are all sorted in the same order as they are in their respective parts of the GUI.
      responses:
        200:
          description: Successful request
          content:
            application/json:
              schema: WorldInfoSchema
    """
    folders = []
    entries = []
    ln = len(vars.worldinfo)
    stablesortwi()
    vars.worldinfo_i = [wi for wi in vars.worldinfo if wi["init"]]
    folder: Optional[list] = None
    if ln:
        last_folder = ...
        for wi in vars.worldinfo_i:
            if wi["folder"] != last_folder:
                folder = []
                if wi["folder"] is not None:
                    folders.append({"uid": wi["folder"], "name": vars.wifolders_d[wi["folder"]]["name"], "entries": folder})
                last_folder = wi["folder"]
            (folder if wi["folder"] is not None else entries).append({k: v for k, v in wi.items() if k not in ("init", "folder", "num") and (wi["selective"] or k != "keysecondary")})
    return {"folders": folders, "entries": entries}

@api_v1.get("/world_info/uids")
@api_schema_wrap
def get_world_info_uids():
    """---
    get:
      summary: Retrieve the UIDs of all world info entries
      tags:
        - world_info
      description: |-2
        Returns in a similar format as GET /world_info except only the `uid`s are returned.
      responses:
        200:
          description: Successful request
          content:
            application/json:
              schema: WorldInfoUIDsSchema
    """
    folders = []
    entries = []
    ln = len(vars.worldinfo)
    stablesortwi()
    vars.worldinfo_i = [wi for wi in vars.worldinfo if wi["init"]]
    folder: Optional[list] = None
    if ln:
        last_folder = ...
        for wi in vars.worldinfo_i:
            if wi["folder"] != last_folder:
                folder = []
                if wi["folder"] is not None:
                    folders.append({"uid": wi["folder"], "entries": folder})
                last_folder = wi["folder"]
            (folder if wi["folder"] is not None else entries).append(wi["uid"])
    return {"folders": folders, "entries": entries}


@api_v1.get("/world_info/uids/<int(signed=True):uid>")
@api_schema_wrap
def get_world_info_uids_uid(uid: int):
    """---
    get:
      summary: Determine whether or not there is a world info entry with the given UID
      tags:
        - world_info
      parameters:
        - name: uid
          in: path
          description: |-2
            `uid` of the desired world info entry.
          schema:
            type: integer
            minimum: -2147483648
            maximum: 2147483647
      responses:
        200:
          description: Successful request
          content:
            application/json:
              schema: BasicBooleanSchema
    """
    return {"result": uid in vars.worldinfo_u and vars.worldinfo_u[uid]["init"]}


@api_v1.get("/world_info/folders")
@api_schema_wrap
def get_world_info_folders():
    """---
    get:
      summary: Retrieve all world info folders
      tags:
        - world_info
      description: |-2
        Returns details about all world info folders currently shown in the KoboldAI GUI.

        The `folders` are sorted in the same order as they are in the GUI.
      responses:
        200:
          description: Successful request
          content:
            application/json:
              schema: WorldInfoFoldersSchema
    """
    stablesortwi()
    vars.worldinfo_i = [wi for wi in vars.worldinfo if wi["init"]]
    return {"folders": [{"uid": folder, **{k: v for k, v in vars.wifolders_d[folder].items() if k != "collapsed"}} for folder in vars.wifolders_l]}


@api_v1.get("/world_info/folders/uids")
@api_schema_wrap
def get_world_info_folders_uids():
    """---
    get:
      summary: Retrieve the UIDs all world info folders
      tags:
        - world_info
      description: |-2
        Returns the `uid`s of all world info folders currently shown in the KoboldAI GUI.

        The `folders` are sorted in the same order as they are in the GUI.
      responses:
        200:
          description: Successful request
          content:
            application/json:
              schema: WorldInfoFoldersUIDsSchema
    """
    stablesortwi()
    vars.worldinfo_i = [wi for wi in vars.worldinfo if wi["init"]]
    return {"folders": vars.wifolders_l}


@api_v1.get("/world_info/folders/none")
@api_schema_wrap
def get_world_info_folders_none():
    """---
    get:
      summary: Retrieve all world info entries not in a folder
      tags:
        - world_info
      description: |-2
        Returns all world info entries that are not in a world info folder.

        The `entries` are sorted in the same order as they are in the KoboldAI GUI.
      responses:
        200:
          description: Successful request
          content:
            application/json:
              schema: WorldInfoEntriesSchema
    """
    entries = []
    stablesortwi()
    vars.worldinfo_i = [wi for wi in vars.worldinfo if wi["init"]]
    for wi in reversed(vars.worldinfo_i):
        if wi["folder"] is not None:
            break
        entries.append({k: v for k, v in wi.items() if k not in ("init", "folder", "num") and (wi["selective"] or k != "keysecondary")})
    return {"entries": list(reversed(entries))}


@api_v1.get("/world_info/folders/none/uids")
@api_schema_wrap
def get_world_info_folders_none_uids():
    """---
    get:
      summary: Retrieve the UIDs of all world info entries not in a folder
      tags:
        - world_info
      description: |-2
        Returns the `uid`s of all world info entries that are not in a world info folder.

        The `entries` are sorted in the same order as they are in the KoboldAI GUI.
      responses:
        200:
          description: Successful request
          content:
            application/json:
              schema: WorldInfoEntriesUIDsSchema
    """
    entries = []
    stablesortwi()
    vars.worldinfo_i = [wi for wi in vars.worldinfo if wi["init"]]
    for wi in reversed(vars.worldinfo_i):
        if wi["folder"] is not None:
            break
        entries.append(wi["uid"])
    return {"entries": list(reversed(entries))}


@api_v1.get("/world_info/folders/none/uids/<int(signed=True):uid>")
@api_schema_wrap
def get_world_info_folders_none_uids_uid(uid: int):
    """---
    get:
      summary: Determine whether or not there is a world info entry with the given UID that is not in a world info folder
      tags:
        - world_info
      parameters:
        - name: uid
          in: path
          description: |-2
            `uid` of the desired world info entry.
          schema:
            type: integer
            minimum: -2147483648
            maximum: 2147483647
      responses:
        200:
          description: Successful request
          content:
            application/json:
              schema: BasicBooleanSchema
    """
    return {"result": uid in vars.worldinfo_u and vars.worldinfo_u[uid]["folder"] is None and vars.worldinfo_u[uid]["init"]}


@api_v1.get("/world_info/folders/<int(signed=True):uid>")
@api_schema_wrap
def get_world_info_folders_uid(uid: int):
    """---
    get:
      summary: Retrieve all world info entries in the given folder
      tags:
        - world_info
      parameters:
        - name: uid
          in: path
          description: |-2
            `uid` of the desired world info folder.
          schema:
            type: integer
            minimum: -2147483648
            maximum: 2147483647
      description: |-2
        Returns all world info entries that are in the world info folder with the given `uid`.

        The `entries` are sorted in the same order as they are in the KoboldAI GUI.
      responses:
        200:
          description: Successful request
          content:
            application/json:
              schema: WorldInfoEntriesSchema
        404:
          description: Not found
          content:
            application/json:
              schema: NotFoundErrorSchema
              example:
                detail:
                  msg: No world info folder with the given uid exists.
                  type: key_error
    """
    if uid not in vars.wifolders_d:
        abort(Response(json.dumps({"detail": {
            "msg": "No world info folder with the given uid exists.",
            "type": "key_error",
        }}), mimetype="application/json", status=404))
    entries = []
    stablesortwi()
    vars.worldinfo_i = [wi for wi in vars.worldinfo if wi["init"]]
    for wi in vars.wifolders_u[uid]:
        if wi["init"]:
            entries.append({k: v for k, v in wi.items() if k not in ("init", "folder", "num") and (wi["selective"] or k != "keysecondary")})
    return {"entries": entries}


@api_v1.get("/world_info/folders/<int(signed=True):uid>/uids")
@api_schema_wrap
def get_world_info_folders_uid_uids(uid: int):
    """---
    get:
      summary: Retrieve the UIDs of all world info entries in the given folder
      tags:
        - world_info
      parameters:
        - name: uid
          in: path
          description: |-2
            `uid` of the desired world info folder.
          schema:
            type: integer
            minimum: -2147483648
            maximum: 2147483647
      description: |-2
        Returns the `uid`s of all world info entries that are in the world info folder with the given `uid`.

        The `entries` are sorted in the same order as they are in the KoboldAI GUI.
      responses:
        200:
          description: Successful request
          content:
            application/json:
              schema: WorldInfoEntriesUIDsSchema
        404:
          description: Not found
          content:
            application/json:
              schema: NotFoundErrorSchema
              example:
                detail:
                  msg: No world info folder with the given uid exists.
                  type: key_error
    """
    if uid not in vars.wifolders_d:
        abort(Response(json.dumps({"detail": {
            "msg": "No world info folder with the given uid exists.",
            "type": "key_error",
        }}), mimetype="application/json", status=404))
    entries = []
    stablesortwi()
    vars.worldinfo_i = [wi for wi in vars.worldinfo if wi["init"]]
    for wi in vars.wifolders_u[uid]:
        if wi["init"]:
            entries.append(wi["uid"])
    return {"entries": entries}


@api_v1.get("/world_info/folders/<int(signed=True):folder_uid>/uids/<int(signed=True):entry_uid>")
@api_schema_wrap
def get_world_info_folders_folder_uid_uids_entry_uid(folder_uid: int, entry_uid: int):
    """---
    get:
      summary: Determine whether or not there is a world info entry with the given UID in the world info folder with the given UID
      tags:
        - world_info
      parameters:
        - name: folder_uid
          in: path
          description: |-2
            `uid` of the desired world info folder.
          schema:
            type: integer
            minimum: -2147483648
            maximum: 2147483647
        - name: entry_uid
          in: path
          description: |-2
            `uid` of the desired world info entry.
          schema:
            type: integer
            minimum: -2147483648
            maximum: 2147483647
      responses:
        200:
          description: Successful request
          content:
            application/json:
              schema: BasicBooleanSchema
    """
    return {"result": entry_uid in vars.worldinfo_u and vars.worldinfo_u[entry_uid]["folder"] == folder_uid and vars.worldinfo_u[entry_uid]["init"]}


@api_v1.get("/world_info/folders/<int(signed=True):uid>/name")
@api_schema_wrap
def get_world_info_folders_uid_name(uid: int):
    """---
    get:
      summary: Retrieve the name of the world info folder with the given UID
      tags:
        - world_info
      parameters:
        - name: uid
          in: path
          description: |-2
            `uid` of the desired world info folder.
          schema:
            type: integer
            minimum: -2147483648
            maximum: 2147483647
      responses:
        200:
          description: Successful request
          content:
            application/json:
              schema: BasicStringSchema
        404:
          description: Not found
          content:
            application/json:
              schema: NotFoundErrorSchema
              example:
                detail:
                  msg: No world info folder with the given uid exists.
                  type: key_error
    """
    if uid not in vars.wifolders_d:
        abort(Response(json.dumps({"detail": {
            "msg": "No world info folder with the given uid exists.",
            "type": "key_error",
        }}), mimetype="application/json", status=404))
    return {"value": vars.wifolders_d[uid]["name"]}


@api_v1.put("/world_info/folders/<int(signed=True):uid>/name")
@api_schema_wrap
def put_world_info_folders_uid_name(body: BasicStringSchema, uid: int):
    """---
    put:
      summary: Set the name of the world info folder with the given UID to the specified value
      tags:
        - world_info
      parameters:
        - name: uid
          in: path
          description: |-2
            `uid` of the desired world info folder.
          schema:
            type: integer
            minimum: -2147483648
            maximum: 2147483647
      requestBody:
        required: true
        content:
          application/json:
            schema: BasicStringSchema
            example:
              value: string
      responses:
        200:
          description: Successful request
          content:
            application/json:
              schema: EmptySchema
        404:
          description: Not found
          content:
            application/json:
              schema: NotFoundErrorSchema
              example:
                detail:
                  msg: No world info folder with the given uid exists.
                  type: key_error
        {api_validation_error_response}
    """
    if uid not in vars.wifolders_d:
        abort(Response(json.dumps({"detail": {
            "msg": "No world info folder with the given uid exists.",
            "type": "key_error",
        }}), mimetype="application/json", status=404))
    vars.wifolders_d[uid]["name"] = body.value
    setgamesaved(False)
    return {}


@api_v1.get("/world_info/<int(signed=True):uid>")
@api_schema_wrap
def get_world_info_uid(uid: int):
    """---
    get:
      summary: Retrieve information about the world info entry with the given UID
      tags:
        - world_info
      parameters:
        - name: uid
          in: path
          description: |-2
            `uid` of the desired world info entry.
          schema:
            type: integer
            minimum: -2147483648
            maximum: 2147483647
      responses:
        200:
          description: Successful request
          content:
            application/json:
              schema: WorldInfoEntrySchema
        404:
          description: Not found
          content:
            application/json:
              schema: NotFoundErrorSchema
              example:
                detail:
                  msg: No world info entry with the given uid exists.
                  type: key_error
    """
    if uid not in vars.worldinfo_u:
        abort(Response(json.dumps({"detail": {
            "msg": "No world info entry with the given uid exists.",
            "type": "key_error",
        }}), mimetype="application/json", status=404))
    wi = vars.worldinfo_u[uid]
    return {k: v for k, v in wi.items() if k not in ("init", "folder", "num") and (wi["selective"] or k != "keysecondary")}


@api_v1.get("/world_info/<int(signed=True):uid>/comment")
@api_schema_wrap
def get_world_info_uid_comment(uid: int):
    """---
    get:
      summary: Retrieve the comment of the world info entry with the given UID
      tags:
        - world_info
      parameters:
        - name: uid
          in: path
          description: |-2
            `uid` of the desired world info entry.
          schema:
            type: integer
            minimum: -2147483648
            maximum: 2147483647
      responses:
        200:
          description: Successful request
          content:
            application/json:
              schema: BasicStringSchema
        404:
          description: Not found
          content:
            application/json:
              schema: NotFoundErrorSchema
              example:
                detail:
                  msg: No world info entry with the given uid exists.
                  type: key_error
    """
    if uid not in vars.worldinfo_u:
        abort(Response(json.dumps({"detail": {
            "msg": "No world info entry with the given uid exists.",
            "type": "key_error",
        }}), mimetype="application/json", status=404))
    return {"value": vars.worldinfo_u[uid]["comment"]}


@api_v1.put("/world_info/<int(signed=True):uid>/comment")
@api_schema_wrap
def put_world_info_uid_comment(body: BasicStringSchema, uid: int):
    """---
    put:
      summary: Set the comment of the world info entry with the given UID to the specified value
      tags:
        - world_info
      parameters:
        - name: uid
          in: path
          description: |-2
            `uid` of the desired world info entry.
          schema:
            type: integer
            minimum: -2147483648
            maximum: 2147483647
      requestBody:
        required: true
        content:
          application/json:
            schema: BasicStringSchema
            example:
              value: string
      responses:
        200:
          description: Successful request
          content:
            application/json:
              schema: EmptySchema
        404:
          description: Not found
          content:
            application/json:
              schema: NotFoundErrorSchema
              example:
                detail:
                  msg: No world info entry with the given uid exists.
                  type: key_error
        {api_validation_error_response}
    """
    if uid not in vars.worldinfo_u:
        abort(Response(json.dumps({"detail": {
            "msg": "No world info entry with the given uid exists.",
            "type": "key_error",
        }}), mimetype="application/json", status=404))
    vars.worldinfo_u[uid]["comment"] = body.value
    setgamesaved(False)
    return {}


@api_v1.get("/world_info/<int(signed=True):uid>/content")
@api_schema_wrap
def get_world_info_uid_content(uid: int):
    """---
    get:
      summary: Retrieve the content of the world info entry with the given UID
      tags:
        - world_info
      parameters:
        - name: uid
          in: path
          description: |-2
            `uid` of the desired world info entry.
          schema:
            type: integer
            minimum: -2147483648
            maximum: 2147483647
      responses:
        200:
          description: Successful request
          content:
            application/json:
              schema: BasicStringSchema
        404:
          description: Not found
          content:
            application/json:
              schema: NotFoundErrorSchema
              example:
                detail:
                  msg: No world info entry with the given uid exists.
                  type: key_error
    """
    if uid not in vars.worldinfo_u:
        abort(Response(json.dumps({"detail": {
            "msg": "No world info entry with the given uid exists.",
            "type": "key_error",
        }}), mimetype="application/json", status=404))
    return {"value": vars.worldinfo_u[uid]["content"]}


@api_v1.put("/world_info/<int(signed=True):uid>/content")
@api_schema_wrap
def put_world_info_uid_content(body: BasicStringSchema, uid: int):
    """---
    put:
      summary: Set the content of the world info entry with the given UID to the specified value
      tags:
        - world_info
      parameters:
        - name: uid
          in: path
          description: |-2
            `uid` of the desired world info entry.
          schema:
            type: integer
            minimum: -2147483648
            maximum: 2147483647
      requestBody:
        required: true
        content:
          application/json:
            schema: BasicStringSchema
            example:
              value: string
      responses:
        200:
          description: Successful request
          content:
            application/json:
              schema: EmptySchema
        404:
          description: Not found
          content:
            application/json:
              schema: NotFoundErrorSchema
              example:
                detail:
                  msg: No world info entry with the given uid exists.
                  type: key_error
        {api_validation_error_response}
    """
    if uid not in vars.worldinfo_u:
        abort(Response(json.dumps({"detail": {
            "msg": "No world info entry with the given uid exists.",
            "type": "key_error",
        }}), mimetype="application/json", status=404))
    vars.worldinfo_u[uid]["content"] = body.value
    setgamesaved(False)
    return {}


@api_v1.get("/world_info/<int(signed=True):uid>/key")
@api_schema_wrap
def get_world_info_uid_key(uid: int):
    """---
    get:
      summary: Retrieve the keys or primary keys of the world info entry with the given UID
      tags:
        - world_info
      parameters:
        - name: uid
          in: path
          description: |-2
            `uid` of the desired world info entry.
          schema:
            type: integer
            minimum: -2147483648
            maximum: 2147483647
      responses:
        200:
          description: Successful request
          content:
            application/json:
              schema: BasicStringSchema
        404:
          description: Not found
          content:
            application/json:
              schema: NotFoundErrorSchema
              example:
                detail:
                  msg: No world info entry with the given uid exists.
                  type: key_error
    """
    if uid not in vars.worldinfo_u:
        abort(Response(json.dumps({"detail": {
            "msg": "No world info entry with the given uid exists.",
            "type": "key_error",
        }}), mimetype="application/json", status=404))
    return {"value": vars.worldinfo_u[uid]["key"]}


@api_v1.put("/world_info/<int(signed=True):uid>/key")
@api_schema_wrap
def put_world_info_uid_key(body: BasicStringSchema, uid: int):
    """---
    put:
      summary: Set the keys or primary keys of the world info entry with the given UID to the specified value
      tags:
        - world_info
      parameters:
        - name: uid
          in: path
          description: |-2
            `uid` of the desired world info entry.
          schema:
            type: integer
            minimum: -2147483648
            maximum: 2147483647
      requestBody:
        required: true
        content:
          application/json:
            schema: BasicStringSchema
            example:
              value: string
      responses:
        200:
          description: Successful request
          content:
            application/json:
              schema: EmptySchema
        404:
          description: Not found
          content:
            application/json:
              schema: NotFoundErrorSchema
              example:
                detail:
                  msg: No world info entry with the given uid exists.
                  type: key_error
        {api_validation_error_response}
    """
    if uid not in vars.worldinfo_u:
        abort(Response(json.dumps({"detail": {
            "msg": "No world info entry with the given uid exists.",
            "type": "key_error",
        }}), mimetype="application/json", status=404))
    vars.worldinfo_u[uid]["key"] = body.value
    setgamesaved(False)
    return {}


@api_v1.get("/world_info/<int(signed=True):uid>/keysecondary")
@api_schema_wrap
def get_world_info_uid_keysecondary(uid: int):
    """---
    get:
      summary: Retrieve the secondary keys of the world info entry with the given UID
      tags:
        - world_info
      parameters:
        - name: uid
          in: path
          description: |-2
            `uid` of the desired world info entry.
          schema:
            type: integer
            minimum: -2147483648
            maximum: 2147483647
      responses:
        200:
          description: Successful request
          content:
            application/json:
              schema: BasicStringSchema
        404:
          description: Not found
          content:
            application/json:
              schema: NotFoundErrorSchema
              example:
                detail:
                  msg: No world info entry with the given uid exists.
                  type: key_error
    """
    if uid not in vars.worldinfo_u:
        abort(Response(json.dumps({"detail": {
            "msg": "No world info entry with the given uid exists.",
            "type": "key_error",
        }}), mimetype="application/json", status=404))
    return {"value": vars.worldinfo_u[uid]["keysecondary"]}


@api_v1.put("/world_info/<int(signed=True):uid>/keysecondary")
@api_schema_wrap
def put_world_info_uid_keysecondary(body: BasicStringSchema, uid: int):
    """---
    put:
      summary: Set the secondary keys of the world info entry with the given UID to the specified value
      tags:
        - world_info
      parameters:
        - name: uid
          in: path
          description: |-2
            `uid` of the desired world info entry.
          schema:
            type: integer
            minimum: -2147483648
            maximum: 2147483647
      requestBody:
        required: true
        content:
          application/json:
            schema: BasicStringSchema
            example:
              value: string
      responses:
        200:
          description: Successful request
          content:
            application/json:
              schema: EmptySchema
        404:
          description: Not found
          content:
            application/json:
              schema: NotFoundErrorSchema
              example:
                detail:
                  msg: No world info entry with the given uid exists.
                  type: key_error
        {api_validation_error_response}
    """
    if uid not in vars.worldinfo_u:
        abort(Response(json.dumps({"detail": {
            "msg": "No world info entry with the given uid exists.",
            "type": "key_error",
        }}), mimetype="application/json", status=404))
    vars.worldinfo_u[uid]["keysecondary"] = body.value
    setgamesaved(False)
    return {}


@api_v1.get("/world_info/<int(signed=True):uid>/selective")
@api_schema_wrap
def get_world_info_uid_selective(uid: int):
    """---
    get:
      summary: Retrieve the selective mode state of the world info entry with the given UID
      tags:
        - world_info
      parameters:
        - name: uid
          in: path
          description: |-2
            `uid` of the desired world info entry.
          schema:
            type: integer
            minimum: -2147483648
            maximum: 2147483647
      responses:
        200:
          description: Successful request
          content:
            application/json:
              schema: BasicBooleanSchema
        404:
          description: Not found
          content:
            application/json:
              schema: NotFoundErrorSchema
              example:
                detail:
                  msg: No world info entry with the given uid exists.
                  type: key_error
    """
    if uid not in vars.worldinfo_u:
        abort(Response(json.dumps({"detail": {
            "msg": "No world info entry with the given uid exists.",
            "type": "key_error",
        }}), mimetype="application/json", status=404))
    return {"value": vars.worldinfo_u[uid]["selective"]}


@api_v1.put("/world_info/<int(signed=True):uid>/selective")
@api_schema_wrap
def put_world_info_uid_selective(body: BasicBooleanSchema, uid: int):
    """---
    put:
      summary: Set the selective mode state of the world info entry with the given UID to the specified value
      tags:
        - world_info
      parameters:
        - name: uid
          in: path
          description: |-2
            `uid` of the desired world info entry.
          schema:
            type: integer
            minimum: -2147483648
            maximum: 2147483647
      requestBody:
        required: true
        content:
          application/json:
            schema: BasicBooleanSchema
            example:
              value: true
      responses:
        200:
          description: Successful request
          content:
            application/json:
              schema: EmptySchema
        404:
          description: Not found
          content:
            application/json:
              schema: NotFoundErrorSchema
              example:
                detail:
                  msg: No world info entry with the given uid exists.
                  type: key_error
        {api_validation_error_response}
    """
    if uid not in vars.worldinfo_u:
        abort(Response(json.dumps({"detail": {
            "msg": "No world info entry with the given uid exists.",
            "type": "key_error",
        }}), mimetype="application/json", status=404))
    vars.worldinfo_u[uid]["selective"] = body.value
    setgamesaved(False)
    return {}


@api_v1.get("/world_info/<int(signed=True):uid>/constant")
@api_schema_wrap
def get_world_info_uid_constant(uid: int):
    """---
    get:
      summary: Retrieve the constant mode state of the world info entry with the given UID
      tags:
        - world_info
      parameters:
        - name: uid
          in: path
          description: |-2
            `uid` of the desired world info entry.
          schema:
            type: integer
            minimum: -2147483648
            maximum: 2147483647
      responses:
        200:
          description: Successful request
          content:
            application/json:
              schema: BasicBooleanSchema
        404:
          description: Not found
          content:
            application/json:
              schema: NotFoundErrorSchema
              example:
                detail:
                  msg: No world info entry with the given uid exists.
                  type: key_error
    """
    if uid not in vars.worldinfo_u:
        abort(Response(json.dumps({"detail": {
            "msg": "No world info entry with the given uid exists.",
            "type": "key_error",
        }}), mimetype="application/json", status=404))
    return {"value": vars.worldinfo_u[uid]["constant"]}


@api_v1.put("/world_info/<int(signed=True):uid>/constant")
@api_schema_wrap
def put_world_info_uid_constant(body: BasicBooleanSchema, uid: int):
    """---
    put:
      summary: Set the constant mode state of the world info entry with the given UID to the specified value
      tags:
        - world_info
      parameters:
        - name: uid
          in: path
          description: |-2
            `uid` of the desired world info entry.
          schema:
            type: integer
            minimum: -2147483648
            maximum: 2147483647
      requestBody:
        required: true
        content:
          application/json:
            schema: BasicBooleanSchema
            example:
              value: true
      responses:
        200:
          description: Successful request
          content:
            application/json:
              schema: EmptySchema
        404:
          description: Not found
          content:
            application/json:
              schema: NotFoundErrorSchema
              example:
                detail:
                  msg: No world info entry with the given uid exists.
                  type: key_error
        {api_validation_error_response}
    """
    if uid not in vars.worldinfo_u:
        abort(Response(json.dumps({"detail": {
            "msg": "No world info entry with the given uid exists.",
            "type": "key_error",
        }}), mimetype="application/json", status=404))
    vars.worldinfo_u[uid]["constant"] = body.value
    setgamesaved(False)
    return {}


@api_v1.post("/world_info/folders/none")
@api_schema_wrap
def post_world_info_folders_none(body: EmptySchema):
    """---
    post:
      summary: Create a new world info entry outside of a world info folder, at the end of the world info
      tags:
        - world_info
      requestBody:
        required: true
        content:
          application/json:
            schema: EmptySchema
      responses:
        200:
          description: Successful request
          content:
            application/json:
              schema: BasicUIDSchema
        {api_validation_error_response}
    """
    stablesortwi()
    vars.worldinfo_i = [wi for wi in vars.worldinfo if wi["init"]]
    setgamesaved(False)
    emit('from_server', {'cmd': 'wiexpand', 'data': vars.worldinfo[-1]["num"]}, broadcast=True)
    vars.worldinfo[-1]["init"] = True
    addwiitem(folder_uid=None)
    return {"uid": vars.worldinfo[-2]["uid"]}


@api_v1.post("/world_info/folders/<int(signed=True):uid>")
@api_schema_wrap
def post_world_info_folders_uid(body: EmptySchema, uid: int):
    """---
    post:
      summary: Create a new world info entry at the end of the world info folder with the given UID
      tags:
        - world_info
      parameters:
        - name: uid
          in: path
          description: |-2
            `uid` of the desired world info folder.
          schema:
            type: integer
            minimum: -2147483648
            maximum: 2147483647
      requestBody:
        required: true
        content:
          application/json:
            schema: EmptySchema
      responses:
        200:
          description: Successful request
          content:
            application/json:
              schema: BasicUIDSchema
        404:
          description: Not found
          content:
            application/json:
              schema: NotFoundErrorSchema
              example:
                detail:
                  msg: No world info folder with the given uid exists.
                  type: key_error
        {api_validation_error_response}
    """
    if uid not in vars.wifolders_d:
        abort(Response(json.dumps({"detail": {
            "msg": "No world info folder with the given uid exists.",
            "type": "key_error",
        }}), mimetype="application/json", status=404))
    stablesortwi()
    vars.worldinfo_i = [wi for wi in vars.worldinfo if wi["init"]]
    setgamesaved(False)
    emit('from_server', {'cmd': 'wiexpand', 'data': vars.wifolders_u[uid][-1]["num"]}, broadcast=True)
    vars.wifolders_u[uid][-1]["init"] = True
    addwiitem(folder_uid=uid)
    return {"uid": vars.wifolders_u[uid][-2]["uid"]}


@api_v1.delete("/world_info/<int(signed=True):uid>")
@api_schema_wrap
def delete_world_info_uid(uid: int):
    """---
    delete:
      summary: Delete the world info entry with the given UID
      tags:
        - world_info
      parameters:
        - name: uid
          in: path
          description: |-2
            `uid` of the desired world info entry.
          schema:
            type: integer
            minimum: -2147483648
            maximum: 2147483647
      responses:
        200:
          description: Successful request
          content:
            application/json:
              schema: EmptySchema
        404:
          description: Not found
          content:
            application/json:
              schema: NotFoundErrorSchema
              example:
                detail:
                  msg: No world info entry with the given uid exists.
                  type: key_error
    """
    if uid not in vars.worldinfo_u:
        abort(Response(json.dumps({"detail": {
            "msg": "No world info entry with the given uid exists.",
            "type": "key_error",
        }}), mimetype="application/json", status=404))
    deletewi(uid)
    return {}


@api_v1.post("/world_info/folders")
@api_schema_wrap
def post_world_info_folders(body: EmptySchema):
    """---
    post:
      summary: Create a new world info folder at the end of the world info
      tags:
        - world_info
      requestBody:
        required: true
        content:
          application/json:
            schema: EmptySchema
      responses:
        200:
          description: Successful request
          content:
            application/json:
              schema: BasicUIDSchema
        {api_validation_error_response}
    """
    addwifolder()
    return {"uid": vars.wifolders_l[-1]}


@api_v1.delete("/world_info/folders/<int(signed=True):uid>")
@api_schema_wrap
def delete_world_info_folders_uid(uid: int):
    """---
    delete:
      summary: Delete the world info folder with the given UID
      tags:
        - world_info
      parameters:
        - name: uid
          in: path
          description: |-2
            `uid` of the desired world info folder.
          schema:
            type: integer
            minimum: -2147483648
            maximum: 2147483647
      responses:
        200:
          description: Successful request
          content:
            application/json:
              schema: EmptySchema
        404:
          description: Not found
          content:
            application/json:
              schema: NotFoundErrorSchema
              example:
                detail:
                  msg: No world info folders with the given uid exists.
                  type: key_error
    """
    if uid not in vars.wifolders_d:
        abort(Response(json.dumps({"detail": {
            "msg": "No world info folder with the given uid exists.",
            "type": "key_error",
        }}), mimetype="application/json", status=404))
    deletewifolder(uid)
    return {}


def _make_f_get(obj, _var_name, _name, _schema, _example_yaml_value):
    def f_get():
        """---
    get:
      summary: Retrieve the current {} setting value
      tags:
        - config
      responses:
        200:
          description: Successful request
          content:
            application/json:
              schema: {}
              example:
                value: {}
        """
        _obj = {"vars": vars, "vars.formatoptns": vars.formatoptns}[obj]
        if _var_name.startswith("@"):
            return {"value": _obj[_var_name[1:]]}
        else:
            return {"value": getattr(_obj, _var_name)}
    f_get.__doc__ = f_get.__doc__.format(_name, _schema, _example_yaml_value)
    return f_get

def _make_f_put(schema_class: Type[KoboldSchema], obj, _var_name, _name, _schema, _example_yaml_value):
    def f_put(body: schema_class):
        """---
    put:
      summary: Set {} setting to specified value
      tags:
        - config
      requestBody:
        required: true
        content:
          application/json:
            schema: {}
            example:
              value: {}
      responses:
        200:
          description: Successful request
          content:
            application/json:
              schema: EmptySchema
        {api_validation_error_response}
        """
        _obj = {"vars": vars, "vars.formatoptns": vars.formatoptns}[obj]
        if _var_name.startswith("@"):
            _obj[_var_name[1:]] = body.value
        else:
            setattr(_obj, _var_name, body.value)
        settingschanged()
        refresh_settings()
        return {}
    f_put.__doc__ = f_put.__doc__.format(_name, _schema, _example_yaml_value, api_validation_error_response=api_validation_error_response)
    return f_put

def create_config_endpoint(method="GET", schema="MemorySchema"):
    _name = globals()[schema].KoboldMeta.name
    _var_name = globals()[schema].KoboldMeta.var_name
    _route_name = globals()[schema].KoboldMeta.route_name
    _obj = globals()[schema].KoboldMeta.obj
    _example_yaml_value = globals()[schema].KoboldMeta.example_yaml_value
    _schema = schema
    f = _make_f_get(_obj, _var_name, _name, _schema, _example_yaml_value) if method == "GET" else _make_f_put(globals()[schema], _obj, _var_name, _name, _schema, _example_yaml_value)
    f.__name__ = f"{method.lower()}_config_{_name}"
    f = api_schema_wrap(f)
    for api in (api_v1,):
        f = api.route(f"/config/{_route_name}", methods=[method])(f)

class SoftPromptSettingSchema(KoboldSchema):
    value: str = fields.String(required=True, validate=[soft_prompt_validator, validate.Regexp(r"^[^/\\]*$")], metadata={"description": "Soft prompt name, or a string containing only whitespace for no soft prompt. If using the GET method and no soft prompt is loaded, this will always be the empty string."})

@api_v1.get("/config/soft_prompt")
@api_schema_wrap
def get_config_soft_prompt():
    """---
    get:
      summary: Retrieve the current soft prompt name
      tags:
        - config
      responses:
        200:
          description: Successful request
          content:
            application/json:
              schema: SoftPromptSettingSchema
              example:
                value: ""
    """
    return {"value": vars.spfilename.strip()}

class SoftPromptsListSchema(KoboldSchema):
    values: List[SoftPromptSettingSchema] = fields.List(fields.Nested(SoftPromptSettingSchema), required=True, metadata={"description": "Array of available softprompts."})

@api_v1.get("/config/soft_prompts_list")
@api_schema_wrap
def get_config_soft_prompts_list():
    """---
    get:
      summary: Retrieve all available softprompt filenames
      tags:
        - config
      responses:
        200:
          description: Successful request
          content:
            application/json:
              schema: SoftPromptsListSchema
              example:
                values: []
    """
    splist = []
    for sp in fileops.getspfiles(vars.modeldim):

        splist.append({"value":sp["filename"]})
    return {"values": splist}

@api_v1.put("/config/soft_prompt")
@api_schema_wrap
def put_config_soft_prompt(body: SoftPromptSettingSchema):
    """---
    put:
      summary: Set soft prompt by name
      tags:
        - config
      requestBody:
        required: true
        content:
          application/json:
            schema: SoftPromptSettingSchema
            example:
              value: ""
      responses:
        200:
          description: Successful request
          content:
            application/json:
              schema: EmptySchema
        {api_validation_error_response}
    """
    if vars.allowsp:
        spRequest(body.value)
        settingschanged()
    return {}

config_endpoint_schemas: List[Type[KoboldSchema]] = []

def config_endpoint_schema(c: Type[KoboldSchema]):
    config_endpoint_schemas.append(c)
    return c


@config_endpoint_schema
class MemorySettingSchema(KoboldSchema):
    value = fields.String(required=True)
    class KoboldMeta:
        route_name = "memory"
        obj = "vars"
        var_name = "memory"
        name = "memory"
        example_yaml_value = "Memory"

@config_endpoint_schema
class AuthorsNoteSettingSchema(KoboldSchema):
    value = fields.String(required=True)
    class KoboldMeta:
        route_name = "authors_note"
        obj = "vars"
        var_name = "authornote"
        name = "author's note"
        example_yaml_value = "''"

@config_endpoint_schema
class AuthorsNoteTemplateSettingSchema(KoboldSchema):
    value = fields.String(required=True)
    class KoboldMeta:
        route_name = "authors_note_template"
        obj = "vars"
        var_name = "authornotetemplate"
        name = "author's note template"
        example_yaml_value = "\"[Author's note: <|>]\""

@config_endpoint_schema
class TopKSamplingSettingSchema(KoboldSchema):
    value = fields.Integer(validate=validate.Range(min=0), required=True)
    class KoboldMeta:
        route_name = "top_k"
        obj = "vars"
        var_name = "top_k"
        name = "top-k sampling"
        example_yaml_value = "0"

@config_endpoint_schema
class TopASamplingSettingSchema(KoboldSchema):
    value = fields.Float(validate=validate.Range(min=0), required=True)
    class KoboldMeta:
        route_name = "top_a"
        obj = "vars"
        var_name = "top_a"
        name = "top-a sampling"
        example_yaml_value = "0.0"

@config_endpoint_schema
class TopPSamplingSettingSchema(KoboldSchema):
    value = fields.Float(validate=validate.Range(min=0, max=1), required=True)
    class KoboldMeta:
        route_name = "top_p"
        obj = "vars"
        var_name = "top_p"
        name = "top-p sampling"
        example_yaml_value = "0.9"

@config_endpoint_schema
class TailFreeSamplingSettingSchema(KoboldSchema):
    value = fields.Float(validate=validate.Range(min=0, max=1), required=True)
    class KoboldMeta:
        route_name = "tfs"
        obj = "vars"
        var_name = "tfs"
        name = "tail free sampling"
        example_yaml_value = "1.0"

@config_endpoint_schema
class TypicalSamplingSettingSchema(KoboldSchema):
    value = fields.Float(validate=validate.Range(min=0, max=1), required=True)
    class KoboldMeta:
        route_name = "typical"
        obj = "vars"
        var_name = "typical"
        name = "typical sampling"
        example_yaml_value = "1.0"

@config_endpoint_schema
class TemperatureSamplingSettingSchema(KoboldSchema):
    value = fields.Float(validate=validate.Range(min=0, min_inclusive=False), required=True)
    class KoboldMeta:
        route_name = "temperature"
        obj = "vars"
        var_name = "temp"
        name = "temperature"
        example_yaml_value = "0.5"

@config_endpoint_schema
class GensPerActionSettingSchema(KoboldSchema):
    value = fields.Integer(validate=validate.Range(min=0, max=5), required=True)
    class KoboldMeta:
        route_name = "n"
        obj = "vars"
        var_name = "numseqs"
        name = "Gens Per Action"
        example_yaml_value = "1"

@config_endpoint_schema
class MaxLengthSettingSchema(KoboldSchema):
    value = fields.Integer(validate=validate.Range(min=1, max=512), required=True)
    class KoboldMeta:
        route_name = "max_length"
        obj = "vars"
        var_name = "genamt"
        name = "max length"
        example_yaml_value = "80"

@config_endpoint_schema
class WorldInfoDepthSettingSchema(KoboldSchema):
    value = fields.Integer(validate=validate.Range(min=1, max=5), required=True)
    class KoboldMeta:
        route_name = "world_info_depth"
        obj = "vars"
        var_name = "widepth"
        name = "world info depth"
        example_yaml_value = "3"

@config_endpoint_schema
class AuthorsNoteDepthSettingSchema(KoboldSchema):
    value = fields.Integer(validate=validate.Range(min=1, max=5), required=True)
    class KoboldMeta:
        route_name = "authors_note_depth"
        obj = "vars"
        var_name = "andepth"
        name = "author's note depth"
        example_yaml_value = "3"

@config_endpoint_schema
class MaxContextLengthSettingSchema(KoboldSchema):
    value = fields.Integer(validate=validate.Range(min=512, max=2048), required=True)
    class KoboldMeta:
        route_name = "max_context_length"
        obj = "vars"
        var_name = "max_length"
        name = "max context length"
        example_yaml_value = "2048"

@config_endpoint_schema
class TrimIncompleteSentencesSettingsSchema(KoboldSchema):
    value = fields.Boolean(required=True)
    class KoboldMeta:
        route_name = "frmttriminc"
        obj = "vars.formatoptns"
        var_name = "@frmttriminc"
        name = "trim incomplete sentences (output formatting)"
        example_yaml_value = "false"

@config_endpoint_schema
class RemoveBlankLinesSettingsSchema(KoboldSchema):
    value = fields.Boolean(required=True)
    class KoboldMeta:
        route_name = "frmtrmblln"
        obj = "vars.formatoptns"
        var_name = "@frmtrmblln"
        name = "remove blank lines (output formatting)"
        example_yaml_value = "false"

@config_endpoint_schema
class RemoveSpecialCharactersSettingsSchema(KoboldSchema):
    value = fields.Boolean(required=True)
    class KoboldMeta:
        route_name = "frmtrmspch"
        obj = "vars.formatoptns"
        var_name = "@frmtrmspch"
        name = "remove special characters (output formatting)"
        example_yaml_value = "false"

@config_endpoint_schema
class SingleLineSettingsSchema(KoboldSchema):
    value = fields.Boolean(required=True)
    class KoboldMeta:
        route_name = "singleline"
        obj = "vars.formatoptns"
        var_name = "@singleline"
        name = "single line (output formatting)"
        example_yaml_value = "false"

@config_endpoint_schema
class AddSentenceSpacingSettingsSchema(KoboldSchema):
    value = fields.Boolean(required=True)
    class KoboldMeta:
        route_name = "frmtadsnsp"
        obj = "vars.formatoptns"
        var_name = "@frmtadsnsp"
        name = "add sentence spacing (input formatting)"
        example_yaml_value = "false"



for schema in config_endpoint_schemas:
    create_config_endpoint(schema=schema.__name__, method="GET")
    create_config_endpoint(schema=schema.__name__, method="PUT")


#==================================================================#
#  Final startup commands to launch Flask app
#==================================================================#
if __name__ == "__main__":

    general_startup()
    # Start flask & SocketIO
    logger.init("Flask", status="Starting")
    Session(app)
    logger.init_ok("Flask", status="OK")
    logger.init("Webserver", status="Starting")
    patch_transformers()
    #show_select_model_list()
    if vars.model == "" or vars.model is None:
        vars.model = "ReadOnly"
    load_model(initial_load=True)

    # Start Flask/SocketIO (Blocking, so this must be last method!)
    port = args.port if "port" in args and args.port is not None else 5000
    
    #socketio.run(app, host='0.0.0.0', port=port)
    if(vars.host):
        if(args.localtunnel):
            import subprocess, shutil
            localtunnel = subprocess.Popen([shutil.which('lt'), '-p', str(port), 'http'], stdout=subprocess.PIPE)
            attempts = 0
            while attempts < 10:
                try:
                    cloudflare = str(localtunnel.stdout.readline())
                    cloudflare = (re.search("(?P<url>https?:\/\/[^\s]+loca.lt)", cloudflare).group("url"))
                    break
                except:
                    attempts += 1
                    time.sleep(3)
                    continue
            if attempts == 10:
                print("LocalTunnel could not be created, falling back to cloudflare...")
                from flask_cloudflared import _run_cloudflared
                cloudflare = _run_cloudflared(port)
        elif(args.ngrok):
            from flask_ngrok import _run_ngrok
            cloudflare = _run_ngrok()
        elif(args.remote):
           from flask_cloudflared import _run_cloudflared
           cloudflare = _run_cloudflared(port)
        if(args.localtunnel or args.ngrok or args.remote):
            with open('cloudflare.log', 'w') as cloudflarelog:
                cloudflarelog.write("KoboldAI has finished loading and is available at the following link : " + cloudflare)
                logger.init_ok("Webserver", status="OK")
                logger.message(f"KoboldAI has finished loading and is available at the following link: {cloudflare}")
        else:
            logger.init_ok("Webserver", status="OK")
            logger.message(f"Webserver has started, you can now connect to this machine at port: {port}")
        vars.serverstarted = True
        socketio.run(app, host='0.0.0.0', port=port)
    else:
        if args.unblock:
            if not args.no_ui:
                try:
                    import webbrowser
                    webbrowser.open_new('http://localhost:{0}'.format(port))
                except:
                    pass
            logger.init_ok("Webserver", status="OK")
            logger.message(f"Webserver started! You may now connect with a browser at http://127.0.0.1:{port}")
            vars.serverstarted = True
            socketio.run(app, port=port, host='0.0.0.0')
        else:
            if not args.no_ui:
                try:
                    import webbrowser
                    webbrowser.open_new('http://localhost:{0}'.format(port))
                except:
                    pass
            logger.init_ok("Webserver", status="OK")
            logger.message(f"Webserver started! You may now connect with a browser at http://127.0.0.1:{port}")
            vars.serverstarted = True
            socketio.run(app, port=port)
    logger.init("Webserver", status="Closed")


else:
    general_startup()
    # Start flask & SocketIO
    logger.init("Flask", status="Starting")
    Session(app)
    logger.init_ok("Flask", status="OK")
    patch_transformers()
    #show_select_model_list()
    if vars.model == "" or vars.model is None:
        vars.model = "ReadOnly"
    load_model(initial_load=True)
    print("{0}\nServer started in WSGI mode!{1}".format(colors.GREEN, colors.END), flush=True)<|MERGE_RESOLUTION|>--- conflicted
+++ resolved
@@ -2231,13 +2231,8 @@
         loadmodelsettings()
         loadsettings()
         logger.init("GPU support", status="Searching")
-<<<<<<< HEAD
-        vars.hascuda = torch.cuda.is_available()
+        vars.hascuda = torch.cuda.is_available() and not args.cpu
         vars.bmsupported = ((utils.HAS_ACCELERATE and vars.model_type != 'gpt2') or vars.model_type in ("gpt_neo", "gptj", "xglm", "opt")) and not vars.nobreakmodel
-=======
-        vars.hascuda = torch.cuda.is_available() and not args.cpu
-        vars.bmsupported = (utils.HAS_ACCELERATE or vars.model_type in ("gpt_neo", "gptj", "xglm", "opt")) and not vars.nobreakmodel and not args.cpu
->>>>>>> 52e120c7
         if(args.breakmodel is not None and args.breakmodel):
             logger.warning("--breakmodel is no longer supported. Breakmodel mode is now automatically enabled when --breakmodel_gpulayers is used (see --help for details).")
         if(args.breakmodel_layers is not None):
